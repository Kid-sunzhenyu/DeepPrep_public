process make_bold_preprocess_dir {
    input:
    val(dir_path)

    output:
    val(dir_path)

    shell:
    """
    #! /usr/bin/env python3

    import os
    from pathlib import Path
    sd = Path('${dir_path}')
    sd.mkdir(parents=True, exist_ok=True)
    """
}


process make_qc_result_dir {
    input:
    val(dir_path)

    output:
    val(dir_path)

    shell:
    """
    #! /usr/bin/env python3

    import os
    from pathlib import Path
    sd = Path('${dir_path}')
    sd.mkdir(parents=True, exist_ok=True)
    """
}


process bold_get_bold_file_in_bids {
    input:  // https://www.nextflow.io/docs/latest/process.html#inputs
    path bids_dir
    path nextflow_bin_path
    val bold_task
    output:
    path "sub-*" // emit: subject_boldfile_txt
    script:
    script_py = "${nextflow_bin_path}/bold_get_bold_file_in_bids.py"

    """
    python3 ${script_py} \
    --bids-dir ${bids_dir} \
    --task ${bold_task}
    """
}


process bold_skip_reorient {
    input:
    path bold_preprocess_path
    each path(subject_boldfile_txt)
    path nextflow_bin_path
    val nskip
    output:
    tuple(val(subject_id), val(bold_id), path("${bold_preprocess_path}/${subject_id}/func/${bold_id}_skip_reorient.nii.gz")) // emit: skip_reorient
    script:
    bold_id = subject_boldfile_txt.name
    subject_id = bold_id.split('_')[0]
    script_py = "${nextflow_bin_path}/bold_skip_reorient.py"

    """
    python3 ${script_py} \
    --bold_preprocess_dir ${bold_preprocess_path} \
    --boldfile_path ${subject_boldfile_txt} \
    --nskip_frame ${nskip}
    """

}


process bold_stc_mc {
    input:
    path bold_preprocess_path
    path nextflow_bin_path
    tuple(val(subject_id), val(bold_id), path(skip_reorient))
    output:
    tuple(val(subject_id), val(bold_id), path("${bold_preprocess_path}/${subject_id}/func/${bold_id}_skip_reorient_stc_mc.nii.gz")) // emit: mc
    tuple(val(subject_id), val(bold_id), path("${bold_preprocess_path}/${subject_id}/func/${bold_id}_skip_reorient_stc_mc.mcdat")) // emit: mcdat
    tuple(val(subject_id), val(bold_id), path("${bold_preprocess_path}/${subject_id}/func/${bold_id}_skip_reorient_stc_boldref.nii.gz")) // emit: boldref
    script:
    script_py = "${nextflow_bin_path}/bold_stc_mc.py"

    """
    python3 ${script_py} \
    --bold_preprocess_dir ${bold_preprocess_path} \
    --subject_id ${subject_id} \
    --skip_reorient ${skip_reorient} \
    --bold_id ${bold_id}
    """
}


process bold_bbregister {
    input:
    path subjects_dir
    path bold_preprocess_path
    path nextflow_bin_path
    tuple(val(subject_id), val(bold_id), path(mc))
    output:
    tuple(val(subject_id), val(bold_id), path("${bold_preprocess_path}/${subject_id}/func/${bold_id}_skip_reorient_stc_mc_from_mc_to_fsnative_bbregister_rigid.dat")) // emit: bbregister_dat
    script:
    script_py = "${nextflow_bin_path}/bold_bbregister.py"

    """
    python3 ${script_py} \
    --subjects_dir ${subjects_dir} \
    --bold_preprocess_dir ${bold_preprocess_path} \
    --subject_id ${subject_id} \
    --mc ${mc} \
    --bold_id ${bold_id}
    """

}


process bold_mkbrainmask {
    input:
    path subjects_dir
    path bold_preprocess_path
    path nextflow_bin_path
    tuple(val(subject_id), val(bold_id), path(mc), path(bbregister_dat))
    output:
    tuple(val(subject_id), val(bold_id), path("${bold_preprocess_path}/${subject_id}/func/${bold_id}_skip_reorient_stc_mc.anat.wm.nii.gz")) // emit: anat_wm
    tuple(val(subject_id), val(bold_id), path("${bold_preprocess_path}/${subject_id}/func/${bold_id}_skip_reorient_stc_mc.anat.csf.nii.gz")) // emit: anat_csf
    tuple(val(subject_id), val(bold_id), path("${bold_preprocess_path}/${subject_id}/func/${bold_id}_skip_reorient_stc_mc.anat.aseg.nii.gz")) // emit: anat_aseg
    tuple(val(subject_id), val(bold_id), path("${bold_preprocess_path}/${subject_id}/func/${bold_id}_skip_reorient_stc_mc.anat.ventricles.nii.gz")) // emit: anat_ventricles
    tuple(val(subject_id), val(bold_id), path("${bold_preprocess_path}/${subject_id}/func/${bold_id}_skip_reorient_stc_mc.anat.brainmask.nii.gz")) // emit: anat_brainmask
    tuple(val(subject_id), val(bold_id), path("${bold_preprocess_path}/${subject_id}/func/${bold_id}_skip_reorient_stc_mc.anat.brainmask.bin.nii.gz")) // emit: anat_brainmask_bin
    script:
    script_py = "${nextflow_bin_path}/bold_mkbrainmask.py"

    """
    python3 ${script_py} \
    --bold_preprocess_dir ${bold_preprocess_path} \
    --subjects_dir ${subjects_dir} \
    --subject_id ${subject_id} \
    --mc ${mc} \
    --bbregister_dat ${bbregister_dat} \
    --bold_id ${bold_id}
    """
}

<<<<<<< HEAD

process bold_draw_carpet {
=======
process qc_plot_mctsnr{
    input:
    tuple(val(subject_id), val(bold_id), path(mc), path(anat_brainmask))
    path bold_preprocess_path
    path nextflow_bin_path
    path qc_result_path

    output:
    tuple(val(subject_id), val(bold_id), path("${qc_result_path}/${subject_id}/figures/${bold_id}_desc-tsnr_bold.svg"))

    script:
    qc_plot_mctsnr_fig_path = "${qc_result_path}/${subject_id}/figures/${bold_id}_desc-tsnr_bold.svg"
    script_py = "${nextflow_bin_path}/qc_bold_mc_tsnr.py"
    mctsnr_scene = "${nextflow_bin_path}/qc_tool/McTSNR.scene"
    color_bar_png = "${nextflow_bin_path}/qc_tool/color_bar.png"

    """
    python3 ${script_py} \
    --subject_id ${subject_id} \
    --bold_id ${bold_id} \
    --bold_preprocess_path  ${bold_preprocess_path} \
    --scene_file ${mctsnr_scene} \
    --color_bar_png ${color_bar_png} \
    --svg_outpath ${qc_plot_mctsnr_fig_path}
    """

}

process bold_draw_carpet{
>>>>>>> 9fad70f5
    input:
    path bold_preprocess_path
    path nextflow_bin_path
    path qc_result_path
    tuple(val(subject_id), val(bold_id), path(mc), path(mcdat), path(anat_brainmask))
    output:
    tuple(val(subject_id), val(bold_id), path("${qc_result_path}/${subject_id}/figures/${bold_id}_desc-carpet_bold.svg")) // emit: bold_carpet_svg
    script:
    script_py = "${nextflow_bin_path}/bold_averagesingnal.py"
    """
    python3 ${script_py} \
    --bold_preprocess_dir ${bold_preprocess_path} \
    --subject_id ${subject_id} \
    --mc ${mc} \
    --mcdat ${mcdat} \
    --anat_brainmask ${anat_brainmask} \
    --bold_id ${bold_id} \
    --save_svg_dir ${qc_result_path}
    """
}


process bold_vxmregistration {

    memory '5 GB'

    input:
    path subjects_dir
    path bold_preprocess_path
    path nextflow_bin_path
    each path(subject_boldfile_txt)
    val gpuid
    val atlas_type
    path vxm_model_path
    output:
    tuple(val(subject_id), path("${bold_preprocess_path}/${subject_id}/anat/${subject_id}_norm_space-vxm${atlas_type}.nii.gz")) // emit: vxm_norm_nii
    tuple(val(subject_id), path("${bold_preprocess_path}/${subject_id}/anat/${subject_id}_norm_space-${atlas_type}.nii.gz")) // emit: norm_nii
    tuple(val(subject_id), path("${bold_preprocess_path}/${subject_id}/anat/${subject_id}_from_fsnative_to_vxm${atlas_type}_vxm_nonrigid.nii.gz")) // emit: vxm_nonrigid_nii
    tuple(val(subject_id), path("${bold_preprocess_path}/${subject_id}/anat/${subject_id}_norm_affine_space-vxm${atlas_type}.npz")) // emit: vxm_affine_npz
    tuple(val(subject_id), path("${bold_preprocess_path}/${subject_id}/anat/${subject_id}_from_fsnative_to_vxm${atlas_type}_ants_affine.mat")) // emit: vxm_fsnative_affine_mat
    script:
    subject_id = subject_boldfile_txt.name.split('_')[0]
    script_py = "${nextflow_bin_path}/bold_vxmregistration.py"

    """
    python3 ${script_py} \
    --bold_preprocess_dir ${bold_preprocess_path} \
    --subjects_dir ${subjects_dir} \
    --subject_id ${subject_id} \
    --atlas_type ${atlas_type} \
    --vxm_model_path ${vxm_model_path} \
    --gpuid ${gpuid}
    """
}


process qc_plot_norm2mni152 {
    input:
    tuple(val(subject_id), path(norm_to_mni152_nii))
    path bold_preprocess_path
    path nextflow_bin_path
    path qc_result_path

    output:
    tuple(val(subject_id), path("${qc_result_path}/${subject_id}/figures/${subject_id}_desc-T1toMNI152_combine.svg"))

    script:
    qc_plot_norm_to_mni152_fig_path = "${qc_result_path}/${subject_id}/figures/${subject_id}_desc-T1toMNI152_combine.svg"
    script_py = "${nextflow_bin_path}/qc_bold_norm_to_mni152.py"
    normtoMNI152_scene = "${nextflow_bin_path}/qc_tool/NormtoMNI152.scene"
    mni152_norm_png = "${nextflow_bin_path}/qc_tool/MNI152_norm.png"

    """
    python3 ${script_py} \
    --subject_id ${subject_id} \
    --bold_preprocess_path  ${bold_preprocess_path} \
    --scene_file ${normtoMNI152_scene} \
    --mni152_norm_png ${mni152_norm_png} \
    --svg_outpath ${qc_plot_norm_to_mni152_fig_path}

    """
}


process bold_vxmregnormmni152 {
    maxForks 1
    memory '40 GB'

    input:
    path bold_preprocess_path
    path subjects_dir
    val atlas_type
    path vxm_model_path
    path resource_dir
    path nextflow_bin_path
    val batch_size
    val gpuid
    val standard_space
    val fs_native_space
    tuple(val(subject_id), val(bold_id), path(mc), path(bbregister_dat), path(vxm_nonrigid_nii), path(vxm_fsnative_affine_mat))
    output:
    tuple(val(subject_id), val(bold_id), path("${bold_preprocess_path}/${subject_id}/func/${bold_id}_skip_reorient_stc_mc_space-MNI152_T1_2mm.nii.gz")) // emit: bold_atlas_to_mni152

    script:
    script_py = "${nextflow_bin_path}/bold_vxmRegNormMNI152.py"

    """
    python3 ${script_py} \
    --bold_preprocess_dir ${bold_preprocess_path} \
    --subjects_dir ${subjects_dir} \
    --subject_id ${subject_id} \
    --atlas_type ${atlas_type} \
    --vxm_model_path ${vxm_model_path} \
    --bold_id ${bold_id} \
    --mc ${mc} \
    --bbregister_dat ${bbregister_dat} \
    --resource_dir ${resource_dir} \
    --batch_size ${batch_size} \
    --ants_affine_trt ${vxm_fsnative_affine_mat} \
    --vxm_nonrigid_trt ${vxm_nonrigid_nii} \
    --gpuid ${gpuid} \
    --standard_space ${standard_space} \
    --fs_native_space ${fs_native_space}
    """
}

<<<<<<< HEAD

process bold_confounds {
    maxForks 1
    memory '40 GB'

    input:
    path bold_preprocess_path
    path nextflow_bin_path
    tuple(val(subject_id), val(bold_id), path(mc), path(bbregister_dat))

    output:
    tuple(val(subject_id), val(bold_id), path("${bold_preprocess_path}/${subject_id}/func/${bold_id}_skip_reorient_stc_mc_space-MNI152_T1_2mm.nii.gz")) // emit: bold_atlas_to_mni152

    script:
    script_py = "${nextflow_bin_path}/bold_cal_confounds.py"

    """
    python3 ${script_py} \
    --bold_preprocess_dir ${bold_preprocess_path} \
    --subject_id ${subject_id} \
    --bold_id ${bold_id} \
    --mc ${mc}
    """
}


=======
process qc_plot_bold_to_space{
    input:
    tuple(val(subject_id), val(bold_id), path(bold_atlas_to_mni152))
    val fs_native_space
    path subjects_dir
    path bold_preprocess_path
    path nextflow_bin_path
    path qc_result_path
    path freesurfer_home

    output:
    tuple(val(subject_id), val(bold_id), path("${qc_result_path}/${subject_id}/figures/${bold_id}_desc-reg2MNI152_bold.svg"))

    script:
    qc_plot_norm_to_mni152_fig_path = "${qc_result_path}/${subject_id}/figures/${bold_id}_desc-reg2MNI152_bold.svg"
    script_py = "${nextflow_bin_path}/qc_bold_to_space.py"
    qc_tool_package = "${nextflow_bin_path}/qc_tool"

    """
    python3 ${script_py} \
    --subject_id ${subject_id} \
    --bold_id ${bold_id} \
    --fs_native_space ${fs_native_space} \
    --subjects_dir ${subjects_dir} \
    --bold_preprocess_path  ${bold_preprocess_path} \
    --qc_tool_package  ${qc_tool_package} \
    --svg_outpath ${qc_plot_norm_to_mni152_fig_path} \
    --freesurfer_home ${freesurfer_home}

    """
}

>>>>>>> 9fad70f5
workflow {
    bids_dir = params.bids_dir
    subjects_dir = params.subjects_dir
    nextflow_bin_path = params.nextflow_bin_path
    freesurfer_home = params.freesurfer_home
    bold_task = params.bold_task
    bold_preprocess_path = params.bold_preprocess_path
    vxm_model_path = params.vxm_model_path
    bold_skip_reorient_nskip = params.bold_skip_reorient_nskip
    atlas_type = params.atlas_type
    gpuid = params.device
    qc_result_path = params.qc_result_path
    resource_dir = params.bold_vxmregnormmni152_resource_dir
    bold_vxmregnormmni152_batch_size = params.bold_vxmregnormmni152_batch_size
    bold_vxmregnormmni152_standard_space = params.bold_vxmregnormmni152_standard_space
    bold_vxmregnormmni152_fs_native_space = params.bold_vxmregnormmni152_fs_native_space

    bold_preprocess_path = make_bold_preprocess_dir(bold_preprocess_path)
    qc_result_path = make_qc_result_dir(qc_result_path)

    subject_boldfile_txt = bold_get_bold_file_in_bids(bids_dir, nextflow_bin_path, bold_task)
    skip_reorient_nii = bold_skip_reorient(bold_preprocess_path, subject_boldfile_txt, nextflow_bin_path, bold_skip_reorient_nskip)
    (vxm_norm_nii, norm_nii, vxm_nonrigid_nii, vxm_affine_npz, vxm_fsnative_affine_mat) = bold_vxmregistration(subjects_dir, bold_preprocess_path, nextflow_bin_path, subject_boldfile_txt, gpuid, atlas_type, vxm_model_path)
    norm_to_mni152_svg = qc_plot_norm2mni152(norm_nii, bold_preprocess_path, nextflow_bin_path, qc_result_path)
    (mc_nii, mcdat, boldref) = bold_stc_mc(bold_preprocess_path, nextflow_bin_path, skip_reorient_nii)
    bbregister_dat = bold_bbregister(subjects_dir, bold_preprocess_path, nextflow_bin_path, mc_nii)
    bold_aparaseg2mc_inputs = mc_nii.join(bbregister_dat, by: [0,1])
    (anat_wm_nii, anat_csf_nii, anat_aseg_nii, anat_ventricles_nii, anat_brainmask_nii, anat_brainmask_bin_nii) = bold_mkbrainmask(subjects_dir, bold_preprocess_path, nextflow_bin_path, bold_aparaseg2mc_inputs)
    qc_plot_mctsnr_input = mc_nii.join(anat_brainmask_nii, by: [0,1])
    qc_plot_mctsnr_input.view()
    bold_mc_tsnr_svg = qc_plot_mctsnr(qc_plot_mctsnr_input, bold_preprocess_path, nextflow_bin_path, qc_result_path)
//     bold_draw_carpet_inputs = mc_nii.join(mcdat, by: [0,1]).join(anat_brainmask_nii, by: [0,1])
//     (bold_carpet_svg) = bold_draw_carpet(bold_preprocess_path, nextflow_bin_path, qc_result_path, bold_draw_carpet_inputs)
//
//     bold_vxmregnormmni152_inputs = mc_nii.join(bbregister_dat, by: [0,1]).join(vxm_nonrigid_nii).join(vxm_fsnative_affine_mat)
//     (bold_atlas_to_mni152) = bold_vxmregnormmni152(bold_preprocess_path, subjects_dir, atlas_type, vxm_model_path, resource_dir, nextflow_bin_path, bold_vxmregnormmni152_batch_size, gpuid, bold_vxmregnormmni152_standard_space, bold_vxmregnormmni152_fs_native_space, bold_vxmregnormmni152_inputs)
//     bold_to_mni152_svg = qc_plot_bold_to_space(bold_atlas_to_mni152, bold_vxmregnormmni152_fs_native_space, subjects_dir, bold_preprocess_path, nextflow_bin_path, qc_result_path, freesurfer_home)

<<<<<<< HEAD
//     bold_confounds_inputs = mc_nii.join(anat_wm_nii, by: [0,1]).join(anat_brainmask_nii, by: [0,1])
//     bold_confounds(bold_preprocess_path, nextflow_bin_path, )

    bold_draw_carpet_inputs = mc_nii.join(mcdat, by: [0,1]).join(anat_brainmask_nii, by: [0,1])
    (bold_carpet_svg) = bold_draw_carpet(bold_preprocess_path, nextflow_bin_path, qc_result_path, bold_draw_carpet_inputs)

    bold_vxmregnormmni152_inputs = mc_nii.join(bbregister_dat, by: [0,1]).join(vxm_nonrigid_nii).join(vxm_fsnative_affine_mat)
    (bold_atlas_to_mni152) = bold_vxmregnormmni152(bold_preprocess_path, subjects_dir, atlas_type, vxm_model_path, resource_dir, nextflow_bin_path, bold_vxmregnormmni152_batch_size, gpuid, bold_vxmregnormmni152_standard_space, bold_vxmregnormmni152_fs_native_space, bold_vxmregnormmni152_inputs)
=======
>>>>>>> 9fad70f5
}<|MERGE_RESOLUTION|>--- conflicted
+++ resolved
@@ -149,11 +149,8 @@
     """
 }
 
-<<<<<<< HEAD
-
-process bold_draw_carpet {
-=======
-process qc_plot_mctsnr{
+
+process qc_plot_mctsnr {
     input:
     tuple(val(subject_id), val(bold_id), path(mc), path(anat_brainmask))
     path bold_preprocess_path
@@ -181,8 +178,8 @@
 
 }
 
-process bold_draw_carpet{
->>>>>>> 9fad70f5
+
+process bold_draw_carpet {
     input:
     path bold_preprocess_path
     path nextflow_bin_path
@@ -309,7 +306,6 @@
     """
 }
 
-<<<<<<< HEAD
 
 process bold_confounds {
     maxForks 1
@@ -318,10 +314,11 @@
     input:
     path bold_preprocess_path
     path nextflow_bin_path
-    tuple(val(subject_id), val(bold_id), path(mc), path(bbregister_dat))
-
-    output:
-    tuple(val(subject_id), val(bold_id), path("${bold_preprocess_path}/${subject_id}/func/${bold_id}_skip_reorient_stc_mc_space-MNI152_T1_2mm.nii.gz")) // emit: bold_atlas_to_mni152
+    tuple(val(subject_id), val(bold_id), path(mc), path(anat_wm_nii), path(anat_brainmask_nii))
+
+    output:
+    tuple(val(subject_id), val(bold_id), path("${bold_preprocess_path}/${subject_id}/func/confounds/${bold_id}_confounds.txt")) // emit: bold_atlas_to_mni152
+    tuple(val(subject_id), val(bold_id), path("${bold_preprocess_path}/${subject_id}/func/confounds/${bold_id}_confounds_view.txt")) // emit: bold_atlas_to_mni152
 
     script:
     script_py = "${nextflow_bin_path}/bold_cal_confounds.py"
@@ -331,13 +328,12 @@
     --bold_preprocess_dir ${bold_preprocess_path} \
     --subject_id ${subject_id} \
     --bold_id ${bold_id} \
-    --mc ${mc}
-    """
-}
-
-
-=======
-process qc_plot_bold_to_space{
+    --bold_file ${mc}
+    """
+}
+
+
+process qc_plot_bold_to_space {
     input:
     tuple(val(subject_id), val(bold_id), path(bold_atlas_to_mni152))
     val fs_native_space
@@ -369,7 +365,7 @@
     """
 }
 
->>>>>>> 9fad70f5
+
 workflow {
     bids_dir = params.bids_dir
     subjects_dir = params.subjects_dir
@@ -399,24 +395,16 @@
     bold_aparaseg2mc_inputs = mc_nii.join(bbregister_dat, by: [0,1])
     (anat_wm_nii, anat_csf_nii, anat_aseg_nii, anat_ventricles_nii, anat_brainmask_nii, anat_brainmask_bin_nii) = bold_mkbrainmask(subjects_dir, bold_preprocess_path, nextflow_bin_path, bold_aparaseg2mc_inputs)
     qc_plot_mctsnr_input = mc_nii.join(anat_brainmask_nii, by: [0,1])
-    qc_plot_mctsnr_input.view()
     bold_mc_tsnr_svg = qc_plot_mctsnr(qc_plot_mctsnr_input, bold_preprocess_path, nextflow_bin_path, qc_result_path)
-//     bold_draw_carpet_inputs = mc_nii.join(mcdat, by: [0,1]).join(anat_brainmask_nii, by: [0,1])
-//     (bold_carpet_svg) = bold_draw_carpet(bold_preprocess_path, nextflow_bin_path, qc_result_path, bold_draw_carpet_inputs)
-//
-//     bold_vxmregnormmni152_inputs = mc_nii.join(bbregister_dat, by: [0,1]).join(vxm_nonrigid_nii).join(vxm_fsnative_affine_mat)
+    bold_draw_carpet_inputs = mc_nii.join(mcdat, by: [0,1]).join(anat_brainmask_nii, by: [0,1])
+    (bold_carpet_svg) = bold_draw_carpet(bold_preprocess_path, nextflow_bin_path, qc_result_path, bold_draw_carpet_inputs)
+
+    bold_vxmregnormmni152_inputs = mc_nii.join(bbregister_dat, by: [0,1]).join(vxm_nonrigid_nii).join(vxm_fsnative_affine_mat)
 //     (bold_atlas_to_mni152) = bold_vxmregnormmni152(bold_preprocess_path, subjects_dir, atlas_type, vxm_model_path, resource_dir, nextflow_bin_path, bold_vxmregnormmni152_batch_size, gpuid, bold_vxmregnormmni152_standard_space, bold_vxmregnormmni152_fs_native_space, bold_vxmregnormmni152_inputs)
 //     bold_to_mni152_svg = qc_plot_bold_to_space(bold_atlas_to_mni152, bold_vxmregnormmni152_fs_native_space, subjects_dir, bold_preprocess_path, nextflow_bin_path, qc_result_path, freesurfer_home)
 
-<<<<<<< HEAD
-//     bold_confounds_inputs = mc_nii.join(anat_wm_nii, by: [0,1]).join(anat_brainmask_nii, by: [0,1])
-//     bold_confounds(bold_preprocess_path, nextflow_bin_path, )
-
-    bold_draw_carpet_inputs = mc_nii.join(mcdat, by: [0,1]).join(anat_brainmask_nii, by: [0,1])
-    (bold_carpet_svg) = bold_draw_carpet(bold_preprocess_path, nextflow_bin_path, qc_result_path, bold_draw_carpet_inputs)
-
-    bold_vxmregnormmni152_inputs = mc_nii.join(bbregister_dat, by: [0,1]).join(vxm_nonrigid_nii).join(vxm_fsnative_affine_mat)
-    (bold_atlas_to_mni152) = bold_vxmregnormmni152(bold_preprocess_path, subjects_dir, atlas_type, vxm_model_path, resource_dir, nextflow_bin_path, bold_vxmregnormmni152_batch_size, gpuid, bold_vxmregnormmni152_standard_space, bold_vxmregnormmni152_fs_native_space, bold_vxmregnormmni152_inputs)
-=======
->>>>>>> 9fad70f5
+    bold_confounds_inputs = mc_nii.join(anat_wm_nii, by: [0,1]).join(bbregister_dat, by: [0,1])
+    bold_confounds_inputs.view()
+    bold_confounds(bold_preprocess_path, nextflow_bin_path, bold_confounds_inputs)
+
 }