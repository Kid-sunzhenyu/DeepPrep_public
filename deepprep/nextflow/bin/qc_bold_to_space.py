--- conflicted
+++ resolved
@@ -120,7 +120,6 @@
     subject_bold2mni152_workdir = Path(subject_resultdir) / f'{bold_id}_bold2min152'
     subject_bold2mni152_workdir.mkdir(parents=True, exist_ok=True)
 
-<<<<<<< HEAD
     if 'MNI152NLin6Asym' in space_template:
         lh_MNI152_white_gii = Path(qc_tool_package) / 'lh.MNI152.white.surf.gii'
         rh_MNI152_white_gii = Path(qc_tool_package) / 'rh.MNI152.white.surf.gii'
@@ -163,93 +162,6 @@
         scene_plot(bold2mni152_scene_tmp, bold2MNI152_savepath, 2400, 1000)
         scene_plot(mni152_scene_tmp, MNI152_savepath, 2400, 1000)
         combine_svg_savepath = subject_resultdir / f'{bold_id}_desc-reg2MNI152_bold.svg'
-=======
-    lh_MNI152_white_gii = Path(qc_tool_package) / 'lh.MNI152.white.surf.gii'
-    rh_MNI152_white_gii = Path(qc_tool_package) / 'rh.MNI152.white.surf.gii'
-    lh_MNI152_pial_gii = Path(qc_tool_package) / 'lh.MNI152.pial.surf.gii'
-    rh_MNI152_pial_gii = Path(qc_tool_package) / 'rh.MNI152.pial.surf.gii'
-    mni152_norm = Path(qc_tool_package) / 'MNI152_norm.nii.gz'
-    mni152_scene = Path(qc_tool_package) / 'plot_MNI152.scene'
-    bold2mni152_scene = Path(qc_tool_package) / 'plot_bold2MNI152.scene'
-
-    lh_MNI152_white_gii_tmp = subject_bold2mni152_workdir / 'lh.MNI152_tmp.white.surf.gii'
-    rh_MNI152_white_gii_tmp = subject_bold2mni152_workdir / 'rh.MNI152_tmp.white.surf.gii'
-    lh_MNI152_pial_gii_tmp = subject_bold2mni152_workdir / 'lh.MNI152_tmp.pial.surf.gii'
-    rh_MNI152_pial_gii_tmp = subject_bold2mni152_workdir / 'rh.MNI152_tmp.pial.surf.gii'
-    MNI152_norm_tmp = subject_bold2mni152_workdir / 'MNI152_norm.nii.gz'
-    mni152_scene_tmp = subject_bold2mni152_workdir / 'plot_MNI152_tmp.scene'
-    bold2mni152_scene_tmp = subject_bold2mni152_workdir / 'plot_bold2MNI152_tmp.scene'
-
-    shutil.copyfile(lh_MNI152_white_gii, lh_MNI152_white_gii_tmp)
-    shutil.copyfile(rh_MNI152_white_gii, rh_MNI152_white_gii_tmp)
-    shutil.copyfile(lh_MNI152_pial_gii, lh_MNI152_pial_gii_tmp)
-    shutil.copyfile(rh_MNI152_pial_gii, rh_MNI152_pial_gii_tmp)
-    shutil.copyfile(mni152_norm, MNI152_norm_tmp)
-    shutil.copyfile(mni152_scene, mni152_scene_tmp)
-    shutil.copyfile(bold2mni152_scene, bold2mni152_scene_tmp)
-
-    bold2mni152_src = args.space_mni152_bold_path
-    bold2mni152_trg = subject_bold2mni152_workdir / f'bold2MNI152_tmp_bold.nii.gz'
-    shutil.copyfile(bold2mni152_src, bold2mni152_trg)
-
-    bold2MNI152_savepath = subject_bold2mni152_workdir / f'{bold_id}_bold_to_MNI152_moved.png'
-    MNI152_savepath = subject_bold2mni152_workdir / f'{bold_id}_MNI152_atlas_fixed.png'
-
-    scene_plot(bold2mni152_scene_tmp, bold2MNI152_savepath, 2400, 1000)
-    scene_plot(mni152_scene_tmp, MNI152_savepath, 2400, 1000)
-    combine_svg_savepath = subject_resultdir / f'{bold_id}_desc-reg2MNI152_bold.svg'
-    print(f'>>> {combine_svg_savepath}')
-    write_combine_svg(combine_svg_savepath, bold2MNI152_savepath, MNI152_savepath, 2400,
-                      1000)
-    shutil.rmtree(subject_bold2mni152_workdir)
-
-    if fs_native_space == 'True':
-        subject_bold2T1_workdir = Path(subject_resultdir) / f'{bold_id}_bold2T1'
-        subject_bold2T1_workdir.mkdir(parents=True, exist_ok=True)
-
-        affine_mat_atlas = Path(qc_tool_package) / 'affine.mat'
-        affine_mat = subject_bold2T1_workdir / 'affine.mat'
-        shutil.copyfile(affine_mat_atlas, affine_mat)
-        T1_mgz = Path(bold_preprocess_dir) / subject_id / 'func' / f'{subject_id}_space-T1w_res-2mm_desc-noskull_T1w.nii.gz'
-        T1_nii = subject_bold2T1_workdir / 'noskull_T1w.nii.gz'
-        mgz2nii(T1_mgz, T1_nii)
-        lh_white = Path(subjects_dir) / subject_id / 'surf' / 'lh.white'
-        rh_white = Path(subjects_dir) / subject_id / 'surf' / 'rh.white'
-        lh_pial = Path(subjects_dir) / subject_id / 'surf' / 'lh.pial'
-        rh_pial = Path(subjects_dir) / subject_id / 'surf' / 'rh.pial'
-
-        lh_white_gii = subject_bold2T1_workdir / 'lh.white.surf.gii'
-        rh_white_gii = subject_bold2T1_workdir / 'rh.white.surf.gii'
-        surf_nii2gii(lh_white, lh_white_gii)
-        surf_nii2gii(rh_white, rh_white_gii)
-        lh_pial_gii = subject_bold2T1_workdir / 'lh.pial.surf.gii'
-        rh_pial_gii = subject_bold2T1_workdir / 'rh.pial.surf.gii'
-        surf_nii2gii(lh_pial, lh_pial_gii)
-        surf_nii2gii(rh_pial, rh_pial_gii)
-        rewrite_affine(lh_white, affine_mat)
-        surface_apply_affine(lh_white_gii, affine_mat)
-        surface_apply_affine(rh_white_gii, affine_mat)
-        surface_apply_affine(lh_pial_gii, affine_mat)
-        surface_apply_affine(rh_pial_gii, affine_mat)
-
-        bold2T1_scene = Path(qc_tool_package) / 'plot_boldT1.scene'
-        T1_scene = Path(qc_tool_package) / 'plot_T1.scene'
-        bold2T1_scene_tmp = subject_bold2T1_workdir / 'plot_boldT1_tmp.scene'
-        T1_scene_tmp = subject_bold2T1_workdir / 'plot_T1_tmp.scene'
-        shutil.copyfile(bold2T1_scene, bold2T1_scene_tmp)
-        shutil.copyfile(T1_scene, T1_scene_tmp)
-
-        bold2mni152_src = args.space_t1w_bold_path
-        bold2mni152_trg = subject_bold2T1_workdir / f'bold2T1_tmp_bold.nii.gz'
-        shutil.copyfile(bold2mni152_src, bold2mni152_trg)
-
-        bold2T1_savepath = subject_bold2T1_workdir / f'{bold_id}_bold_to_T1_moved.png'
-        T1_savepath = subject_bold2T1_workdir / f'{bold_id}_T1_atlas_fixed.png'
-
-        scene_plot(bold2T1_scene_tmp, bold2T1_savepath, 2400, 1000)
-        scene_plot(T1_scene_tmp, T1_savepath, 2400, 1000)
-        combine_svg_savepath = subject_resultdir / f'{bold_id}_desc-reg2native_bold.svg'
->>>>>>> f006eb8c
         print(f'>>> {combine_svg_savepath}')
         write_combine_svg(combine_svg_savepath, bold2T1_savepath, T1_savepath, 2400,
                           1000)
