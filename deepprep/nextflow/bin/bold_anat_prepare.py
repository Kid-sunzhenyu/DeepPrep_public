--- conflicted
+++ resolved
@@ -3,17 +3,11 @@
 import argparse
 from pathlib import Path
 from nipype.interfaces import fsl
-<<<<<<< HEAD
 import ants
 import numpy as np
 
 
 def get_pve_file(subjects_dir, work_dir, subject_id, wm_probseg_nii, gm_probseg_nii, csf_probseg_nii):
-=======
-
-
-def get_seg_file(subjects_dir, work_dir, subject_id, wm_probseg_nii, gm_probseg_nii, csf_probseg_nii):
->>>>>>> 81a763b4
     split_bold_dir = Path(work_dir) / subject_id / 'fsl_fast'
     split_bold_dir.mkdir(exist_ok=True, parents=True)
 
@@ -35,7 +29,6 @@
         elif str(pve).endswith('pve_2.nii.gz'):
             cmd = f'rsync -arv {pve} {wm_probseg_nii}'
             os.system(cmd)
-<<<<<<< HEAD
     assert (Path(csf_probseg_nii).exists(), Path(gm_probseg_nii).exists(), Path(wm_probseg_nii).exists())
 
 def get_seg_file(wm_dseg_nii, wm_probseg_nii):
@@ -50,8 +43,6 @@
     data_wm = ants.from_numpy(data_wm, data_origin, data_spacing, data_direction.copy())
     ants.image_write(data_wm, wm_dseg_nii)
     assert Path(wm_dseg_nii).exists()
-=======
->>>>>>> 81a763b4
 
 def get_fsnative2T1w_xfm(fsnative2T1w_xfm):
     lines = ['#Insight Transform File V1.0',
@@ -64,20 +55,12 @@
             f.write(line)
             f.write('\n')
 
-<<<<<<< HEAD
 def cmd(subjects_dir, work_dir, subject_id, t1_mgz, mask_mgz, t1_nii, mask_nii, wm_dseg_nii, fsnative2T1w_xfm, wm_probseg_nii, gm_probseg_nii, csf_probseg_nii):
     os.system(f"mri_convert {t1_mgz} {t1_nii}")
     os.system(f"mri_binarize --i {mask_mgz} --o {mask_nii} --min 0.0001")
 
     get_pve_file(subjects_dir, work_dir, subject_id, wm_probseg_nii, gm_probseg_nii, csf_probseg_nii)
     get_seg_file(wm_dseg_nii, wm_probseg_nii)
-=======
-def cmd(subjects_dir, work_dir, subject_id, t1_mgz, mask_mgz, t1_nii, mask_nii, fsnative2T1w_xfm, wm_probseg_nii, gm_probseg_nii, csf_probseg_nii):
-    os.system(f"mri_convert {t1_mgz} {t1_nii}")
-    os.system(f"mri_binarize --i {mask_mgz} --o {mask_nii} --min 0.0001")
-
-    get_seg_file(subjects_dir, work_dir, subject_id, wm_probseg_nii, gm_probseg_nii, csf_probseg_nii)
->>>>>>> 81a763b4
     get_fsnative2T1w_xfm(fsnative2T1w_xfm)
 
 
@@ -106,8 +89,4 @@
     out_dir.mkdir(parents=True, exist_ok=True)
 
     cmd(args.subjects_dir, args.work_dir, args.subject_id, args.t1_mgz, args.mask_mgz, args.t1_nii, args.mask_nii,
-<<<<<<< HEAD
-        args.wm_dseg_nii, args.fsnative2T1w_xfm, args.wm_probseg_nii, args.gm_probseg_nii, args.csf_probseg_nii)
-=======
-        args.fsnative2T1w_xfm, args.wm_probseg_nii, args.gm_probseg_nii, args.csf_probseg_nii)
->>>>>>> 81a763b4
+        args.wm_dseg_nii, args.fsnative2T1w_xfm, args.wm_probseg_nii, args.gm_probseg_nii, args.csf_probseg_nii)