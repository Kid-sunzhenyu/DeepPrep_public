--- conflicted
+++ resolved
@@ -220,6 +220,7 @@
     nvox = float(mask.sum())
     assert nvox > 0, 'Null mask found in %s' % maskpath
 
+    # update the .tsv
     img = nib.load(bpss_path)
     data = img.get_fdata().swapaxes(0, 1)
     vol_data = data.reshape((data.shape[0] * data.shape[1] * data.shape[2], data.shape[3]), order='F')
@@ -270,13 +271,8 @@
     meta_dict: ~/output/BOLD/sub-001/ses-01/func/sub-001-01_task-rest_run-01_desc-confounds_timeseries.tsv
     """
 
-<<<<<<< HEAD
     # The required input confound files were generated in <process:bold_pre_process>, and copied to <confounds_dir_path>.
-    # If there's any missing files under <confounds_dir_path>, please go to <process:bold_pre_process> and double check if its original path exists.
-=======
-    # The required input confound files were generated in <process:bold_pre_process>, and copied to the <confounds_dir_path>
     # If there's any missing file under <confounds_dir_path>, please go to <process:bold_pre_process> and double check if its original path exists.
->>>>>>> 7216096d
     confounds_dir_path = Path(args.work_dir) / args.subject_id / 'confounds'
     bold_file = [args.bold_file]
     boldresampled = confounds_dir_path / f'{args.bold_id}_boldresampled.nii.gz'
