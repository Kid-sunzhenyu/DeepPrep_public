process anat_cp_fsaverage {
    cpus 1

    input:
    val(subjects_dir)
    val(freesurfer_fsaverage_dir)

    output:
    val("${subjects_dir}/fsaverage")

    shell:
    """
    #! /usr/bin/env python3
    import os
    if os.path.exists('${subjects_dir}/fsaverage'):
        os.system('rm -r ${subjects_dir}/fsaverage')
    os.system('cp -nr ${freesurfer_fsaverage_dir} ${subjects_dir}')
    assert len(os.listdir('${subjects_dir}/fsaverage')) == len(os.listdir('${freesurfer_fsaverage_dir}'))
    """
}


process anat_get_t1w_file_in_bids {
    cpus 1

    input:  // https://www.nextflow.io/docs/latest/process.html#inputs
    val(bids_dir)
    val(subjects)

    output:
    path "sub-*"

    script:
    script_py = "anat_get_t1w_file_in_bids.py"
    if (subjects.toString() == '') {
        """
        ${script_py} --bids-dir ${bids_dir}
        """
    }
    else {
        """
        ${script_py} --bids-dir ${bids_dir} --subject-ids ${subjects}
        """
    }

}

process anat_create_subject_orig_dir {
    tag "${subject_id}"

    label "maxForks_10"
    cpus 1

    input:  // https://www.nextflow.io/docs/latest/process.html#inputs
    val(subjects_dir)
    each path(subject_t1wfile_txt)
    val(deepprep_version)

    output:
    val(subject_id)

    script:
    subject_id =  subject_t1wfile_txt.name
    """
    anat_create_subject_orig_dir.py --subjects-dir ${subjects_dir} --t1wfile-path ${subject_t1wfile_txt} --deepprep-version ${deepprep_version}
    """
}

process anat_motioncor {
    tag "${subject_id}"

    cpus 1

    input:  // https://www.nextflow.io/docs/latest/process.html#inputs
    val(subjects_dir)
    val(subject_id)
    val(fsthreads)

    output:
    tuple(val(subject_id), val("${subjects_dir}/${subject_id}/mri/orig.mgz")) // emit: orig_mgz
    tuple(val(subject_id), val("${subjects_dir}/${subject_id}/mri/rawavg.mgz")) // emit: rawavg_mgz

    script:
    """
    recon-all -sd ${subjects_dir} -subject ${subject_id} -motioncor -threads ${fsthreads} -itkthreads ${fsthreads} -no-isrunning
    """
}


process gpu_schedule_lock {

    cpus 1
    memory '100 MB'
    cache false

    output:
    val(output)

    script:
    script_py = "gpu_schedule_lock.py"
    output = "create-lock"
    """
    ${script_py} ${task.executor}
    """
}


process anat_segment {
    // 7750
    tag "${subject_id}"

    label "with_gpu"
    cpus 3
    memory '7 GB'

    input:
    val(subjects_dir)
    tuple(val(subject_id), path(orig_mgz))

    val(fastsurfer_home)
    val(device)
    val(gpu_lock)

    output:
    tuple(val(subject_id), val("${seg_deep_mgz}")) // emit: seg_deep_mgz

    script:
    gpu_script_py = "gpu_schedule_run.py"
    script_py = "${fastsurfer_home}/FastSurferCNN/eval.py"

    seg_deep_mgz = "${subjects_dir}/${subject_id}/mri/aparc.DKTatlas+aseg.deep.mgz"

    network_sagittal_path = "${fastsurfer_home}/checkpoints/Sagittal_Weights_FastSurferCNN/ckpts/Epoch_30_training_state.pkl"
    network_coronal_path = "${fastsurfer_home}/checkpoints/Coronal_Weights_FastSurferCNN/ckpts/Epoch_30_training_state.pkl"
    network_axial_path = "${fastsurfer_home}/checkpoints/Axial_Weights_FastSurferCNN/ckpts/Epoch_30_training_state.pkl"
    """
    ${gpu_script_py} ${device} single ${task.executor} ${script_py} \
    --in_name ${orig_mgz} \
    --out_name ${seg_deep_mgz} \
    --conformed_name ${subjects_dir}/${subject_id}/mri/conformed.mgz \
    --order 1 \
    --network_sagittal_path ${network_sagittal_path} \
    --network_coronal_path ${network_coronal_path} \
    --network_axial_path ${network_axial_path} \
    --batch_size 1 --simple_run --run_viewagg_on check
    """
}

process anat_reduce_to_aseg {
    tag "${subject_id}"

    cpus 2
    memory '1 GB'

    input:
    val(subjects_dir)
    tuple(val(subject_id), path(seg_deep_mgz))

    val(fastsurfer_home)

    output:
    tuple(val(subject_id), val("${aseg_auto_noccseg_mgz}")) // emit: aseg_auto_noccseg_mgz
    tuple(val(subject_id), val("${mask_mgz}")) // emit: mask_mgz

    script:
    aseg_auto_noccseg_mgz = "${subjects_dir}/${subject_id}/mri/aseg.auto_noCCseg.mgz"
    mask_mgz = "${subjects_dir}/${subject_id}/mri/mask.mgz"

    script_py = "${fastsurfer_home}/recon_surf/reduce_to_aseg.py"
    """
    python3 ${script_py} \
    -i ${seg_deep_mgz} \
    -o ${aseg_auto_noccseg_mgz} \
    --outmask ${mask_mgz} \
    --fixwm
    """
}


process anat_N4_bias_correct {
    tag "${subject_id}"

    cpus 1
    memory '350 MB'

    input:
    val(subjects_dir)
    tuple(val(subject_id), path(orig_mgz), path(mask_mgz))

    val(fastsurfer_home)

    val(fsthreads)

    output:
    tuple(val(subject_id), val("${orig_nu_mgz}")) // emit: orig_nu_mgz

    script:
    orig_nu_mgz = "${subjects_dir}/${subject_id}/mri/orig_nu.mgz"

    script_py = "${fastsurfer_home}/recon_surf/N4_bias_correct.py"
    fsthreads = 1
    """
    python3 ${script_py} \
    --in ${orig_mgz} \
    --out ${orig_nu_mgz} \
    --mask ${mask_mgz} \
    --threads ${fsthreads}
    """
}


process anat_talairach_and_nu {
    tag "${subject_id}"

    cpus 1
    memory '200 MB'

    input:
    val(subjects_dir)
    tuple(val(subject_id), path(orig_mgz), path(orig_nu_mgz))

    val(freesurfer_home)

    output:
    tuple(val(subject_id), val("${nu_mgz}")) // emit: nu_mgz
    tuple(val(subject_id), val("${talairach_auto_xfm}")) // emit: talairach_auto_xfm
    tuple(val(subject_id), val("${talairach_xfm}")) // emit: talairach_xfm
    tuple(val(subject_id), val("${talairach_xfm_lta}")) // emit: talairach_xfm_lta
    tuple(val(subject_id), val("${talairach_with_skull_lta}")) // emit: talairach_with_skull_lta
    tuple(val(subject_id), val("${talairach_lta}")) // emit: talairach_lta

    script:

    nu_mgz = "${subjects_dir}/${subject_id}/mri/nu.mgz"
    talairach_auto_xfm = "${subjects_dir}/${subject_id}/mri/transforms/talairach.auto.xfm"
    talairach_xfm = "${subjects_dir}/${subject_id}/mri/transforms/talairach.xfm"
    talairach_xfm_lta = "${subjects_dir}/${subject_id}/mri/transforms/talairach.xfm.lta"
    talairach_with_skull_lta = "${subjects_dir}/${subject_id}/mri/transforms/talairach_with_skull.lta"
    talairach_lta = "${subjects_dir}/${subject_id}/mri/transforms/talairach.lta"

    """
    mkdir transforms

    talairach_avi --i ${orig_nu_mgz} --xfm ${talairach_auto_xfm}
    cp ${talairach_auto_xfm} ${talairach_xfm}

    lta_convert --src ${orig_mgz} --trg ${freesurfer_home}/average/mni305.cor.mgz \
    --inxfm ${talairach_xfm} --outlta ${talairach_xfm_lta} \
    --subject fsaverage --ltavox2vox

    cp ${talairach_xfm_lta} ${talairach_with_skull_lta}
    cp ${talairach_xfm_lta} ${talairach_lta}

    mri_add_xform_to_header -c ${talairach_xfm} ${orig_nu_mgz} ${nu_mgz}
    """
}


process anat_T1 {
    tag "${subject_id}"

    cpus 1
    memory '1 GB'

    input:
    val(subjects_dir)
    tuple(val(subject_id), path(nu_mgz))

    output:
    tuple(val(subject_id), val("${t1_mgz}")) // emit: t1_mgz

    script:
    t1_mgz = "${subjects_dir}/${subject_id}/mri/T1.mgz"

    """
    mri_normalize -seed 1234 -g 1 -mprage ${nu_mgz} ${t1_mgz}
    """
}


process anat_brainmask {
    tag "${subject_id}"

    cpus 1

    input:
    val(subjects_dir)
    tuple(val(subject_id), path(nu_mgz), path(mask_mgz))

    output:
    tuple(val(subject_id), val("${norm_mgz}")) // emit: norm_mgz
    tuple(val(subject_id), val("${brainmask_mgz}")) // emit: brainmask_mgz

    script:
    norm_mgz = "${subjects_dir}/${subject_id}/mri/norm.mgz"
    brainmask_mgz = "${subjects_dir}/${subject_id}/mri/brainmask.mgz"

    """
    mri_mask ${nu_mgz} ${mask_mgz} ${norm_mgz}
    cp ${norm_mgz} ${brainmask_mgz}
    """
}


process anat_paint_cc_to_aseg {
    tag "${subject_id}"

    cpus 1
    memory '200 MB'

    input:
    val(subjects_dir)
    tuple(val(subject_id), path(norm_mgz), path(seg_deep_mgz), path(aseg_auto_noccseg_mgz))

    val(fastsurfer_home)

    output:
    tuple(val(subject_id), val("${aseg_auto_mgz}")) // emit: aseg_auto_mgz
    tuple(val(subject_id), val("${seg_deep_withcc_mgz}")) // emit: seg_deep_withcc_mgz

    script:
    aseg_auto_mgz = "${subjects_dir}/${subject_id}/mri/aseg.auto.mgz"
    seg_deep_withcc_mgz = "${subjects_dir}/${subject_id}/mri/aparc.DKTatlas+aseg.deep.withCC.mgz"

    script_py = "${fastsurfer_home}/recon_surf/paint_cc_into_pred.py"
    """
    mri_cc -aseg aseg.auto_noCCseg.mgz -norm norm.mgz -o aseg.auto.mgz -lta cc_up.lta -sdir ${subjects_dir} ${subject_id}

    python3 ${script_py} -in_cc ${aseg_auto_mgz} -in_pred ${seg_deep_mgz} -out ${seg_deep_withcc_mgz}
    """
}


process anat_fill {
    tag "${subject_id}"

    cpus 1
    memory '1.5 GB'

    input:
    val(subjects_dir)
    tuple(val(subject_id), path(aseg_auto_mgz), path(norm_mgz), path(brainmask_mgz), path(talairach_lta))

    val(fsthreads)

    output:
    tuple(val(subject_id), val("${subjects_dir}/${subject_id}/mri/aseg.presurf.mgz")) // emit: aseg_presurf_mgz
    tuple(val(subject_id), val("${subjects_dir}/${subject_id}/mri/brain.mgz")) // emit: brain_mgz
    tuple(val(subject_id), val("${subjects_dir}/${subject_id}/mri/brain.finalsurfs.mgz")) // emit: brain_finalsurfs_mgz
    tuple(val(subject_id), val("${subjects_dir}/${subject_id}/mri/wm.mgz")) // emit: wm_mgz
    tuple(val(subject_id), val("${subjects_dir}/${subject_id}/mri/filled.mgz")) // emit: filled_mgz

    script:
    """
    recon-all -sd ${subjects_dir} -subject ${subject_id} \
    -asegmerge -normalization2 -maskbfs -segmentation -fill \
    -threads ${fsthreads} -itkthreads ${fsthreads} -no-isrunning
    """
}


process subject_id_hemi_lh {
    tag "${subject_id}"

    cpus 1

    input:
    tuple(val(subject_id), path(aseg_presurf_mgz))
    output:
    tuple(val(subject_id), val('lh'))
    script:
    """
    echo ${subject_id} lh
    """
}
process subject_id_hemi_rh {
    tag "${subject_id}"

    cpus 1

    input:
    tuple(val(subject_id), path(aseg_presurf_mgz))
    output:
    tuple(val(subject_id), val('rh'))
    script:
    """
    echo ${subject_id} rh
    """
}
process split_hemi_orig_mgz {
    tag "${subject_id}"

    cpus 1

    input:
    each hemi
    tuple(val(subject_id), path(in_data))
    output:
    tuple(val(subject_id), val(hemi), path(in_data))
    script:
    """
    echo ${in_data}
    """
}
process split_hemi_rawavg_mgz {
    tag "${subject_id}"

    cpus 1

    input:
    each hemi
    tuple(val(subject_id), path(in_data))
    output:
    tuple(val(subject_id), val(hemi), path(in_data))
    script:
    """
    echo ${in_data}
    """
}
process split_hemi_brainmask_mgz {
    tag "${subject_id}"

    cpus 1

    input:
    each hemi
    tuple(val(subject_id), path(in_data))
    output:
    tuple(val(subject_id), val(hemi), path(in_data))
    script:
    """
    echo ${in_data}
    """
}
process split_hemi_aseg_presurf_mgz {
    tag "${subject_id}"

    cpus 1

    input:
    each hemi
    tuple(val(subject_id), path(in_data))
    output:
    tuple(val(subject_id), val(hemi), path(in_data))
    script:
    """
    echo ${in_data}
    """
}
process split_hemi_brain_finalsurfs_mgz {
    tag "${subject_id}"

    cpus 1

    input:
    each hemi
    tuple(val(subject_id), path(in_data))
    output:
    tuple(val(subject_id), val(hemi), path(in_data))
    script:
    """
    echo ${in_data}
    """
}
process split_hemi_wm_mgz {
    tag "${subject_id}"

    cpus 1

    input:
    each hemi
    tuple(val(subject_id), path(in_data))
    output:
    tuple(val(subject_id), val(hemi), path(in_data))
    script:
    """
    echo ${in_data}
    """
}
process split_hemi_filled_mgz {
    tag "${subject_id}"

    cpus 1

    input:
    each hemi
    tuple(val(subject_id), path(in_data))
    output:
    tuple(val(subject_id), val(hemi), path(in_data))
    script:
    """
    echo ${in_data}
    """
}


process anat_fastcsr_levelset {
    // 3150
    tag "${subject_id}"

    label "with_gpu"
    cpus 1
    memory '6 GB'

    input:
    val(subjects_dir)
    tuple(val(subject_id), path(orig_mgz),path(filled_mgz))

    val(fastcsr_home)
    val(fastcsr_model_path)

    each hemi
    val(device)
    val(gpu_lock)

    output:
    tuple(val(subject_id), val(hemi), val("${subjects_dir}/${subject_id}/mri/${hemi}_levelset.nii.gz"))// emit: levelset

    script:
    gpu_script_py = "gpu_schedule_run.py"
    script_py = "${fastcsr_home}/fastcsr_model_infer.py"

    """
    ${gpu_script_py} ${device} single ${task.executor} ${script_py} \
    --fastcsr_subjects_dir ${subjects_dir} \
    --subj ${subject_id} \
    --hemi ${hemi} \
    --model-path ${fastcsr_model_path}
    """
}


process anat_fastcsr_mksurface {
    tag "${subject_id}"

    cpus 1
    memory '4 GB'

    input:
    val(subjects_dir)

    tuple(val(subject_id), val(hemi), path(levelset_nii), path(orig_mgz), path(brainmask_mgz), path(aseg_presurf_mgz))
    val(fastcsr_home)

    output:
    tuple(val(subject_id), val(hemi), val("${subjects_dir}/${subject_id}/surf/${hemi}.orig")) // emit: orig_surf
    tuple(val(subject_id), val(hemi), val("${subjects_dir}/${subject_id}/surf/${hemi}.orig.premesh")) // emit: orig_premesh_surf

    script:
    script_py = "${fastcsr_home}/levelset2surf.py"

    """
    python3 ${script_py} \
    --fastcsr_subjects_dir ${subjects_dir} \
    --subj ${subject_id} \
    --hemi ${hemi} \
    --suffix orig

    cp ${subjects_dir}/${subject_id}/surf/${hemi}.orig ${subjects_dir}/${subject_id}/surf/${hemi}.orig.premesh
    """
}


process anat_autodet_gwstats {
    tag "${subject_id}"

    cpus 1
    memory '250 MB'

    input:
    val(subjects_dir)
    tuple(val(subject_id), val(hemi), path(orig_premesh_surf), path(brain_finalsurfs_mgz), path(wm_mgz))

    output:
    tuple(val(subject_id), val(hemi), val("${subjects_dir}/${subject_id}/surf/autodet.gw.stats.${hemi}.dat")) // emit: autodet_gwstats

    script:

    """
    mris_autodet_gwstats --o ${subjects_dir}/${subject_id}/surf/autodet.gw.stats.${hemi}.dat \
     --i ${brain_finalsurfs_mgz} --wm ${wm_mgz} --surf ${orig_premesh_surf}
    """
}


process anat_white_surface {
    tag "${subject_id}"

    cpus 1
    memory '2 GB'

    input:
    val(subjects_dir)
    tuple(val(subject_id), val(hemi), path(orig_surf), path(autodet_gwstats), path(aseg_presurf_mgz), path(brain_finalsurfs_mgz), path(wm_mgz), path(filled_mgz))

    output:
    tuple(val(subject_id), val(hemi), val("${subjects_dir}/${subject_id}/surf/${hemi}.white.preaparc")) // emit: white_preaparc_surf
    tuple(val(subject_id), val(hemi), val("${subjects_dir}/${subject_id}/surf/${hemi}.white")) // emit: white_surf
    tuple(val(subject_id), val(hemi), val("${subjects_dir}/${subject_id}/surf/${hemi}.curv")) // emit: curv_surf
    tuple(val(subject_id), val(hemi), val("${subjects_dir}/${subject_id}/surf/${hemi}.area")) // emit: area_surf

//     errorStrategy 'ignore'

    script:
    threads = 1

//     """
//     mris_make_surfaces -aseg aseg.presurf -white white.preaparc -whiteonly \
//     -noaparc -mgz -T1 brain.finalsurfs -SDIR ${subjects_dir} ${subject_id} ${hemi}
//
//     cp ${subjects_dir}/${subject_id}/surf/${hemi}.white.preaparc ${subjects_dir}/${subject_id}/surf/${hemi}.white
//     """

    """
    mris_place_surface --adgws-in ${autodet_gwstats} --wm ${wm_mgz} \
    --threads ${threads} --invol ${brain_finalsurfs_mgz} --${hemi} --i ${orig_surf} \
    --o ${subjects_dir}/${subject_id}/surf/${hemi}.white.preaparc \
    --white --seg ${aseg_presurf_mgz} --nsmooth 5

    mris_place_surface --curv-map ${subjects_dir}/${subject_id}/surf/${hemi}.white.preaparc 2 10 ${subjects_dir}/${subject_id}/surf/${hemi}.curv
    mris_place_surface --area-map ${subjects_dir}/${subject_id}/surf/${hemi}.white.preaparc ${subjects_dir}/${subject_id}/surf/${hemi}.area

    cp ${subjects_dir}/${subject_id}/surf/${hemi}.white.preaparc ${subjects_dir}/${subject_id}/surf/${hemi}.white
    """
}


process anat_cortex_label {
    tag "${subject_id}"

    cpus 1
    memory '250 MB'

    input:
    val(subjects_dir)
    tuple(val(subject_id), val(hemi), path(white_preaparc_surf), path(aseg_presurf_mgz))

    output:
    tuple(val(subject_id), val(hemi), val("${subjects_dir}/${subject_id}/label/${hemi}.cortex.label")) // emit: cortex_label

    script:
    threads = 1

    """
    mri_label2label --label-cortex ${white_preaparc_surf} ${aseg_presurf_mgz} 0 ${subjects_dir}/${subject_id}/label/${hemi}.cortex.label
    """
}


process anat_cortex_hipamyg_label {
    tag "${subject_id}"

    cpus 1
    memory '300 MB'

    input:
    val(subjects_dir)
    tuple(val(subject_id), val(hemi), path(white_preaparc_surf), path(aseg_presurf_mgz))

    output:
    tuple(val(subject_id), val(hemi), val("${subjects_dir}/${subject_id}/label/${hemi}.cortex+hipamyg.label")) // emit: cortex_hipamyg_label

    script:
    threads = 1

    """
    mri_label2label --label-cortex ${white_preaparc_surf} ${aseg_presurf_mgz} 1 ${subjects_dir}/${subject_id}/label/${hemi}.cortex+hipamyg.label
    """
}


process anat_hyporelabel {
    tag "${subject_id}"

    cpus 1
    memory '500 MB'

    input:
    val(subjects_dir)
    tuple(val(subject_id), path(aseg_presurf_mgz), path(lh_white_surf), path(rh_white_surf))

    output:
    tuple(val(subject_id), val("${subjects_dir}/${subject_id}/mri/aseg.presurf.hypos.mgz")) // emit: aseg_presurf_hypos_mgz

    script:
    threads = 1
//     """
//     recon-all -sd ${subjects_dir} -subject ${subject_id} -hyporelabel -threads ${threads} -itkthreads ${threads}
//     """
    """
    mri_relabel_hypointensities ${aseg_presurf_mgz} ${subjects_dir}/${subject_id}/surf ${subjects_dir}/${subject_id}/mri/aseg.presurf.hypos.mgz
    """
}


process anat_smooth_inflated {
    tag "${subject_id}"

    cpus 1
    memory '250 MB'

    input:
    val(subjects_dir)
    tuple(val(subject_id), val(hemi), path(white_preaparc_surf))

    output:
    tuple(val(subject_id),val(hemi), val("${subjects_dir}/${subject_id}/surf/${hemi}.smoothwm")) // emit: smoothwm_surf
    tuple(val(subject_id),val(hemi), val("${subjects_dir}/${subject_id}/surf/${hemi}.inflated")) // emit: inflated_surf
    tuple(val(subject_id),val(hemi), val("${subjects_dir}/${subject_id}/surf/${hemi}.sulc")) // emit: sulc_surf

    script:
    threads = 1

    """
    mris_smooth -n 3 -nw  ${subjects_dir}/${subject_id}/surf/${hemi}.white.preaparc ${subjects_dir}/${subject_id}/surf/${hemi}.smoothwm
    mris_inflate ${subjects_dir}/${subject_id}/surf/${hemi}.smoothwm ${subjects_dir}/${subject_id}/surf/${hemi}.inflated
    """
}


process anat_curv_stats {
    tag "${subject_id}"

    cpus 1
    memory '200 MB'

    input:
    val(subjects_dir)
    tuple(val(subject_id), val(hemi), path(smoothwm_surf), path(curv_surf), path(sulc_surf))

    output:
    tuple(val(hemi), val("${subjects_dir}/${subject_id}/stats/${hemi}.curv.stats")) // emit: curv_stats

    script:
    threads = 1
    """
    SUBJECTS_DIR=${subjects_dir} mris_curvature_stats -m --writeCurvatureFiles -G -o "${subjects_dir}/${subject_id}/stats/${hemi}.curv.stats" -F smoothwm ${subject_id} ${hemi} curv sulc
    """
//     """
//     recon-all -sd ${subjects_dir} -subject ${subject_id} -curvstats
//     """
}


process anat_sphere {
    tag "${subject_id}"

    cpus 1
    memory '300 MB'

    input:
    val(subjects_dir)
    tuple(val(subject_id), val(hemi), path(inflated_surf))

    output:
    tuple(val(subject_id), val(hemi), val("${subjects_dir}/${subject_id}/surf/${hemi}.sphere")) // emit: sphere_surf

    script:
    threads = 1
    """
    mris_sphere -seed 1234 ${subjects_dir}/${subject_id}/surf/${hemi}.inflated ${subjects_dir}/${subject_id}/surf/${hemi}.sphere
    """
}


process anat_sphere_register {
    tag "${subject_id}"

    label "with_gpu"
    cpus 1
    memory '5 GB'

    input:
    val(subjects_dir)
    tuple(val(subject_id), val(hemi), path(curv_surf), path(sulc_surf), path(sphere_surf))

    val(surfreg_home)
    val(surfreg_model_path)
    val(freesurfer_home)
    val(device)

    val(gpu_lock)

    output:
    tuple(val(subject_id), val(hemi), val("${subjects_dir}/${subject_id}/surf/${hemi}.sphere.reg")) // emit: sphere_reg_surf

    script:
    gpu_script_py = "gpu_schedule_run.py"
    script_py = "${surfreg_home}/predict.py"
    threads = 1

    """
    ${gpu_script_py} ${device} single ${task.executor} ${script_py} --sd ${subjects_dir} --sid ${subject_id} --fsd ${freesurfer_home} \
    --hemi ${hemi} --model_path ${surfreg_model_path} --device ${device}
    """
}


process anat_jacobian {
    tag "${subject_id}"

    cpus 1

    input:
    val(subjects_dir)
    tuple(val(subject_id), val(hemi), path(white_preaparc_surf), path(sphere_reg_surf))

    output:
    tuple(val(subject_id), val(hemi), val("${subjects_dir}/${subject_id}/surf/${hemi}.jacobian_white")) // emit: jacobian_white

    script:
    """
    mris_jacobian ${subjects_dir}/${subject_id}/surf/${hemi}.white.preaparc \
    ${subjects_dir}/${subject_id}/surf/${hemi}.sphere.reg \
    ${subjects_dir}/${subject_id}/surf/${hemi}.jacobian_white
    """
}


process anat_avgcurv {
    tag "${subject_id}"

    cpus 1

    input:
    val(subjects_dir)
    tuple(val(subject_id), val(hemi), path(sphere_reg_surf))

    val(freesurfer_home)

    output:
    tuple(val(subject_id), val(hemi), val("${subjects_dir}/${subject_id}/surf/${hemi}.avg_curv")) // emit: avg_curv

    script:
    """
    mrisp_paint -a 5 \
    ${freesurfer_home}/average/${hemi}.folding.atlas.acfb40.noaparc.i12.2016-08-02.tif#6 \
    ${subjects_dir}/${subject_id}/surf/${hemi}.sphere.reg ${subjects_dir}/${subject_id}/surf/${hemi}.avg_curv
    """
}


process anat_cortparc_aparc {
    tag "${subject_id}"

    cpus 1

    input:
    val(subjects_dir)
    tuple(val(subject_id), val(hemi), path(cortex_label), path(sphere_reg_surf), path(smoothwm_surf), path(aseg_presurf_mgz))
    // smoothwm_surf is hidden needed
    val(freesurfer_home)

    output:
    tuple(val(subject_id), val(hemi), val("${subjects_dir}/${subject_id}/label/${hemi}.aparc.annot")) // emit: aparc_annot

    script:
    """
    mris_ca_label -SDIR ${subjects_dir} -l ${cortex_label} -aseg ${aseg_presurf_mgz} -seed 1234 ${subject_id} ${hemi} ${sphere_reg_surf} \
    ${freesurfer_home}/average/${hemi}.curvature.buckner40.filled.desikan_killiany.2010-03-25.gcs \
    ${subjects_dir}/${subject_id}/label/${hemi}.aparc.annot
    """
}


process anat_cortparc_aparc_a2009s {
    tag "${subject_id}"

    cpus 1

    input:
    val(subjects_dir)
    tuple(val(subject_id), val(hemi), path(cortex_label), path(sphere_reg_surf), path(smoothwm_surf), path(aseg_presurf_mgz))
    // smoothwm_surf is hidden needed
    val(freesurfer_home)

    output:
    tuple(val(subject_id), val(hemi), val("${subjects_dir}/${subject_id}/label/${hemi}.aparc.a2009s.annot")) // emit: aparc_a2009s_annot

    script:
    """
    mris_ca_label -SDIR ${subjects_dir} -l ${cortex_label} -aseg ${aseg_presurf_mgz} -seed 1234 ${subject_id} ${hemi} ${sphere_reg_surf} \
    ${freesurfer_home}/average/${hemi}.CDaparc.atlas.acfb40.noaparc.i12.2016-08-02.gcs \
    ${subjects_dir}/${subject_id}/label/${hemi}.aparc.a2009s.annot
    """
}


process anat_pial_surface {
    tag "${subject_id}"

    cpus 1
    memory '1.5 GB'

    input:
    val(subjects_dir)
    tuple(val(subject_id), val(hemi), path(orig_surf), path(white_surf), path(autodet_gwstats), path(cortex_hipamyg_label), path(cortex_label), path(aparc_annot), path(aseg_presurf_mgz), path(wm_mgz), path(brain_finalsurfs_mgz))

    output:
    tuple(val(subject_id), val(hemi), val("${subjects_dir}/${subject_id}/surf/${hemi}.pial")) // emit: pial_surf
    tuple(val(subject_id), val(hemi), val("${subjects_dir}/${subject_id}/surf/${hemi}.pial.T1")) // emit: pial_t1_surf
    tuple(val(subject_id), val(hemi), val("${subjects_dir}/${subject_id}/surf/${hemi}.curv.pial")) // emit: curv_pial_surf
    tuple(val(subject_id), val(hemi), val("${subjects_dir}/${subject_id}/surf/${hemi}.area.pial")) // emit: area_pial_surf
    tuple(val(subject_id), val(hemi), val("${subjects_dir}/${subject_id}/surf/${hemi}.thickness")) // emit: thickness_surf

    script:
    threads = 1
    """
    mris_place_surface --adgws-in ${autodet_gwstats} --seg ${aseg_presurf_mgz} --threads ${threads} --wm ${wm_mgz} \
    --invol ${brain_finalsurfs_mgz} --${hemi} --i ${white_surf} --o ${subjects_dir}/${subject_id}/surf/${hemi}.pial.T1 \
    --pial --nsmooth 0 --rip-label ${subjects_dir}/${subject_id}/label/${hemi}.cortex+hipamyg.label --pin-medial-wall ${cortex_label} --aparc ${aparc_annot} --repulse-surf ${white_surf} --white-surf ${white_surf}
    cp -f ${subjects_dir}/${subject_id}/surf/${hemi}.pial.T1 ${subjects_dir}/${subject_id}/surf/${hemi}.pial

    mris_place_surface --curv-map ${subjects_dir}/${subject_id}/surf/${hemi}.pial.T1 2 10 ${subjects_dir}/${subject_id}/surf/${hemi}.curv.pial
    mris_place_surface --area-map ${subjects_dir}/${subject_id}/surf/${hemi}.pial.T1 ${subjects_dir}/${subject_id}/surf/${hemi}.area.pial
    mris_place_surface --thickness ${white_surf} ${subjects_dir}/${subject_id}/surf/${hemi}.pial.T1 20 5 ${subjects_dir}/${subject_id}/surf/${hemi}.thickness

    mris_calc -o ${subjects_dir}/${subject_id}/surf/${hemi}.area.mid ${subjects_dir}/${subject_id}/surf/${hemi}.area add ${subjects_dir}/${subject_id}/surf/${hemi}.area.pial
    mris_calc -o ${subjects_dir}/${subject_id}/surf/${hemi}.area.mid ${subjects_dir}/${subject_id}/surf/${hemi}.area.mid div 2
    SUBJECTS_DIR=${subjects_dir} mris_convert --volume ${subject_id} ${hemi} ${subjects_dir}/${subject_id}/surf/${hemi}.volume
    """
//     """
//     recon-all -sd ${subjects_dir} -subject ${subject_id} -cortex-label
//     """

}


process anat_pctsurfcon {
    tag "${subject_id}"

    cpus 1
    memory '250 MB'

    input:
    val(subjects_dir)
    tuple(val(subject_id), val(hemi), path(cortex_label), path(white_surf), path(thickness_surf), path(rawavg_mgz), path(orig_mgz))

    output:
    tuple(val(subject_id), val(hemi), val("${subjects_dir}/${subject_id}/surf/${hemi}.w-g.pct.mgh")) // emit: w_g_pct_mgh
    tuple(val(subject_id), val(hemi), val("${subjects_dir}/${subject_id}/stats/${hemi}.w-g.pct.stats")) // emit: w_g_pct_stats

    script:
//     """
//     recon-all -sd ${subjects_dir} -subject ${subject_id} -pctsurfcon -threads ${threads} -itkthreads ${threads}
//     """
    """
    SUBJECTS_DIR=${subjects_dir} pctsurfcon --s ${subject_id} --${hemi}-only
    """
}


process anat_parcstats {
    tag "${subject_id}"

    cpus 1
    memory '500 MB'

    input:
    val(subjects_dir)
    tuple(val(subject_id), path(lh_white_surf), path(lh_cortex_label), path(lh_pial_surf), path(lh_aparc_annot), path(rh_white_surf), path(rh_cortex_label), path(rh_pial_surf), path(rh_aparc_annot), path(wm_mgz))

    output:
    tuple(val(subject_id), val("${subjects_dir}/${subject_id}/stats/lh.aparc.pial.stats")) // emit: aparc_pial_stats
    tuple(val(subject_id), val("${subjects_dir}/${subject_id}/stats/rh.aparc.pial.stats")) // emit: aparc_pial_stats
    tuple(val(subject_id), val("${subjects_dir}/${subject_id}/stats/lh.aparc.stats")) // emit: aparc_stats
    tuple(val(subject_id), val("${subjects_dir}/${subject_id}/stats/rh.aparc.stats")) // emit: aparc_stats

    script:
//     """
//     recon-all -sd ${subjects_dir} -subject ${subject_id} -parcstats -threads ${threads} -itkthreads ${threads}
//     """
    """
    SUBJECTS_DIR=${subjects_dir} mris_anatomical_stats -th3 -mgz -cortex ${lh_cortex_label} -f ${subjects_dir}/${subject_id}/stats/lh.aparc.pial.stats -b -a ${lh_aparc_annot} -c ${subjects_dir}/${subject_id}/label/aparc.annot.ctab ${subject_id} lh pial
    SUBJECTS_DIR=${subjects_dir} mris_anatomical_stats -th3 -mgz -cortex ${lh_cortex_label} -f ${subjects_dir}/${subject_id}/stats/lh.aparc.stats -b -a ${lh_aparc_annot} -c ${subjects_dir}/${subject_id}/label/aparc.annot.ctab ${subject_id} lh white
    SUBJECTS_DIR=${subjects_dir} mris_anatomical_stats -th3 -mgz -cortex ${rh_cortex_label} -f ${subjects_dir}/${subject_id}/stats/rh.aparc.pial.stats -b -a ${rh_aparc_annot} -c ${subjects_dir}/${subject_id}/label/aparc.annot.ctab ${subject_id} lh pial
    SUBJECTS_DIR=${subjects_dir} mris_anatomical_stats -th3 -mgz -cortex ${rh_cortex_label} -f ${subjects_dir}/${subject_id}/stats/rh.aparc.stats -b -a ${rh_aparc_annot} -c ${subjects_dir}/${subject_id}/label/aparc.annot.ctab ${subject_id} lh white
    """
}


process anat_parcstats2 {
    tag "${subject_id}"

    cpus 1
    memory '500 MB'

    input:
    val(subjects_dir)
    tuple(val(subject_id), path(lh_white_surf), path(lh_cortex_label), path(lh_pial_surf), path(lh_aparc_annot), path(rh_white_surf), path(rh_cortex_label), path(rh_pial_surf), path(rh_aparc_annot), path(wm_mgz))

    output:
    tuple(val(subject_id), val("${subjects_dir}/${subject_id}/stats/lh.aparc.a2009s.pial.stats")) // emit: aparc_pial_stats
    tuple(val(subject_id), val("${subjects_dir}/${subject_id}/stats/rh.aparc.a2009s.pial.stats")) // emit: aparc_pial_stats
    tuple(val(subject_id), val("${subjects_dir}/${subject_id}/stats/lh.aparc.a2009s.stats")) // emit: aparc_stats
    tuple(val(subject_id), val("${subjects_dir}/${subject_id}/stats/rh.aparc.a2009s.stats")) // emit: aparc_stats

    script:
//     """
//     recon-all -sd ${subjects_dir} -subject ${subject_id} -parcstats -threads ${threads} -itkthreads ${threads}
//     """
    """
    SUBJECTS_DIR=${subjects_dir} mris_anatomical_stats -th3 -mgz -cortex ${lh_cortex_label} -f ${subjects_dir}/${subject_id}/stats/lh.aparc.a2009s.pial.stats -b -a ${lh_aparc_annot} -c ${subjects_dir}/${subject_id}/label/aparc.a2009s.annot.ctab ${subject_id} lh pial
    SUBJECTS_DIR=${subjects_dir} mris_anatomical_stats -th3 -mgz -cortex ${lh_cortex_label} -f ${subjects_dir}/${subject_id}/stats/lh.aparc.a2009s.stats -b -a ${lh_aparc_annot} -c ${subjects_dir}/${subject_id}/label/aparc.a2009s.annot.ctab ${subject_id} lh white
    SUBJECTS_DIR=${subjects_dir} mris_anatomical_stats -th3 -mgz -cortex ${rh_cortex_label} -f ${subjects_dir}/${subject_id}/stats/rh.aparc.a2009s.pial.stats -b -a ${rh_aparc_annot} -c ${subjects_dir}/${subject_id}/label/aparc.a2009s.annot.ctab ${subject_id} lh pial
    SUBJECTS_DIR=${subjects_dir} mris_anatomical_stats -th3 -mgz -cortex ${rh_cortex_label} -f ${subjects_dir}/${subject_id}/stats/rh.aparc.a2009s.stats -b -a ${rh_aparc_annot} -c ${subjects_dir}/${subject_id}/label/aparc.a2009s.annot.ctab ${subject_id} lh white
    """
}


process lh_anat_ribbon_inputs {
    tag "${subject_id}"

    cpus 1
    memory '1 GB'

    input:
    tuple(val(subject_id), path(aseg_presurf_mgz))
    output:
    tuple(val(subject_id), val('lh'))
    script:
    """
    echo ${aseg_presurf_mgz}
    """
}
process rh_anat_ribbon_inputs {
    tag "${subject_id}"

    cpus 1

    input:
    tuple(val(subject_id), path(aseg_presurf_mgz))
    output:
    tuple(val(subject_id), val('rh'))
    script:
    """
    echo ${aseg_presurf_mgz}
    """
}


process anat_ribbon {
    tag "${subject_id}"

    cpus 1

    input:
    val(subjects_dir)
    tuple(val(subject_id), path(aseg_presurf_mgz), path(lh_white_surf), path(lh_pial_surf), path(rh_white_surf), path(rh_pial_surf))

    output:
    tuple(val(subject_id), val("${subjects_dir}/${subject_id}/mri/ribbon.mgz")) // emit: ribbon_mgz
    tuple(val(subject_id), val("${subjects_dir}/${subject_id}/mri/lh.ribbon.mgz")) // emit: lh_ribbon_mgz
    tuple(val(subject_id), val("${subjects_dir}/${subject_id}/mri/rh.ribbon.mgz")) // emit: rh_ribbon_mgz

    script:
    """
    mris_volmask --sd ${subjects_dir} --aseg_name aseg.presurf --label_left_white 2 --label_left_ribbon 3 --label_right_white 41 --label_right_ribbon 42 --save_ribbon ${subject_id}
    """
}


process anat_apas2aseg {
    tag "${subject_id}"

    cpus 3

    input:
    val(subjects_dir)
    tuple(val(subject_id), path(aseg_presurf_hypos_mgz), path(ribbon_mgz), path(lh_white_surf), path(lh_pial_surf), path(lh_cortex_label), path(rh_white_surf), path(rh_pial_surf), path(rh_cortex_label))
    val(fsthreads)

    output:
    tuple(val(subject_id), val("${subjects_dir}/${subject_id}/mri/aseg.mgz")) // emit: parcstats
    tuple(val(subject_id), val("${subjects_dir}/${subject_id}/stats/brainvol.stats")) // emit: brainvol_stats

    script:
    """
    SUBJECTS_DIR=${subjects_dir} mri_surf2volseg --o ${subjects_dir}/${subject_id}/mri/aseg.mgz --i ${aseg_presurf_hypos_mgz} \
    --fix-presurf-with-ribbon ${ribbon_mgz} \
    --threads ${fsthreads} \
    --lh-cortex-mask lh.cortex.label --lh-white lh.white --lh-pial lh.pial \
    --rh-cortex-mask rh.cortex.label --rh-white rh.white --rh-pial rh.pial

    SUBJECTS_DIR=${subjects_dir} mri_brainvol_stats ${subject_id}
    """
}


process anat_aparc2aseg {
    tag "${subject_id}"

    cpus 1
    memory '1 GB'

    input:
    val(subjects_dir)
    tuple(val(subject_id), path(aseg_mgz), path(ribbon_mgz), path(lh_white_surf), path(lh_pial_surf), path(lh_cortex_label), path(lh_aparc_annot), path(rh_white_surf), path(rh_pial_surf), path(rh_cortex_label), path(rh_aparc_annot))
    val(fsthreads)

    output:
    tuple(val(subject_id), val("${subjects_dir}/${subject_id}/mri/aparc+aseg.mgz")) // emit: parcstats

    script:
    """
    SUBJECTS_DIR=${subjects_dir} mri_surf2volseg --o ${subjects_dir}/${subject_id}/mri/aparc+aseg.mgz --label-cortex --i ${aseg_mgz} \
    --threads ${fsthreads} \
    --lh-annot lh.aparc.annot 1000 \
    --lh-cortex-mask lh.cortex.label --lh-white lh.white \
    --lh-pial lh.pial \
    --rh-annot rh.aparc.annot 2000 \
    --rh-cortex-mask rh.cortex.label --rh-white rh.white \
    --rh-pial rh.pial
    """
}


process anat_aparc_a2009s2aseg {
    tag "${subject_id}"

    cpus 1
    memory '1 GB'

    input:
    val(subjects_dir)
    tuple(val(subject_id), path(aseg_mgz), path(ribbon_mgz), path(lh_white_surf), path(lh_pial_surf), path(lh_cortex_label), path(lh_aparc_annot), path(rh_white_surf), path(rh_pial_surf), path(rh_cortex_label), path(rh_aparc_annot))
    val(fsthreads)

    output:
    tuple(val(subject_id), val("${subjects_dir}/${subject_id}/mri/aparc.a2009s+aseg.mgz")) // emit: parcstats

    script:
    """
    SUBJECTS_DIR=${subjects_dir} mri_surf2volseg --o ${subjects_dir}/${subject_id}/mri/aparc.a2009s+aseg.mgz --label-cortex --i ${aseg_mgz} \
    --threads ${fsthreads} \
    --lh-annot lh.aparc.a2009s.annot 11100 \
    --lh-cortex-mask lh.cortex.label --lh-white lh.white \
    --lh-pial lh.pial \
    --rh-annot rh.aparc.a2009s.annot 12100 \
    --rh-cortex-mask rh.cortex.label --rh-white rh.white \
    --rh-pial rh.pial
    """
}


process anat_balabels_lh {
    tag "${subject_id}"

    cpus 1
    memory '500 MB'

    input:
    val(subjects_dir)
    tuple(val(subject_id), val(hemi), path(sphere_reg_surf), path(white_surf))
    each path(label)
    val(subjects_fsaverage_dir)

    output:
    tuple(val(subject_id), val(hemi), val("${subjects_dir}/${subject_id}/label/${label}")) // emit: balabel

    script:
    """
    SUBJECTS_DIR=${subjects_dir} mri_label2label --srcsubject fsaverage --srclabel ${label} --trgsubject ${subject_id} --trglabel ${subjects_dir}/${subject_id}/label/${label} --hemi lh --regmethod surface
    """
}


process anat_balabels_rh {
    tag "${subject_id}"

    cpus 1

    input:
    val(subjects_dir)
    tuple(val(subject_id), val(hemi), path(sphere_reg_surf), path(white_surf))
    each path(label)
    val(subjects_fsaverage_dir)

    output:
    tuple(val(subject_id), val(hemi), val("${subjects_dir}/${subject_id}/label/${label}")) // emit: balabel

    script:
    """
    SUBJECTS_DIR=${subjects_dir} mri_label2label --srcsubject fsaverage --srclabel ${label} --trgsubject ${subject_id} --trglabel ${subjects_dir}/${subject_id}/label/${label} --hemi rh --regmethod surface
    """
}

process bold_anat_prepare {
    cpus 1

    input:
    val(bold_preprocess_path)
    tuple(val(subject_id), val(t1_mgz), val(mask_mgz), val(aseg_mgz))

    output:
    tuple(val(subject_id), val(t1_nii))
    tuple(val(subject_id), val(mask_nii))
    tuple(val(subject_id), val(wm_dseg_nii))
    tuple(val(subject_id), val(fsnative2T1w_xfm))
    tuple(val(subject_id), val(wm_probseg_nii))
    tuple(val(subject_id), val(gm_probseg_nii))
    tuple(val(subject_id), val(csf_probseg_nii))

    script:
    script_py = "bold_anat_prepare.py"

    t1_nii = "${bold_preprocess_path}/${subject_id}/anat/${subject_id}_desc-preproc_T1w.nii.gz"
    mask_nii = "${bold_preprocess_path}/${subject_id}/anat/${subject_id}_desc-brain_mask.nii.gz"
    wm_dseg_nii = "${bold_preprocess_path}/${subject_id}/anat/${subject_id}_dseg.nii.gz"
    fsnative2T1w_xfm = "${bold_preprocess_path}/${subject_id}/anat/${subject_id}_from-fsnative_to-T1w_mode-image_xfm.txt"
    wm_probseg_nii = "${bold_preprocess_path}/${subject_id}/anat/${subject_id}_label-WM_probseg.nii.gz"
    gm_probseg_nii = "${bold_preprocess_path}/${subject_id}/anat/${subject_id}_label-GM_probseg.nii.gz"
    csf_probseg_nii = "${bold_preprocess_path}/${subject_id}/anat/${subject_id}_label-CSF_probseg.nii.gz"

    """
    ${script_py} \
    --bold_preprocess_path ${bold_preprocess_path} \
    --subject_id ${subject_id} \
    --t1_mgz ${t1_mgz} \
    --mask_mgz ${mask_mgz} \
    --aseg_mgz ${aseg_mgz} \
    --t1_nii ${t1_nii} \
    --mask_nii ${mask_nii} \
    --wm_dseg_nii ${wm_dseg_nii} \
    --fsnative2T1w_xfm ${fsnative2T1w_xfm} \
    --wm_probseg_nii ${wm_probseg_nii} \
    --gm_probseg_nii ${gm_probseg_nii} \
    --csf_probseg_nii ${csf_probseg_nii} \
    """
}

process bold_fieldmap {
    cpus 1

    input:
    val(bids_dir)
    tuple(val(subject_id), val(t1_nii))
    val(bold_preprocess_dir)
    val(task_id)
    val(bold_spaces)
    val(bold_sdc)
    val(templateflow_home)
    val(qc_result_path)

    output:
    val("TRUE")

    script:
    script_py = "bold_preprocess.py"
    if (bold_sdc.toUpperCase() == 'TRUE') {
        """
        ${script_py} \
        --bids_dir ${bids_dir} \
        --bold_preprocess_dir ${bold_preprocess_dir} \
        --subject_id ${subject_id} \
        --task_id ${task_id} \
<<<<<<< HEAD
        --bold_spaces ${bold_spaces} \
        --bold_sdc ${bold_sdc} \
=======
        --spaces ${bold_spaces} \
        --fieldmap ${bold_sdc} \
>>>>>>> 5433e764
        --templateflow_home ${templateflow_home} \
        --qc_result_path ${qc_result_path} \
        """
    }
    else {
        """
        echo 'bold_sdc = False, skip filedmap'
        """
    }
}


process bold_pre_process {
    cpus 1

    input:
    val(bids_dir)
    val(subjects_dir)
    val(bold_preprocess_dir)
    val(task_id)
    each path(subject_boldfile_txt)
    val(bold_spaces)
    tuple(val(subject_id), val(t1_nii), val(mask_nii), val(wm_dseg_nii), val(fsnative2T1w_xfm))
    val(fs_license_file)
    val(bold_sdc)
    val(templateflow_home)
    val(bold_sdc_done)
<<<<<<< HEAD
    val(qc_result_path)
=======
>>>>>>> 5433e764

    output:
    tuple(val(subject_id), path(subject_boldfile_txt))

    script:
    script_py = "bold_preprocess.py"
    """
    ${script_py} \
    --bids_dir ${bids_dir} \
    --subjects_dir ${subjects_dir} \
    --bold_preprocess_dir ${bold_preprocess_dir} \
    --subject_id ${subject_id} \
    --task_id ${task_id} \
    --bold_series ${subject_boldfile_txt} \
<<<<<<< HEAD
    --bold_spaces ${bold_spaces} \
=======
    --spaces ${bold_spaces} \
>>>>>>> 5433e764
    --t1w_preproc ${t1_nii} \
    --t1w_mask ${mask_nii} \
    --t1w_dseg ${wm_dseg_nii} \
    --fsnative2t1w_xfm ${fsnative2T1w_xfm} \
    --fs_license_file ${fs_license_file} \
    --templateflow_home ${templateflow_home} \
    --qc_result_path ${qc_result_path} \
    """
}


process bold_get_bold_file_in_bids {

    cpus 1

    input:  // https://www.nextflow.io/docs/latest/process.html#inputs
    val(bids_dir)
    val(subjects_dir)
    val(subjects)
    val(bold_task_type)
    val(bold_only)

    output:
    path "sub-*" // emit: subject_boldfile_txt

    script:
    script_py = "bold_get_bold_file_in_bids.py"
    if (subjects.toString() == '') {
        """
        ${script_py} \
        --bids_dir ${bids_dir} \
        --subjects_dir ${subjects_dir} \
        --task_type ${bold_task_type} \
        --bold_only ${bold_only}
        """
    }
    else {
        """
        ${script_py} \
        --bids_dir ${bids_dir} \
        --subjects_dir ${subjects_dir} \
        --subject_ids ${subjects} \
        --task_type ${bold_task_type} \
        --bold_only ${bold_only}
        """
    }
}


process bold_merge_subject_id {
    tag "${subject_id}"

    cpus 1

    input:
    tuple(val(subjects_id), val(t1_mgz))

    output:
    val(subjects_id)
    script:
    """
    echo
    """
}


process bold_T1_to_2mm {
    tag "${subject_id}"

    cpus 1

    input:
    val(subjects_dir)
    val(bold_preprocess_path)
    tuple(val(subject_id), path(t1_mgz), path(norm_mgz))
    output:
    tuple(val(subject_id), val("${bold_preprocess_path}/${subject_id}/func/${subject_id}_space-T1w_res-2mm_desc-skull_T1w.nii.gz")) //emit: t1_native2mm
    tuple(val(subject_id), val("${bold_preprocess_path}/${subject_id}/func/${subject_id}_space-T1w_res-2mm_desc-noskull_T1w.nii.gz")) //emit: norm_native2mm
    script:
    script_py = "bold_T1_to_2mm.py"

    """
    ${script_py} \
    --bold_preprocess_dir ${bold_preprocess_path} \
    --subjects_dir ${subjects_dir} \
    --subject_id ${subject_id} \
    --t1_mgz ${t1_mgz} \
    --norm_mgz ${norm_mgz}
    """
}


process bold_get_bold_ref_in_bids {
    tag "${subject_id}"

    cpus 1

    input:  // https://www.nextflow.io/docs/latest/process.html#inputs
    val(bold_preprocess_path)
    val(bids_dir)
    val(subject_id)
    val(bold_id)

    output:
    tuple(val(subject_id), val(bold_id), val("${bold_preprocess_path}/${subject_id}/func/${subject_id}_boldref.nii.gz")) // emit: mc

    script:
    script_py = "bold_get_bold_ref_in_bids.py"
    """
    ${script_py} \
    --bold_preprocess_dir ${bold_preprocess_path} \
    --bids_dir ${bids_dir} \
    --subject_id ${subject_id} \
    --bold_id ${bold_id}
    """
}

process split_subject_boldref_file {
    tag "${subject_id}"
    cpus 1

    input:
    val(bold_id)

    output:
    tuple(val(subject_id), val(bold_id))

    script:
    subject_id = bold_id.split('_')[0]
    """
    echo
    """
}


process bold_skip_reorient {
    tag "${subject_id}"

    label "maxForks_2"
    cpus 1

    input:
    val(bold_preprocess_path)
    val(qc_result_path)
    each path(subject_boldfile_txt)
    val(reorient)
    val(skip_frame)
    val(sdc)
    output:
    tuple(val(subject_id), val(bold_id), val("${bold_preprocess_path}/${subject_id}/func/${bold_id}_space-reorient_bold.nii.gz")) // emit: mc
    script:
    bold_id = subject_boldfile_txt.name
    subject_id = bold_id.split('_')[0]
    script_py = "bold_skip_reorient.py"

    """
    ${script_py} \
    --bold_preprocess_dir ${bold_preprocess_path} \
    --qc_report_dir ${qc_result_path} \
    --boldfile_path ${subject_boldfile_txt} \
    --reorient ${reorient} \
    --skip_frame ${skip_frame} \
    --sdc ${sdc}
    """

}


process bold_stc_mc {
    tag "${subject_id}"

    cpus 1

    input:
    val(bold_preprocess_path)
    tuple(val(subject_id), val(bold_id), path(reorient))
    output:
    tuple(val(subject_id), val(bold_id), val("${bold_preprocess_path}/${subject_id}/func/${bold_id}_space-mc_bold.nii.gz")) // emit: mc
    tuple(val(subject_id), val(bold_id), val("${bold_preprocess_path}/${subject_id}/func/${bold_id}_from-stc_to-mc_xfm.mcdat")) // emit: mcdat
    tuple(val(subject_id), val(bold_id), val("${bold_preprocess_path}/${subject_id}/func/${bold_id}_space-mc_boldref.nii.gz")) // emit: boldref
    script:
    script_py = "bold_stc_mc.py"

    """
    ${script_py} \
    --bold_preprocess_dir ${bold_preprocess_path} \
    --subject_id ${subject_id} \
    --bold_id ${bold_id} \
    --reorient ${reorient}
    """
}


process bold_sdc {
    tag "${subject_id}"

    cpus 1

    input:
    val(bids_dir)
    val(bold_preprocess_path)
    tuple(val(subject_id), val(bold_id), val(mc_nii), val(mcdat), val(mc_boldref))
    output:
    tuple(val(subject_id), val(bold_id), val("${sdc_file}")) // emit: sdc
    script:
    script_py = "bold_sdc.py"
    sdc_file = "${bold_preprocess_path}/${subject_id}/func/${bold_id}_space-sdc_bold.nii.gz"
    """
    ${script_py} \
    --bids_dir ${bids_dir} \
    --bold_preprocess_dir ${bold_preprocess_path} \
    --subject_id ${subject_id} \
    --bold_id ${bold_id} \
    --bold_file ${mc_nii} \
    --boldref_file ${mc_boldref} \
    --hmc_xfm_file ${mcdat} \
    --sdc_file ${sdc_file}
    """
}


process bold_add_subject_id_to_bold_file {
    tag "${subject_id}"
    cpus 1

    input:
    each path(bold_file_txt)

    output:
    tuple(val(subject_id), path(bold_file_txt))

    script:
    bold_id = bold_file_txt.name
    subject_id = bold_id.split('_')[0]
    """
    echo
    """
}
process split_bold_bbregister_from_anat_input {
    tag "${subject_id}"
    cpus 1

    input:
    each path(bold_file_txt)
    val(params)

    output:
    tuple(val(subject_id), val(bold_id), val(params))

    script:
    bold_id = bold_file_txt.name
    subject_id = bold_id.split('_')[0]
    """
    echo
    """
}
process bold_bbregister {
    tag "${subject_id}"

    cpus 1
    memory '1 GB'

    input:
    val(subjects_dir)
    val(bold_preprocess_path)
    tuple(val(subject_id), val(bold_id), path(aparc_aseg_mgz), path(mc))
    output:
    tuple(val(subject_id), val(bold_id), val("${bold_preprocess_path}/${subject_id}/func/${bold_id}_from-mc_to-T1w_desc-rigid_xfm.dat")) // emit: bbregister_dat
    script:
    script_py = "bold_bbregister.py"

    """
    ${script_py} \
    --subjects_dir ${subjects_dir} \
    --bold_preprocess_dir ${bold_preprocess_path} \
    --subject_id ${subject_id} \
    --mc ${mc} \
    --bold_id ${bold_id}
    """
}


process bold_bbregister_to_native {
    tag "${subject_id}"

    cpus 1
    label "maxForks_2"
    memory '18 GB'

    input:
    val(subjects_dir)
    val(bold_preprocess_path)
    tuple(val(subject_id), val(bold_id), path(boldref), path(mc), path(t1_native2mm), path(bbregister_dat))
    val(freesurfer_home)
    output:
    tuple(val(subject_id), val(bold_id), val("${bold_preprocess_path}/${subject_id}/func/${bold_id}_space-T1w_res-2mm_desc-rigid_bold.nii.gz")) // emit: bbregister_native_2mm
    tuple(val(subject_id), val(bold_id), val("${bold_preprocess_path}/${subject_id}/func/${bold_id}_space-T1w_res-2mm_desc-rigid_boldref.nii.gz")) // emit: bbregister_native_2mm_fframe
    script:
    script_py = "bold_bbregister_to_native.py"

    """
    ${script_py} \
    --subjects_dir ${subjects_dir} \
    --bold_preprocess_dir ${bold_preprocess_path} \
    --subject_id ${subject_id} \
    --ref ${boldref} \
    --moving ${mc} \
    --fixed ${t1_native2mm} \
    --dat ${bbregister_dat} \
    --bold_id ${bold_id} \
    --freesurfer_home ${freesurfer_home}
    """
}



process bold_vol2surf {
    tag "${subject_id}"

    cpus 1
    memory '20 GB'
    label "maxForks2"

    input:
    val(subjects_dir)
    val(bold_preprocess_path)
    val(freesurfer_home)
    tuple(val(subject_id), val(hemi), val(white_surf), val(pial_surf), val(w_g_pct_mgh), val(bold_id), val(bbregister_native_2mm))

    output:
    tuple(val(subject_id), val(bold_id), val(hemi), val(hemi_fsnative_surf_output)) // emit: hemi_fsnative_surf_output
    tuple(val(subject_id), val(bold_id), val(hemi), val(hemi_fsaverage_surf_output)) // emit: hemi_fsaverage_surf_output
    script:
    script_py = "bold_vol2surf.py"
    trgsubject = "fsaverage6"
    if (hemi.toString() == 'lh') {
        hemi_fsnative_surf_output = "${bold_preprocess_path}/${subject_id}/func/${bold_id}_hemi-L_space-fsnative_bold.func.nii.gz"
        hemi_fsaverage_surf_output = "${bold_preprocess_path}/${subject_id}/func/${bold_id}_hemi-L_space-${trgsubject}_bold.func.nii.gz"
    }
    else {
        hemi_fsnative_surf_output = "${bold_preprocess_path}/${subject_id}/func/${bold_id}_hemi-R_space-fsnative_bold.func.nii.gz"
        hemi_fsaverage_surf_output = "${bold_preprocess_path}/${subject_id}/func/${bold_id}_hemi-R_space-${trgsubject}_bold.func.nii.gz"
    }

    """
    ${script_py} \
    --subjects_dir ${subjects_dir} \
    --bold_preprocess_dir ${bold_preprocess_path} \
    --freesurfer_home ${freesurfer_home} \
    --hemi_white ${white_surf} \
    --hemi_pial ${pial_surf} \
    --hemi_w_g_pct_mgh ${w_g_pct_mgh} \
    --bbregister_native_2mm ${bbregister_native_2mm} \
    --subject_id ${subject_id} \
    --trgsubject  ${trgsubject} \
    --hemi_fsnative_surf_output ${hemi_fsnative_surf_output} \
    --hemi_fsaverage_surf_output ${hemi_fsaverage_surf_output}
    """

}


process synthmorph_affine {
    // 17550
    tag "${subject_id}"

    label "with_gpu"
    cpus 1
    memory '5 GB'

    input:
    val(subjects_dir)
    val(bold_preprocess_path)
    val(synthmorph_home)
    tuple(val(subject_id), path(t1_native2mm), val(schedule_control), val(schedule), path(schedule_control)) // schedule_control for running this process in right time
    val(synth_model_path)
    val(template_space)
    val(device)

    val(gpu_lock)

    output:
    tuple(val(subject_id), val("${bold_preprocess_path}/${subject_id}/func/${subject_id}_space-${template_space}_res-02_desc-affine_T1w.nii.gz")) //emit: affine_nii
    tuple(val(subject_id), val("${bold_preprocess_path}/${subject_id}/func/${subject_id}_from-T1w_to-${template_space}_desc-affine_xfm.txt")) //emit: affine_trans

    script:
    gpu_script_py = "gpu_schedule_run.py"
    script_py = "${synthmorph_home}/bold_synthmorph_affine.py"
    synth_script = "${synthmorph_home}/mri_bold_synthmorph.py"
    """
    ${gpu_script_py} ${device} double ${task.executor} ${script_py} \
    --bold_preprocess_dir ${bold_preprocess_path} \
    --subject_id ${subject_id} \
    --synth_script ${synth_script} \
    --t1_native2mm ${t1_native2mm} \
    --template_space ${template_space} \
    --synth_model_path ${synth_model_path}
    """
}


process synthmorph_norigid {
    // 22202
    tag "${subject_id}"

    cpus 2
    label "with_gpu"
    memory '5 GB'

    input:
    val(subjects_dir)
    val(bold_preprocess_path)
    val(synthmorph_home)
    tuple(val(subject_id), path(t1_native2mm), path(norm_native2mm), path(affine_trans))
    val(synth_model_path)
    val(template_space)
    val(device)

    val(gpu_lock)

    output:
    tuple(val(subject_id), val("${bold_preprocess_path}/${subject_id}/func/${subject_id}_space-${template_space}_res-02_desc-skull_T1w.nii.gz")) //emit: t1_norigid_nii
    tuple(val(subject_id), val("${bold_preprocess_path}/${subject_id}/func/${subject_id}_space-${template_space}_res-02_desc-noskull_T1w.nii.gz")) //emit: norm_norigid_nii
    tuple(val(subject_id), val("${bold_preprocess_path}/${subject_id}/func/${subject_id}_from-T1w_to_${template_space}_desc-nonlinear_xfm.npz")) //emit: transvoxel

    script:
    gpu_script_py = "gpu_schedule_run.py"
    script_py = "${synthmorph_home}/bold_synthmorph_norigid.py"
    synth_script = "${synthmorph_home}/mri_bold_synthmorph.py"
    """
    ${gpu_script_py} ${device} double ${task.executor} ${script_py} \
    --bold_preprocess_dir ${bold_preprocess_path} \
    --subject_id ${subject_id} \
    --synth_script ${synth_script} \
    --t1_native2mm ${t1_native2mm} \
    --norm_native2mm ${norm_native2mm} \
    --affine_trans ${affine_trans} \
    --template_space ${template_space} \
    --synth_model_path ${synth_model_path}
    """
}


process synthmorph_norigid_apply {
    // 8660
    tag "${subject_id}"

    cpus 2
    label "with_gpu"
    memory '15 GB'

    input:
    val(subjects_dir)
    val(bold_preprocess_path)
    val(synthmorph_home)
    tuple(val(subject_id), val(bold_id), path(t1_native2mm), path(mc), path(bbregister_native_2mm), path(transvoxel))
//     path synth_model_path
    val(template_space)
    val(template_resolution)
    val(device)

    val(gpu_lock)

    output:
    tuple(val(subject_id), val(bold_id), val("${bold_preprocess_path}/${subject_id}/func/${bold_id}_space-${template_space}_res-${template_resolution}_bold.nii.gz")) //emit: synthmorph_norigid_bold
    tuple(val(subject_id), val(bold_id), val("${bold_preprocess_path}/${subject_id}/func/${bold_id}_space-${template_space}_res-${template_resolution}_boldref.nii.gz")) //emit: synthmorph_norigid_bold_fframe

    script:
    gpu_script_py = "gpu_schedule_run.py"
    script_py = "${synthmorph_home}/bold_synthmorph_apply.py"
    synth_script = "${synthmorph_home}/mri_bold_apply_synthmorph.py"
    """
    ${gpu_script_py} ${device} double ${task.executor} ${script_py} \
    --bold_preprocess_dir ${bold_preprocess_path} \
    --subject_id ${subject_id} \
    --bold_id ${bold_id} \
    --T1_file ${t1_native2mm} \
    --mc ${mc} \
    --bold ${bbregister_native_2mm} \
    --trans_vox ${transvoxel} \
    --template_space ${template_space} \
    --template_resolution ${template_resolution} \
    --synth_script ${synth_script}
    """
}


process bold_mkbrainmask {
    tag "${subject_id}"

    cpus 1

    input:
    val(subjects_dir)
    val(bold_preprocess_path)
    tuple(val(subject_id), val(bold_id), path(aparc_aseg), path(mc), path(bbregister_dat))
    output:
    tuple(val(subject_id), val(bold_id), val("${bold_preprocess_path}/${subject_id}/func/${name}_desc-wm_mask.nii.gz")) // emit: anat_wm
    tuple(val(subject_id), val(bold_id), val("${bold_preprocess_path}/${subject_id}/func/${name}_desc-csf_mask.nii.gz")) // emit: anat_csf
    tuple(val(subject_id), val(bold_id), val("${bold_preprocess_path}/${subject_id}/func/${name}_desc-aparcaseg_dseg.nii.gz")) // emit: anat_aseg
    tuple(val(subject_id), val(bold_id), val("${bold_preprocess_path}/${subject_id}/func/${name}_desc-ventricles_mask.nii.gz")) // emit: anat_ventricles
    tuple(val(subject_id), val(bold_id), val("${bold_preprocess_path}/${subject_id}/func/${name}_desc-brain_mask.nii.gz")) // emit: anat_brainmask
    tuple(val(subject_id), val(bold_id), val("${bold_preprocess_path}/${subject_id}/func/${name}_desc-brain_maskbin.nii.gz")) // emit: anat_brainmask_bin
    script:
    script_py = "bold_mkbrainmask.py"
    name = mc.name.split('_bold.nii.gz')[0]  // for mc or sdc
    """
    ${script_py} \
    --bold_preprocess_dir ${bold_preprocess_path} \
    --subjects_dir ${subjects_dir} \
    --subject_id ${subject_id} \
    --mc ${mc} \
    --bbregister_dat ${bbregister_dat} \
    --bold_id ${bold_id}
    """
}


process bold_confounds {
    tag "${subject_id}"

    cpus 3
    memory '7 GB'

    input:
    val(bold_preprocess_path)
    tuple(val(subject_id), val(bold_id), path(mc), path(mcdat), path(anat_wm_nii), path(anat_brainmask_nii), path(anat_brainmask_bin_nii), path(anat_ventricles_nii))

    output:
    tuple(val(subject_id), val(bold_id), val("${bold_preprocess_path}/${subject_id}/func/${bold_id}_desc-confounds_timeseries.txt")) // emit: bold_confounds_view

    script:
    script_py = "bold_cal_confounds.py"

    """
    ${script_py} \
    --bold_preprocess_dir ${bold_preprocess_path} \
    --subject_id ${subject_id} \
    --bold_id ${bold_id} \
    --bold_file ${mc} \
    --mcdat ${mcdat} \
    --aseg_wm ${anat_wm_nii} \
    --aseg_brainmask ${anat_brainmask_nii} \
    --aseg_brainmask_bin ${anat_brainmask_bin_nii} \
    --aseg_ventricles ${anat_ventricles_nii}
    """
}


process qc_plot_tsnr {
    tag "${subject_id}"

    cpus 1
    memory '3 GB'

    input:
    val(bids_dir)
    tuple(val(subject_id),val(bold_id))
    val(bold_preprocess_path)
    val(qc_result_path)
    val(qc_utils_path)

    output:
    tuple(val(subject_id), val(bold_id), val("${qc_plot_tsnr_fig_path}"))

    script:
    qc_plot_tsnr_fig_path = "${qc_result_path}/${subject_id}/figures/${bold_id}_desc-tsnr_bold.svg"
    script_py = "qc_bold_tsnr.py"
    mctsnr_scene = "${qc_utils_path}/McTSNR.scene"
    color_bar_png = "${qc_utils_path}/color_bar.png"

    """
    ${script_py} \
    --bids_dir ${bids_dir} \
    --subject_id ${subject_id} \
    --bold_id ${bold_id} \
    --bold_preprocess_path  ${bold_preprocess_path} \
    --qc_result_path  ${qc_result_path} \
    --scene_file ${mctsnr_scene} \
    --color_bar_png ${color_bar_png} \
    --svg_outpath ${qc_plot_tsnr_fig_path}
    """

}


process qc_plot_carpet {
    tag "${subject_id}"

    cpus 1
    memory '400 MB'

    input:
    val(bold_preprocess_path)
    val(qc_utils_path)
    val(qc_result_path)
    tuple(val(subject_id), val(bold_id), path(mc_nii), path(mcdat), path(anat_aseg_nii), path(anat_brainmask_nii), path(anat_brainmask_bin_nii), path(anat_wm_nii), path(anat_csf_nii))
    output:
    tuple(val(subject_id), val(bold_id), val("${qc_result_path}/${subject_id}/figures/${bold_id}_desc-carpet_bold.svg")) // emit: bold_carpet_svg
    script:
    script_py = "bold_averagesingnal.py"
    """
    ${script_py} \
    --subject_id ${subject_id} \
    --bold_preprocess_dir ${bold_preprocess_path} \
    --qc_result_path ${qc_result_path} \
    --mc ${mc_nii} \
    --mcdat ${mcdat} \
    --anat_aseg ${anat_aseg_nii} \
    --anat_brainmask ${anat_brainmask_nii} \
    --anat_brainmaskbin ${anat_brainmask_bin_nii} \
    --anat_wm ${anat_wm_nii} \
    --anat_csf ${anat_csf_nii} \
    --bold_id ${bold_id} \
    """
}


process qc_plot_aparc_aseg {
    tag "${subject_id}"

    cpus 5
    memory '1 GB'

    input:
    val(subjects_dir)
    tuple(val(subject_id), path(norm_mgz), path(aparc_aseg))

    val(qc_utils_path)
    val(qc_result_path)
    val(freesurfer_home)

    output:
    tuple(val(subject_id), val("${aparc_aseg_svg}"))

    script:
    aparc_aseg_svg = "${qc_result_path}/${subject_id}/figures/${subject_id}_desc-volparc_T1w.svg"

    script_py = "qc_anat_aparc_aseg.py"
    freesurfer_AllLut = "${qc_utils_path}/FreeSurferAllLut.txt"
    volume_parc_scene = "${qc_utils_path}/Volume_parc.scene"
    """
    ${script_py} \
    --subject_id ${subject_id} \
    --subjects_dir ${subjects_dir} \
    --qc_result_path ${qc_result_path} \
    --dlabel_info ${freesurfer_AllLut} \
    --scene_file ${volume_parc_scene} \
    --svg_outpath ${aparc_aseg_svg} \
    --freesurfer_home ${freesurfer_home}

    """
}


process qc_plot_volsurf {
    tag "${subject_id}"

    cpus 5

    input:
    val(subjects_dir)
    tuple(val(subject_id), path(lh_white_surf), path(lh_pial_surf), path(rh_white_surf), path(rh_pial_surf), path(t1_mgz))

    val(qc_utils_path)
    val(qc_result_path)
    val(freesurfer_home)

    output:
    tuple(val(subject_id), val("${qc_plot_aseg_fig_path}"))

    script:
    qc_plot_aseg_fig_path = "${qc_result_path}/${subject_id}/figures/${subject_id}_desc-volsurf_T1w.svg"

    script_py = "qc_anat_vol_surface.py"
    vol_Surface_scene = "${qc_utils_path}/Vol_Surface.scene"
    affine_mat = "${qc_utils_path}/affine.mat"

    """
    ${script_py} \
    --subject_id ${subject_id} \
    --subjects_dir ${subjects_dir} \
    --qc_result_path ${qc_result_path} \
    --affine_mat ${affine_mat} \
    --scene_file ${vol_Surface_scene} \
    --svg_outpath ${qc_plot_aseg_fig_path} \
    --freesurfer_home ${freesurfer_home}

    """
}


process qc_plot_surfparc {
    tag "${subject_id}"

    cpus 1

    input:
    val(subjects_dir)
    tuple(val(subject_id), path(lh_aparc_annot), path(lh_white_surf), path(lh_pial_surf), path(rh_aparc_annot),path(rh_white_surf), path(rh_pial_surf))

    val(qc_utils_path)
    val(qc_result_path)
    val(freesurfer_home)

    output:
    tuple(val(subject_id), val("${qc_plot_aseg_fig_path}"))

    script:
    qc_plot_aseg_fig_path = "${qc_result_path}/${subject_id}/figures/${subject_id}_desc-surfparc_T1w.svg"

    script_py = "qc_anat_surface_parc.py"
    surface_parc_scene = "${qc_utils_path}/Surface_parc.scene"
    affine_mat = "${qc_utils_path}/affine.mat"

    """
    ${script_py} \
    --subject_id ${subject_id} \
    --subjects_dir ${subjects_dir} \
    --qc_result_path ${qc_result_path} \
    --affine_mat ${affine_mat} \
    --scene_file ${surface_parc_scene} \
    --svg_outpath ${qc_plot_aseg_fig_path} \
    --freesurfer_home ${freesurfer_home}

    """
}


process qc_plot_norm_to_mni152 {
    tag "${subject_id}"

    cpus 1

    input:
    tuple(val(subject_id), path(norm_to_mni152_nii))
    val(bold_preprocess_path)
    val(qc_utils_path)
    val(qc_result_path)

    output:
    tuple(val(subject_id), val("${qc_plot_norm_to_mni152_fig_path}"))

    script:
    script_py = "qc_bold_norm_to_mni152.py"
    normtoMNI152_scene = "${qc_utils_path}/NormtoMNI152.scene"
    mni152_norm_png = "${qc_utils_path}/MNI152_norm.png"
    qc_plot_norm_to_mni152_fig_path = "${qc_result_path}/${subject_id}/figures/${subject_id}_desc-T1toMNI152_combine.svg"

    """
    ${script_py} \
    --subject_id ${subject_id} \
    --bold_preprocess_path  ${bold_preprocess_path} \
    --qc_result_path  ${qc_result_path} \
    --norm_to_mni152 ${norm_to_mni152_nii} \
    --scene_file ${normtoMNI152_scene} \
    --mni152_norm_png ${mni152_norm_png} \
    --svg_outpath ${qc_plot_norm_to_mni152_fig_path}

    """
}


process qc_plot_bold_to_space {
    tag "${subject_id}"

    cpus 5
    memory '1.5 GB'

    input:
    tuple(val(subject_id), val(bold_id), path(bold_atlas_to_mni152), path(bold_to_T1w))
    val(fs_native_space)
    val(subjects_dir)
    val(bold_preprocess_path)
    val(qc_utils_path)
    val(qc_result_path)
    val(freesurfer_home)

    output:
    tuple(val(subject_id), val(bold_id), val("${qc_plot_norm_to_mni152_fig_path}"))

    script:
    qc_plot_norm_to_mni152_fig_path = "${qc_result_path}/${subject_id}/figures/${bold_id}_desc-reg2MNI152_bold.svg"
    script_py = "qc_bold_to_space.py"
    qc_tool_package = "${qc_utils_path}"

    """
    ${script_py} \
    --subject_id ${subject_id} \
    --bold_id ${bold_id} \
    --fs_native_space ${fs_native_space} \
    --subjects_dir ${subjects_dir} \
    --bold_preprocess_path  ${bold_preprocess_path} \
    --qc_result_path  ${qc_result_path} \
    --space_mni152_bold_path  ${bold_atlas_to_mni152} \
    --space_t1w_bold_path  ${bold_to_T1w} \
    --qc_tool_package  ${qc_tool_package} \
    --svg_outpath ${qc_plot_norm_to_mni152_fig_path} \
    --freesurfer_home ${freesurfer_home}

    """
}


process qc_anat_create_report {
    tag "${subject_id}"

    cpus 1

    input:
    val(bids_dir)
    val(subjects_dir)
    val(qc_result_path)
    tuple(val(subject_id), path(anything))
    val(reports_utils_path)
    val(deepprep_version)
    output:
    tuple(val(subject_id), val("${qc_result_path}/${subject_id}/${subject_id}.html")) // emit: qc_report
    script:
    script_py = "qc_create_report.py"

    """
    ${script_py} \
    --reports_utils_path ${reports_utils_path} \
    --subject_id ${subject_id} \
    --bids_dir ${bids_dir} \
    --subjects_dir ${subjects_dir} \
    --qc_result_path ${qc_result_path} \
    --deepprep_version ${deepprep_version} \
    --nextflow_log ${launchDir}/.nextflow.log
    """

}


process qc_bold_create_report {
    tag "${subject_id}"

    cpus 1

    input:
    tuple(val(subject_id), val(anything), path(anything))
    val(reports_utils_path)
    val(bids_dir)
    val(subjects_dir)
    val(qc_result_path)
    val(bold_task_type)
    val(deepprep_version)
    output:
    tuple(val(subject_id), val("${qc_result_path}/${subject_id}/${subject_id}.html")) // emit: qc_report
    script:
    script_py = "qc_create_report.py"

    """
    ${script_py} \
    --reports_utils_path ${reports_utils_path} \
    --subject_id ${subject_id} \
    --bids_dir ${bids_dir} \
    --subjects_dir ${subjects_dir} \
    --qc_result_path ${qc_result_path} \
    --bold_task_type ${bold_task_type} \
    --deepprep_version ${deepprep_version} \
    --nextflow_log ${launchDir}/.nextflow.log
    """

}

process anat_ca_register {
    tag "${subject_id}"

    cpus 1
    memory '1.5 GB'

    input:
    val(subjects_dir)
    tuple(val(subject_id), val(brainmask_mgz), val(talairach_lta), val(norm_mgz))
    val(freesurfer_home)

    output:
    tuple(val(subject_id), val(talairach_m3z))

    script:
    fsaverage_m3z = "${freesurfer_home}/average/RB_all_2016-05-10.vc700.gca"
    talairach_m3z = "${subjects_dir}/${subject_id}/mri/transforms/talairach.m3z"
    threads = 1

    """
    mri_ca_register -align-after -nobigventricles -mask ${brainmask_mgz} -T ${talairach_lta} ${norm_mgz} ${fsaverage_m3z} ${talairach_m3z}
    """
}

process anat_segstats {
    tag "${subject_id}"

    cpus 1
    memory '300 MB'

    input:
    val(subjects_dir)
    tuple(val(subject_id), val(aseg_mgz), val(norm_mgz), val(brainmask_mgz), val(ribbon_mgz))
    val(fastsurfer_home)

    output:
    tuple(val(subject_id), val(aseg_stats))

    script:
    aseg_stats = "${subjects_dir}/${subject_id}/stats/aseg.stats"
    asegstatsLUT_color = "${fastsurfer_home}/ASegStatsLUT.txt"
    threads = 1

    script:
    """
    SUBJECTS_DIR=${subjects_dir}  mri_segstats --seed 1234 --seg ${aseg_mgz} --sum ${aseg_stats} --pv ${norm_mgz} --empty --brainmask ${brainmask_mgz} --brain-vol-from-seg --excludeid 0 --excl-ctxgmwm --supratent --subcortgray --in ${norm_mgz} --in-intensity-name norm --in-intensity-units MR --etiv --surf-wm-vol --surf-ctx-vol --totalgray --euler --ctab ${asegstatsLUT_color} --subject ${subject_id}
    """

}

workflow anat_wf {

    take:
    gpu_lock

    main:
    bids_dir = params.bids_dir
    subjects_dir = params.subjects_dir
    qc_result_path = params.qc_result_path
    subjects = params.subjects
    bold_task_type = params.bold_task_type

    fsthreads = params.anat_fsthreads

    fastsurfer_home = params.fastsurfer_home

    freesurfer_home = params.freesurfer_home
    freesurfer_fsaverage_dir = params.freesurfer_fsaverage_dir

    fastcsr_home = params.fastcsr_home
    fastcsr_model_path = params.fastcsr_model_path

    surfreg_home = params.surfreg_home
    surfreg_model_path = params.surfreg_model_path

    deepprep_version = params.deepprep_version

    qc_utils_path = params.qc_utils_path
    reports_utils_path = params.reports_utils_path

    device = params.device

    // BIDS and SUBJECTS_DIR
    _directory = new File(subjects_dir)
    if (!_directory.exists()) {
        _directory.mkdirs()
        println "create dir: ..."
        println _directory
    }
    _directory = new File(qc_result_path)
    if (!_directory.exists()) {
        _directory.mkdirs()
        println "create dir: ..."
        println _directory
    }
    subject_t1wfile_txt = anat_get_t1w_file_in_bids(bids_dir, subjects)
    subjects_fsaverage_dir = anat_cp_fsaverage(subjects_dir, freesurfer_fsaverage_dir)
    subject_id = anat_create_subject_orig_dir(subjects_dir, subject_t1wfile_txt, deepprep_version)

    // freesurfer
    (orig_mgz, rawavg_mgz) = anat_motioncor(subjects_dir, subject_id, fsthreads)

    // fastsurfer
    seg_deep_mgz = anat_segment(subjects_dir, orig_mgz, fastsurfer_home, device, gpu_lock)
    (aseg_auto_noccseg_mgz, mask_mgz) = anat_reduce_to_aseg(subjects_dir, seg_deep_mgz, fastsurfer_home)

    anat_N4_bias_correct_input = orig_mgz.join(mask_mgz)
    orig_nu_mgz = anat_N4_bias_correct(subjects_dir, anat_N4_bias_correct_input, fastsurfer_home, fsthreads)

    anat_talairach_and_nu_input = orig_mgz.join(orig_nu_mgz)
    (nu_mgz, talairach_auto_xfm, talairach_xfm, talairach_xfm_lta, talairach_with_skull_lta, talairach_lta) = anat_talairach_and_nu(subjects_dir, anat_talairach_and_nu_input, freesurfer_home)

    t1_mgz = anat_T1(subjects_dir, nu_mgz)

    anat_brainmask_input = nu_mgz.join(mask_mgz)
    (norm_mgz, brainmask_mgz) = anat_brainmask(subjects_dir, anat_brainmask_input)

    anat_paint_cc_to_aseg_input = norm_mgz.join(seg_deep_mgz).join(aseg_auto_noccseg_mgz)
    (aseg_auto_mgz, seg_deep_withcc_mgz) = anat_paint_cc_to_aseg(subjects_dir, anat_paint_cc_to_aseg_input, fastsurfer_home)

    // freesurfer
    anat_paint_cc_to_aseg_input = aseg_auto_mgz.join(norm_mgz).join(brainmask_mgz).join(talairach_lta)
    (aseg_presurf_mgz, brain_mgz, brain_finalsurfs_mgz, wm_mgz, filled_mgz) = anat_fill(subjects_dir, anat_paint_cc_to_aseg_input, fsthreads)

    // ####################### Split two channel #######################
    hemis = Channel.of('lh', 'rh')
    subject_id_lh = subject_id_hemi_lh(aseg_presurf_mgz)
    subject_id_rh = subject_id_hemi_rh(aseg_presurf_mgz)
    hemis_orig_mgz = split_hemi_orig_mgz(hemis, orig_mgz)
    hemis_rawavg_mgz = split_hemi_rawavg_mgz(hemis, rawavg_mgz)
    hemis_brainmask_mgz = split_hemi_brainmask_mgz(hemis, brainmask_mgz)
    hemis_aseg_presurf_mgz = split_hemi_aseg_presurf_mgz(hemis, aseg_presurf_mgz)
    hemis_brain_finalsurfs_mgz = split_hemi_brain_finalsurfs_mgz(hemis, brain_finalsurfs_mgz)
    hemis_wm_mgz = split_hemi_wm_mgz(hemis, wm_mgz)
    hemis_filled_mgz = split_hemi_filled_mgz(hemis, filled_mgz)

    // fastcsr
    // hemi levelset_nii
    anat_fastcsr_levelset_input = orig_mgz.join(filled_mgz)
    levelset_nii = anat_fastcsr_levelset(subjects_dir, anat_fastcsr_levelset_input, fastcsr_home, fastcsr_model_path, hemis, device, gpu_lock)

    // hemi orig_surf, orig_premesh_surf
    anat_fastcsr_mksurface_input = levelset_nii.join(hemis_orig_mgz, by: [0, 1]).join(hemis_brainmask_mgz, by: [0, 1]).join(hemis_aseg_presurf_mgz, by: [0, 1])
    (orig_surf, orig_premesh_surf) = anat_fastcsr_mksurface(subjects_dir, anat_fastcsr_mksurface_input, fastcsr_home)

    // hemi autodet_gwstats
    anat_autodet_gwstats_input = orig_premesh_surf.join(hemis_brain_finalsurfs_mgz, by: [0, 1]).join(hemis_wm_mgz, by: [0, 1])
    autodet_gwstats = anat_autodet_gwstats(subjects_dir, anat_autodet_gwstats_input)

    // hemi white_preaparc_surf, white_surf, curv_surf, area_surf
    anat_white_surface_input = orig_surf.join(autodet_gwstats, by: [0, 1]).join(hemis_aseg_presurf_mgz, by: [0, 1]).join(hemis_brain_finalsurfs_mgz, by: [0, 1]).join(hemis_wm_mgz, by: [0, 1]).join(hemis_filled_mgz, by: [0, 1])
    (white_preaparc_surf, white_surf, curv_surf, area_surf) = anat_white_surface(subjects_dir, anat_white_surface_input)

    // hemi aseg_presurf_mgz, white_preaparc_surf
    anat_cortex_hipamyg_label_input = white_preaparc_surf.join(hemis_aseg_presurf_mgz, by: [0, 1])
    cortex_label = anat_cortex_label(subjects_dir, anat_cortex_hipamyg_label_input)
    cortex_hipamyg_label = anat_cortex_hipamyg_label(subjects_dir, anat_cortex_hipamyg_label_input)

    // anat_hyporelabel
    lh_anat_hyporelabel_input = white_surf.join(subject_id_lh, by: [0, 1]).map { tuple -> return tuple[0, 2] }
    rh_anat_hyporelabel_input = white_surf.join(subject_id_rh, by: [0, 1]).map { tuple -> return tuple[0, 2] }
    anat_hyporelabel_inputs = aseg_presurf_mgz.join(lh_anat_hyporelabel_input).join(rh_anat_hyporelabel_input)
    aseg_presurf_hypos_mgz = anat_hyporelabel(subjects_dir, anat_hyporelabel_inputs)

    // hemi white_preaparc_surf
    (smoothwm_surf, inflated_surf, sulc_surf) = anat_smooth_inflated(subjects_dir, white_preaparc_surf)

    // smoothwm_surf, inflated_surf, sulc_surf
    anat_curv_stats_input = smoothwm_surf.join(curv_surf, by: [0, 1]).join(sulc_surf, by: [0, 1])
    curv_stats = anat_curv_stats(subjects_dir, anat_curv_stats_input)
    sphere_surf = anat_sphere(subjects_dir, inflated_surf)

    // curv_surf, sulc_surf, sphere_surf
    anat_sphere_register_input = curv_surf.join(sulc_surf, by: [0, 1]).join(sphere_surf, by: [0, 1])
    sphere_reg_surf = anat_sphere_register(subjects_dir, anat_sphere_register_input, surfreg_home, surfreg_model_path, freesurfer_home, device, gpu_lock)

    // white_preaparc_surf, sphere_reg_surf
    anat_jacobian_input = white_preaparc_surf.join(sphere_reg_surf, by: [0, 1])
    jacobian_white = anat_jacobian(subjects_dir, anat_jacobian_input)

    // cortex_label, sphere_reg_surf, smoothwm_surf
    anat_cortparc_aparc_input = cortex_label.join(sphere_reg_surf, by: [0, 1]).join(smoothwm_surf, by: [0, 1]).join(hemis_aseg_presurf_mgz, by: [0, 1])
    aparc_annot = anat_cortparc_aparc(subjects_dir, anat_cortparc_aparc_input, freesurfer_home)

    anat_pial_surface_input = orig_surf.join(white_surf, by: [0, 1]).join(autodet_gwstats, by: [0, 1]).join(cortex_hipamyg_label, by: [0, 1]).join(cortex_label, by: [0, 1]).join(aparc_annot, by: [0, 1]).join(hemis_aseg_presurf_mgz, by: [0, 1]).join(hemis_wm_mgz, by: [0, 1]).join(hemis_brain_finalsurfs_mgz, by: [0, 1])
    (pial_surf, pial_t1_surf, curv_pial_surf, area_pial_surf, thickness_surf) = anat_pial_surface(subjects_dir, anat_pial_surface_input)
    anat_pctsurfcon_input = cortex_label.join(white_surf, by: [0, 1]).join(thickness_surf, by: [0, 1]).join(hemis_rawavg_mgz, by: [0, 1]).join(hemis_orig_mgz, by: [0, 1])
    (w_g_pct_mgh, w_g_pct_stats) = anat_pctsurfcon(subjects_dir, anat_pctsurfcon_input)

    // need lh and rh
    lh_anat_parcstats_input = white_surf.join(cortex_label, by: [0, 1]).join(pial_surf, by: [0, 1]).join(aparc_annot, by: [0, 1]).join(subject_id_lh, by: [0, 1]).map { tuple -> return tuple[0, 2, 3, 4, 5] }
    rh_anat_parcstats_input = white_surf.join(cortex_label, by: [0, 1]).join(pial_surf, by: [0, 1]).join(aparc_annot, by: [0, 1]).join(subject_id_rh, by: [0, 1]).map { tuple -> return tuple[0, 2, 3, 4, 5] }
    anat_parcstats_input = lh_anat_parcstats_input.join(rh_anat_parcstats_input).join(wm_mgz)
    (aparc_pial_stats, aparc_stats) = anat_parcstats(subjects_dir, anat_parcstats_input)

    // aparc2aseg: create aparc+aseg and aseg
    lh_anat_ribbon_mgz_input = white_surf.join(pial_surf, by: [0, 1]).join(subject_id_lh, by: [0, 1]).map { tuple -> return tuple[0, 2, 3] }
    rh_anat_ribbon_mgz_input = white_surf.join(pial_surf, by: [0, 1]).join(subject_id_rh, by: [0, 1]).map { tuple -> return tuple[0, 2, 3] }
    anat_ribbon_mgz_inputs = aseg_presurf_mgz.join(lh_anat_ribbon_mgz_input).join(rh_anat_ribbon_mgz_input)
    (ribbon_mgz, lh_ribbon_mgz, rh_ribbon_mgz) = anat_ribbon(subjects_dir, anat_ribbon_mgz_inputs)

    lh_anat_apas2aseg_input = white_surf.join(pial_surf, by: [0, 1]).join(cortex_label, by: [0, 1]).join(subject_id_lh, by: [0, 1]).map { tuple -> return tuple[0, 2, 3, 4] }
    rh_anat_apas2aseg_input = white_surf.join(pial_surf, by: [0, 1]).join(cortex_label, by: [0, 1]).join(subject_id_rh, by: [0, 1]).map { tuple -> return tuple[0, 2, 3, 4] }
    anat_apas2aseg_inputs = aseg_presurf_hypos_mgz.join(ribbon_mgz).join(lh_anat_apas2aseg_input).join(rh_anat_apas2aseg_input)
    (aseg_mgz, brainvol_stats) = anat_apas2aseg(subjects_dir, anat_apas2aseg_inputs, fsthreads)

    lh_anat_aparc2aseg_input = white_surf.join(pial_surf, by: [0, 1]).join(cortex_label, by: [0, 1]).join(aparc_annot, by: [0, 1]).join(subject_id_lh, by: [0, 1]).map { tuple -> return tuple[0, 2, 3, 4, 5] }
    rh_anat_aparc2aseg_input = white_surf.join(pial_surf, by: [0, 1]).join(cortex_label, by: [0, 1]).join(aparc_annot, by: [0, 1]).join(subject_id_rh, by: [0, 1]).map { tuple -> return tuple[0, 2, 3, 4, 5] }
    anat_aparc2aseg_inputs = aseg_mgz.join(ribbon_mgz).join(lh_anat_aparc2aseg_input).join(rh_anat_aparc2aseg_input)
    aparc_aseg_mgz = anat_aparc2aseg(subjects_dir, anat_aparc2aseg_inputs, fsthreads)

    // QC report
    qc_plot_volsurf_input_lh = white_surf.join(pial_surf, by: [0, 1]).join(subject_id_lh, by: [0, 1]).map { tuple -> return tuple[0, 2, 3] }
    qc_plot_volsurf_input_rh = white_surf.join(pial_surf, by: [0, 1]).join(subject_id_rh, by: [0, 1]).map { tuple -> return tuple[0, 2, 3] }
    qc_plot_volsurf_input = qc_plot_volsurf_input_lh.join(qc_plot_volsurf_input_rh).join(t1_mgz)
    vol_surface_svg = qc_plot_volsurf(subjects_dir, qc_plot_volsurf_input, qc_utils_path, qc_result_path, freesurfer_home)

    qc_plot_surfparc_input_lh = aparc_annot.join(white_surf, by: [0, 1]).join(pial_surf, by: [0, 1]).join(subject_id_lh, by: [0, 1]).map { tuple -> return tuple[0, 2, 3, 4] }
    qc_plot_surfparc_input_rh = aparc_annot.join(white_surf, by: [0, 1]).join(pial_surf, by: [0, 1]).join(subject_id_rh, by: [0, 1]).map { tuple -> return tuple[0, 2, 3, 4] }
    qc_plot_surfparc_input = qc_plot_surfparc_input_lh.join(qc_plot_surfparc_input_rh)
    surface_parc_svg = qc_plot_surfparc(subjects_dir, qc_plot_surfparc_input, qc_utils_path, qc_result_path, freesurfer_home)

    qc_plot_aparc_aseg_input = norm_mgz.join(aparc_aseg_mgz)
    aparc_aseg_svg = qc_plot_aparc_aseg(subjects_dir, qc_plot_aparc_aseg_input, qc_utils_path, qc_result_path, freesurfer_home)

    qc_report = qc_anat_create_report(bids_dir, subjects_dir, qc_result_path, aparc_aseg_svg, reports_utils_path, deepprep_version)

    // APP
    if (params.preprocess_others.toString().toUpperCase() == 'TRUE') {
        println "INFO: anat preprocess others == TURE"
        avg_curv = anat_avgcurv(subjects_dir, sphere_reg_surf, freesurfer_home)  // if for paper, comment out

        aparc_a2009s_annot = anat_cortparc_aparc_a2009s(subjects_dir, anat_cortparc_aparc_input, freesurfer_home)  // if for paper, comment out

        lh_anat_parcstats2_input = white_surf.join(cortex_label, by: [0, 1]).join(pial_surf, by: [0, 1]).join(aparc_a2009s_annot, by: [0, 1]).join(subject_id_lh, by: [0, 1]).map { tuple -> return tuple[0, 2, 3, 4, 5] }
        rh_anat_parcstats2_input = white_surf.join(cortex_label, by: [0, 1]).join(pial_surf, by: [0, 1]).join(aparc_a2009s_annot, by: [0, 1]).join(subject_id_rh, by: [0, 1]).map { tuple -> return tuple[0, 2, 3, 4, 5] }
        anat_parcstats2_input = lh_anat_parcstats2_input.join(rh_anat_parcstats2_input).join(wm_mgz)
        (aparc_pial_stats, aparc_stats) = anat_parcstats2(subjects_dir, anat_parcstats2_input)  // if for paper, comment out

        lh_anat_aparc_a2009s2aseg_input = white_surf.join(pial_surf, by: [0, 1]).join(cortex_label, by: [0, 1]).join(aparc_a2009s_annot, by: [0, 1]).join(subject_id_lh, by: [0, 1]).map { tuple -> return tuple[0, 2, 3, 4, 5] }
        rh_anat_aparc_a2009s2aseg_input = white_surf.join(pial_surf, by: [0, 1]).join(cortex_label, by: [0, 1]).join(aparc_a2009s_annot, by: [0, 1]).join(subject_id_rh, by: [0, 1]).map { tuple -> return tuple[0, 2, 3, 4, 5] }
        anat_aparc_a2009s2aseg_inputs = aseg_mgz.join(ribbon_mgz).join(lh_anat_aparc_a2009s2aseg_input).join(rh_anat_aparc_a2009s2aseg_input)
        aparc_a2009s_aseg_mgz = anat_aparc_a2009s2aseg(subjects_dir, anat_aparc_a2009s2aseg_inputs, fsthreads)  // if for paper, comment out

        //  *exvivo* labels
        balabels_lh = Channel.fromPath("${freesurfer_fsaverage_dir}/label/*lh*exvivo*.label")
        balabels_rh = Channel.fromPath("${freesurfer_fsaverage_dir}/label/*rh*exvivo*.label")
        anat_balabels_input_lh = sphere_reg_surf.join(white_surf, by: [0, 1]).join(subject_id_lh, by: [0, 1])
        anat_balabels_input_rh = sphere_reg_surf.join(white_surf, by: [0, 1]).join(subject_id_rh, by: [0, 1])
        balabel_lh = anat_balabels_lh(subjects_dir, anat_balabels_input_lh, balabels_lh, subjects_fsaverage_dir)  // if for paper, comment out
        balabel_rh = anat_balabels_rh(subjects_dir, anat_balabels_input_rh, balabels_rh, subjects_fsaverage_dir)  // if for paper, comment out

        anat_ca_register_input = brainmask_mgz.join(talairach_lta).join(norm_mgz)
        talairach_m3z = anat_ca_register(subjects_dir, anat_ca_register_input, freesurfer_home)
        anat_segstats_input = aseg_mgz.join(norm_mgz).join(brainmask_mgz).join(ribbon_mgz)
        aseg_stats = anat_segstats(subjects_dir, anat_segstats_input, freesurfer_home)
    }

    emit:
    t1_mgz
    brainmask_mgz
    norm_mgz
    aseg_mgz
    white_surf
    pial_surf
    w_g_pct_mgh  // using for control the synth morph run schedule
}


workflow bold_wf {

    take:
    t1_mgz
    mask_mgz
    norm_mgz
    aseg_mgz
    white_surf
    pial_surf
    w_g_pct_mgh
    gpu_lock

    main:
    // GPU
    device = params.device
    subjects = params.subjects

    // set dir path
    bids_dir = params.bids_dir
    subjects_dir = params.subjects_dir
    bold_preprocess_path = params.bold_preprocess_path
    qc_result_path = params.qc_result_path

    // set bold processing config
    bold_task_type = params.bold_task_type
    bold_skip_frame = params.bold_skip_frame

    bold_sdc = params.bold_sdc
    bold_spaces = params.bold_spaces

    // set software path
    freesurfer_home = params.freesurfer_home
    fs_license_file = params.fs_license_file

    synthmorph_home = params.synthmorph_home
    synthmorph_model_path = params.synthmorph_model_path
    template_space = params.bold_template_space  // templateflow
    template_resolution = params.bold_template_resolution  // templateflow
    templateflow_home = params.templateflow_home  // templateflow

    qc_utils_path = params.qc_utils_path
    reports_utils_path = params.reports_utils_path

    bold_only = params.bold_only.toString().toUpperCase()
    deepprep_version = params.deepprep_version

    _directory = new File(bold_preprocess_path)
        if (!_directory.exists()) {
            _directory.mkdirs()
            println "create dir: ..."
            println _directory
        }

    _directory = new File(qc_result_path)
    if (!_directory.exists()) {
        _directory.mkdirs()
        println "create dir: ..."
        println _directory
    }

    subject_boldfile_txt = bold_get_bold_file_in_bids(bids_dir, subjects_dir, subjects, bold_task_type, bold_only)
    (subject_id, boldfile_id, subject_boldfile_txt) = subject_boldfile_txt.flatten().multiMap { it ->
                                                                                     a: it.name.split('_')[0]
                                                                                     c: it.name
                                                                                     b: it }
    subject_id_boldfile_id = subject_id.merge(boldfile_id)
    (subject_id_unique, boldfile_id_unique) = subject_id_boldfile_id.groupTuple(sort: true).multiMap { tuple ->
                                                                                                        a: tuple[0]
                                                                                                        b: tuple[1][0] }
    if (bold_only == 'TRUE') {
        t1_mgz = subject_id_unique.join(t1_mgz)
        norm_mgz = subject_id_unique.join(norm_mgz)
        mask_mgz = subject_id_unique.join(mask_mgz)
        aseg_mgz = subject_id_unique.join(aseg_mgz)
    }

    // BOLD preprocess
    bold_anat_prepare_input = t1_mgz.join(mask_mgz).join(aseg_mgz)
    (t1_nii, mask_nii, wm_dseg_nii, fsnative2T1w_xfm, wm_probseg_nii, gm_probseg_nii, csf_probseg_nii) = bold_anat_prepare(bold_preprocess_path, bold_anat_prepare_input)
    bold_sdc_done = bold_fieldmap(bids_dir, t1_nii, bold_preprocess_path, bold_task_type, bold_spaces, bold_sdc, templateflow_home, qc_result_path)
    bold_pre_process_input = t1_nii.join(mask_nii, by:[0]).join(wm_dseg_nii, by:[0]).join(fsnative2T1w_xfm, by:[0])
<<<<<<< HEAD
    (subject_id, bold_id) = bold_pre_process(bids_dir, subjects_dir, bold_preprocess_path, bold_task_type, subject_boldfile_txt, bold_spaces, bold_pre_process_input, fs_license_file, bold_sdc, templateflow_home, bold_sdc_done, qc_result_path)
=======
    subject_boldfile_txt = bold_pre_process(bids_dir, subjects_dir, bold_preprocess_path, bold_task_type, subject_boldfile_txt, bold_spaces, bold_pre_process_input, fs_license_file, bold_sdc, templateflow_home, bold_fieldmap_done)
>>>>>>> 5433e764

//     if (output_std_volume_spaces == 'TRUE') {
//         bold_T1_to_2mm_input = t1_mgz.join(norm_mgz)
//         (t1_native2mm, norm_native2mm) = bold_T1_to_2mm(subjects_dir, bold_preprocess_path, bold_T1_to_2mm_input)
//
//         // add aparc+aseg to synthmorph process to make synthmorph and bbregister processes running at the same time
//         t1_native2mm_aparc_aseg = t1_native2mm.join(aparc_aseg_mgz).join(w_g_pct_mgh)
//         (affine_nii, affine_trans) = synthmorph_affine(subjects_dir, bold_preprocess_path, synthmorph_home, t1_native2mm_aparc_aseg, synthmorph_model_path, template_space, device, gpu_lock)
//
//         synthmorph_norigid_input = t1_native2mm.join(norm_native2mm, by: [0]).join(affine_trans, by: [0])
//         (t1_norigid_nii, norm_norigid_nii, transvoxel) = synthmorph_norigid(subjects_dir, bold_preprocess_path, synthmorph_home, synthmorph_norigid_input, synthmorph_model_path, template_space, device, gpu_lock)
//
//         transvoxel_group = subject_id_boldfile_id.groupTuple(sort: true).join(transvoxel).transpose()
//         synthmorph_norigid_apply_input = t1_native2mm_group.join(mc_nii, by: [0,1]).join(bbregister_native_2mm, by: [0,1]).join(transvoxel_group, by: [0,1])
//         (synthmorph_norigid_bold, synthmorph_norigid_bold_fframe) = synthmorph_norigid_apply(subjects_dir, bold_preprocess_path, synthmorph_home, synthmorph_norigid_apply_input, template_space, template_resolution, device, gpu_lock)
//     }
//
//     if (cal_confounds == 'TRUE') {
//         bold_aparaseg2mc_inputs = aparc_aseg_mgz.join(mc_nii, by: [0,1]).join(bbregister_dat, by: [0,1])
//         (anat_wm_nii, anat_csf_nii, anat_aseg_nii, anat_ventricles_nii, anat_brainmask_nii, anat_brainmask_bin_nii) = bold_mkbrainmask(subjects_dir, bold_preprocess_path, bold_aparaseg2mc_inputs)
//
//         bold_confounds_inputs = mc_nii.join(mcdat, by: [0,1]).join(anat_wm_nii, by: [0,1]).join(anat_brainmask_nii, by: [0,1]).join(anat_brainmask_bin_nii, by: [0,1]).join(anat_ventricles_nii, by: [0,1])
//         (bold_confounds_txt, bold_confounds_view_txt) = bold_confounds(bold_preprocess_path, bold_confounds_inputs)
//     }

//
//     subject_boldref_file = bold_get_bold_ref_in_bids(bold_preprocess_path, bids_dir, subject_id_unique, boldfile_id_unique)  // subject_id, subject_boldref_file
//     transvoxel_group = subject_id_boldfile_id.groupTuple(sort: true).join(transvoxel).transpose()
//     aparc_aseg_mgz = subject_id_boldfile_id.groupTuple(sort: true).join(aparc_aseg_mgz).transpose()
//     boldfile_id_group = subject_id_boldfile_id.groupTuple(sort: true).join(subject_boldref_file).map { tuple -> tuple[1] }
//     boldfile_id_split = split_subject_boldref_file(boldfile_id_group.flatten())

//     bold_T1_to_2mm_input = t1_mgz.join(norm_mgz)
//     (t1_native2mm, norm_native2mm) = bold_T1_to_2mm(subjects_dir, bold_preprocess_path, bold_T1_to_2mm_input)
//     // add aparc+aseg to synthmorph process to make synthmorph and bbregister processes running at the same time
//     t1_native2mm_aparc_aseg = t1_native2mm.join(aparc_aseg_mgz).join(w_g_pct_mgh)
//     (affine_nii, affine_trans) = synthmorph_affine(subjects_dir, bold_preprocess_path, synthmorph_home, t1_native2mm_aparc_aseg, synthmorph_model_path, template_space, gpu_lock)
//     synthmorph_norigid_input = t1_native2mm.join(norm_native2mm, by: [0]).join(affine_trans, by: [0])
//     (t1_norigid_nii, norm_norigid_nii, transvoxel) = synthmorph_norigid(subjects_dir, bold_preprocess_path, synthmorph_home, synthmorph_norigid_input, synthmorph_model_path, template_space, gpu_lock)
//
//     subject_boldref_file = bold_get_bold_ref_in_bids(bold_preprocess_path, bids_dir, subject_id_unique, boldfile_id_unique)  // subject_id, subject_boldref_file
//     transvoxel_group = subject_id_boldfile_id.groupTuple(sort: true).join(transvoxel).transpose()
//     aparc_aseg_mgz = subject_id_boldfile_id.groupTuple(sort: true).join(aparc_aseg_mgz).transpose()
//     boldfile_id_group = subject_id_boldfile_id.groupTuple(sort: true).join(subject_boldref_file).map { tuple -> tuple[1] }
//     boldfile_id_split = split_subject_boldref_file(boldfile_id_group.flatten())

//     reorient_nii = bold_skip_reorient(bold_preprocess_path, qc_result_path, subject_boldfile_txt, bold_reorient, bold_skip_frame, bold_with_sdc)
//     reorient_nii = boldfile_id_split.join(reorient_nii, by: [0, 1])
//     (mc_nii, mcdat, boldref) = bold_stc_mc(bold_preprocess_path, reorient_nii)
//     if (bold_with_sdc.toString().toUpperCase() == 'TRUE') {
//         bold_sdc_input = mc_nii.join(mcdat, by: [0, 1]).join(boldref, by: [0, 1])
//         mc_nii = bold_sdc(bids_dir, bold_preprocess_path, bold_sdc_input)
//     }
//     bbregister_dat_input = aparc_aseg_mgz.join(mc_nii, by: [0, 1])
//     bbregister_dat = bold_bbregister(subjects_dir, bold_preprocess_path, bbregister_dat_input)
//     t1_native2mm_group = subject_id_boldfile_id.groupTuple(sort: true).join(t1_native2mm).transpose()  // TODO from here can't resume
//     bold_bbregister_to_native_input = boldref.join(mc_nii, by: [0, 1]).join(t1_native2mm_group, by: [0, 1]).join(bbregister_dat, by: [0, 1])
//
//     (bbregister_native_2mm, bbregister_native_2mm_fframe) = bold_bbregister_to_native(subjects_dir, bold_preprocess_path, bold_bbregister_to_native_input, freesurfer_home)
//     if (surface.toString().toUpperCase() == 'TRUE') {
//         vol2surf_input = white_surf.join(pial_surf, by: [0, 1]).join(w_g_pct_mgh, by: [0, 1]).combine(bbregister_native_2mm, by: [0])
//         (hemi_fsnative_surf_output, hemi_fsaverage_surf_output) = bold_vol2surf(subjects_dir, bold_preprocess_path, freesurfer_home, vol2surf_input)
//     }
//
//     bold_aparaseg2mc_inputs = aparc_aseg_mgz.join(mc_nii, by: [0,1]).join(bbregister_dat, by: [0,1])
//     (anat_wm_nii, anat_csf_nii, anat_aseg_nii, anat_ventricles_nii, anat_brainmask_nii, anat_brainmask_bin_nii) = bold_mkbrainmask(subjects_dir, bold_preprocess_path, bold_aparaseg2mc_inputs)
//     synthmorph_norigid_apply_input = t1_native2mm_group.join(mc_nii, by: [0,1]).join(bbregister_native_2mm, by: [0,1]).join(transvoxel_group, by: [0,1])
//     (synthmorph_norigid_bold, synthmorph_norigid_bold_fframe) = synthmorph_norigid_apply(subjects_dir, bold_preprocess_path, synthmorph_home, synthmorph_norigid_apply_input, template_space, template_resolution, device, gpu_lock)
//
//     bold_confounds_inputs = mc_nii.join(mcdat, by: [0,1]).join(anat_wm_nii, by: [0,1]).join(anat_brainmask_nii, by: [0,1]).join(anat_brainmask_bin_nii, by: [0,1]).join(anat_ventricles_nii, by: [0,1])
//     (bold_confounds_txt, bold_confounds_view_txt) = bold_confounds(bold_preprocess_path, bold_confounds_inputs)
//
//     norm_to_mni152_svg = qc_plot_norm_to_mni152(norm_norigid_nii, bold_preprocess_path, qc_utils_path, qc_result_path)

//     qc_plot_mctsnr_input = mc_nii.join(anat_brainmask_nii, by: [0,1])

    bold_tsnr_svg = qc_plot_tsnr(bids_dir, subject_boldfile_txt, bold_preprocess_path, qc_result_path, qc_utils_path)
//     qc_plot_carpet_inputs = mc_nii.join(mcdat, by: [0,1]).join(anat_aseg_nii, by: [0,1]).join(anat_brainmask_nii, by: [0,1]).join(anat_brainmask_bin_nii, by: [0,1]).join(anat_wm_nii, by: [0,1]).join(anat_csf_nii, by: [0,1])
//     (bold_carpet_svg) = qc_plot_carpet(bold_preprocess_path, qc_utils_path, qc_result_path, qc_plot_carpet_inputs)

//     qc_plot_bold_to_space_inputs = synthmorph_norigid_bold_fframe.join(bbregister_native_2mm_fframe, by: [0,1])
//     bold_to_mni152_svg = qc_plot_bold_to_space(qc_plot_bold_to_space_inputs, bold_fs_native_space, subjects_dir, bold_preprocess_path, qc_utils_path, qc_result_path, freesurfer_home)
//     qc_bold_create_report_input = bold_to_mni152_svg.groupTuple(by: 0)
//     qc_report = qc_bold_create_report(qc_bold_create_report_input, reports_utils_path, bids_dir, subjects_dir, qc_result_path, bold_task_type, deepprep_version)

}


workflow {

    gpu_lock = gpu_schedule_lock()

    if (params.anat_only.toString().toUpperCase() == 'TRUE') {
        println "INFO: anat preprocess ONLY"
        (t1_mgz, mask_mgz, norm_mgz, aseg_mgz, white_surf, pial_surf, w_g_pct_mgh) = anat_wf(gpu_lock)
    } else if (params.bold_only.toString().toUpperCase() == 'TRUE') {
        println "INFO: Bold preprocess ONLY"
        subjects_dir = params.subjects_dir
        t1_mgz = Channel.fromPath("${subjects_dir}/sub-*/mri/T1.mgz")
        mask_mgz = Channel.fromPath("${subjects_dir}/sub-*/mri/mask.mgz")
        norm_mgz = Channel.fromPath("${subjects_dir}/sub-*/mri/norm.mgz")
        white_surf = Channel.fromPath("${subjects_dir}/sub-*/surf/*.white")
        (t1_mgz, mask_mgz, norm_mgz, aseg_mgz) = t1_mgz.multiMap { it ->
                                                     c: [it.getParent().getParent().getName(), it]
                                                     d: [it.getParent().getParent().getName(), file("${it.getParent()}/brainmask.mgz")]
                                                     b: [it.getParent().getParent().getName(), file("${it.getParent()}/norm.mgz")]
                                                     a: [it.getParent().getParent().getName(), file("${it.getParent()}/aseg.mgz")]
                                                     }
        (white_surf, pial_surf, w_g_pct_mgh) = white_surf.multiMap {it ->
                c:[it.getParent().getParent().getName(), it.getBaseName(), it]
                b:[it.getParent().getParent().getName(), it.getBaseName(), file("${it.getParent()}/${it.getBaseName()}.pial")]
                a:[it.getParent().getParent().getName(), it.getBaseName(), file("${it.getParent()}/${it.getBaseName()}.w-g.pct.mgh")]}
        bold_wf(t1_mgz, mask_mgz, norm_mgz, aseg_mgz, white_surf, pial_surf, w_g_pct_mgh, gpu_lock)
    } else {
        println "INFO: anat && Bold preprocess"
        (t1_mgz, norm_mgz, aseg_mgz, white_surf, pial_surf, w_g_pct_mgh) = anat_wf(gpu_lock)
        bold_wf(t1_mgz, mask_mgz, norm_mgz, aseg_mgz, white_surf, pial_surf, w_g_pct_mgh, gpu_lock)
    }
}<|MERGE_RESOLUTION|>--- conflicted
+++ resolved
@@ -1254,13 +1254,8 @@
         --bold_preprocess_dir ${bold_preprocess_dir} \
         --subject_id ${subject_id} \
         --task_id ${task_id} \
-<<<<<<< HEAD
         --bold_spaces ${bold_spaces} \
         --bold_sdc ${bold_sdc} \
-=======
-        --spaces ${bold_spaces} \
-        --fieldmap ${bold_sdc} \
->>>>>>> 5433e764
         --templateflow_home ${templateflow_home} \
         --qc_result_path ${qc_result_path} \
         """
@@ -1288,10 +1283,7 @@
     val(bold_sdc)
     val(templateflow_home)
     val(bold_sdc_done)
-<<<<<<< HEAD
     val(qc_result_path)
-=======
->>>>>>> 5433e764
 
     output:
     tuple(val(subject_id), path(subject_boldfile_txt))
@@ -1306,11 +1298,7 @@
     --subject_id ${subject_id} \
     --task_id ${task_id} \
     --bold_series ${subject_boldfile_txt} \
-<<<<<<< HEAD
     --bold_spaces ${bold_spaces} \
-=======
-    --spaces ${bold_spaces} \
->>>>>>> 5433e764
     --t1w_preproc ${t1_nii} \
     --t1w_mask ${mask_nii} \
     --t1w_dseg ${wm_dseg_nii} \
@@ -2526,13 +2514,9 @@
     // BOLD preprocess
     bold_anat_prepare_input = t1_mgz.join(mask_mgz).join(aseg_mgz)
     (t1_nii, mask_nii, wm_dseg_nii, fsnative2T1w_xfm, wm_probseg_nii, gm_probseg_nii, csf_probseg_nii) = bold_anat_prepare(bold_preprocess_path, bold_anat_prepare_input)
-    bold_sdc_done = bold_fieldmap(bids_dir, t1_nii, bold_preprocess_path, bold_task_type, bold_spaces, bold_sdc, templateflow_home, qc_result_path)
+    bold_fieldmap_done = bold_fieldmap(bids_dir, t1_nii, bold_preprocess_path, bold_task_type, bold_spaces, bold_sdc, templateflow_home, qc_result_path)
     bold_pre_process_input = t1_nii.join(mask_nii, by:[0]).join(wm_dseg_nii, by:[0]).join(fsnative2T1w_xfm, by:[0])
-<<<<<<< HEAD
-    (subject_id, bold_id) = bold_pre_process(bids_dir, subjects_dir, bold_preprocess_path, bold_task_type, subject_boldfile_txt, bold_spaces, bold_pre_process_input, fs_license_file, bold_sdc, templateflow_home, bold_sdc_done, qc_result_path)
-=======
-    subject_boldfile_txt = bold_pre_process(bids_dir, subjects_dir, bold_preprocess_path, bold_task_type, subject_boldfile_txt, bold_spaces, bold_pre_process_input, fs_license_file, bold_sdc, templateflow_home, bold_fieldmap_done)
->>>>>>> 5433e764
+    subject_boldfile_txt = bold_pre_process(bids_dir, subjects_dir, bold_preprocess_path, bold_task_type, subject_boldfile_txt, bold_spaces, bold_pre_process_input, fs_license_file, bold_sdc, templateflow_home, bold_fieldmap_done, qc_result_path)
 
 //     if (output_std_volume_spaces == 'TRUE') {
 //         bold_T1_to_2mm_input = t1_mgz.join(norm_mgz)
