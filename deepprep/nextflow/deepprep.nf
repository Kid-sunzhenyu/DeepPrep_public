process process_mriqc {
    cpus 1

    input:
    val(bids_dir)
    val(mriqc_result_path)

    output:
    val(mriqc_result_path)

    script:
    """
    mriqc ${bids_dir} ${mriqc_result_path} participant
    """

}

process anat_get_t1w_file_in_bids {
    cpus 1

    input:  // https://www.nextflow.io/docs/latest/process.html#inputs
    val(bids_dir)
    val(subjects)

    output:
    path "sub-*"

    script:
    script_py = "anat_get_t1w_file_in_bids.py"
    if (subjects.toString() == '') {
        """
        ${script_py} --bids-dir ${bids_dir}
        """
    }
    else {
        """
        ${script_py} --bids-dir ${bids_dir} --subject-ids ${subjects}
        """
    }

}

process anat_create_subject_orig_dir {
    tag "${subject_id}"

    label "maxForks_10"
    cpus 1

    input:  // https://www.nextflow.io/docs/latest/process.html#inputs
    val(subjects_dir)
    each path(subject_t1wfile_txt)
    val(deepprep_version)

    output:
    val(subject_id)

    script:
    subject_id =  subject_t1wfile_txt.name
    """
    anat_create_subject_orig_dir.py --subjects-dir ${subjects_dir} --t1wfile-path ${subject_t1wfile_txt} --deepprep-version ${deepprep_version}
    """
}

process anat_motioncor {
    tag "${subject_id}"

    cpus 1

    input:  // https://www.nextflow.io/docs/latest/process.html#inputs
    val(subjects_dir)
    val(subject_id)
    val(fsthreads)

    output:
    tuple(val(subject_id), val("${subjects_dir}/${subject_id}/mri/orig.mgz")) // emit: orig_mgz
    tuple(val(subject_id), val("${subjects_dir}/${subject_id}/mri/rawavg.mgz")) // emit: rawavg_mgz

    script:
    """
    recon-all -sd ${subjects_dir} -subject ${subject_id} -motioncor -threads ${fsthreads} -itkthreads ${fsthreads} -no-isrunning
    """
}


process deepprep_init {

    cpus 1
    memory '100 MB'
    cache false

    input:
    val(freesurfer_home)
    val(bids_dir)
    val(output_dir)
    val(subjects_dir)
    val(bold_spaces)
    val(bold_only)
    output:
    val("${output_dir}/BOLD")
    val("${output_dir}/QC")
    val("${output_dir}/WorkDir")
    val(gpu_lock)

    script:
    script_py = "gpu_schedule_lock.py"
    deepprep_init_py = "deepprep_init.py"
    gpu_lock = "create-lock"
    """
    ${script_py} ${task.executor}
    ${deepprep_init_py} \
    --freesurfer_home ${freesurfer_home} \
    --bids_dir ${bids_dir} \
    --output_dir ${output_dir} \
    --subjects_dir ${subjects_dir} \
    --bold_spaces ${bold_spaces} \
    --bold_only ${bold_only}
    """
}


process anat_segment {
    // 7750
    tag "${subject_id}"

    label "with_gpu"
    cpus 3
    memory '7 GB'

    input:
    val(subjects_dir)
    tuple(val(subject_id), path(orig_mgz))

    val(fastsurfer_home)
    val(device)
    val(gpu_lock)

    output:
    tuple(val(subject_id), val("${seg_deep_mgz}")) // emit: seg_deep_mgz

    script:
    gpu_script_py = "gpu_schedule_run.py"
    script_py = "${fastsurfer_home}/FastSurferCNN/eval.py"

    seg_deep_mgz = "${subjects_dir}/${subject_id}/mri/aparc.DKTatlas+aseg.deep.mgz"

    network_sagittal_path = "${fastsurfer_home}/checkpoints/Sagittal_Weights_FastSurferCNN/ckpts/Epoch_30_training_state.pkl"
    network_coronal_path = "${fastsurfer_home}/checkpoints/Coronal_Weights_FastSurferCNN/ckpts/Epoch_30_training_state.pkl"
    network_axial_path = "${fastsurfer_home}/checkpoints/Axial_Weights_FastSurferCNN/ckpts/Epoch_30_training_state.pkl"
    """
    ${gpu_script_py} ${device} single ${task.executor} ${script_py} \
    --in_name ${orig_mgz} \
    --out_name ${seg_deep_mgz} \
    --conformed_name ${subjects_dir}/${subject_id}/mri/conformed.mgz \
    --order 1 \
    --network_sagittal_path ${network_sagittal_path} \
    --network_coronal_path ${network_coronal_path} \
    --network_axial_path ${network_axial_path} \
    --batch_size 1 --simple_run --run_viewagg_on check
    """
}

process anat_reduce_to_aseg {
    tag "${subject_id}"

    cpus 2
    memory '1 GB'

    input:
    val(subjects_dir)
    tuple(val(subject_id), path(seg_deep_mgz))

    val(fastsurfer_home)

    output:
    tuple(val(subject_id), val("${aseg_auto_noccseg_mgz}")) // emit: aseg_auto_noccseg_mgz
    tuple(val(subject_id), val("${mask_mgz}")) // emit: mask_mgz

    script:
    aseg_auto_noccseg_mgz = "${subjects_dir}/${subject_id}/mri/aseg.auto_noCCseg.mgz"
    mask_mgz = "${subjects_dir}/${subject_id}/mri/mask.mgz"

    script_py = "${fastsurfer_home}/recon_surf/reduce_to_aseg.py"
    """
    python3 ${script_py} \
    -i ${seg_deep_mgz} \
    -o ${aseg_auto_noccseg_mgz} \
    --outmask ${mask_mgz} \
    --fixwm
    """
}


process anat_N4_bias_correct {
    tag "${subject_id}"

    cpus 1
    memory '350 MB'

    input:
    val(subjects_dir)
    tuple(val(subject_id), path(orig_mgz), path(mask_mgz))

    val(fastsurfer_home)

    val(fsthreads)

    output:
    tuple(val(subject_id), val("${orig_nu_mgz}")) // emit: orig_nu_mgz

    script:
    orig_nu_mgz = "${subjects_dir}/${subject_id}/mri/orig_nu.mgz"

    script_py = "${fastsurfer_home}/recon_surf/N4_bias_correct.py"
    fsthreads = 1
    """
    python3 ${script_py} \
    --in ${orig_mgz} \
    --out ${orig_nu_mgz} \
    --mask ${mask_mgz} \
    --threads ${fsthreads}
    """
}


process anat_talairach_and_nu {
    tag "${subject_id}"

    cpus 1
    memory '200 MB'

    input:
    val(subjects_dir)
    tuple(val(subject_id), path(orig_mgz), path(orig_nu_mgz))

    val(freesurfer_home)

    output:
    tuple(val(subject_id), val("${nu_mgz}")) // emit: nu_mgz
    tuple(val(subject_id), val("${talairach_auto_xfm}")) // emit: talairach_auto_xfm
    tuple(val(subject_id), val("${talairach_xfm}")) // emit: talairach_xfm
    tuple(val(subject_id), val("${talairach_xfm_lta}")) // emit: talairach_xfm_lta
    tuple(val(subject_id), val("${talairach_with_skull_lta}")) // emit: talairach_with_skull_lta
    tuple(val(subject_id), val("${talairach_lta}")) // emit: talairach_lta

    script:

    nu_mgz = "${subjects_dir}/${subject_id}/mri/nu.mgz"
    talairach_auto_xfm = "${subjects_dir}/${subject_id}/mri/transforms/talairach.auto.xfm"
    talairach_xfm = "${subjects_dir}/${subject_id}/mri/transforms/talairach.xfm"
    talairach_xfm_lta = "${subjects_dir}/${subject_id}/mri/transforms/talairach.xfm.lta"
    talairach_with_skull_lta = "${subjects_dir}/${subject_id}/mri/transforms/talairach_with_skull.lta"
    talairach_lta = "${subjects_dir}/${subject_id}/mri/transforms/talairach.lta"

    """
    mkdir transforms

    talairach_avi --i ${orig_nu_mgz} --xfm ${talairach_auto_xfm}
    cp ${talairach_auto_xfm} ${talairach_xfm}

    lta_convert --src ${orig_mgz} --trg ${freesurfer_home}/average/mni305.cor.mgz \
    --inxfm ${talairach_xfm} --outlta ${talairach_xfm_lta} \
    --subject fsaverage --ltavox2vox

    cp ${talairach_xfm_lta} ${talairach_with_skull_lta}
    cp ${talairach_xfm_lta} ${talairach_lta}

    mri_add_xform_to_header -c ${talairach_xfm} ${orig_nu_mgz} ${nu_mgz}
    """
}


process anat_T1 {
    tag "${subject_id}"

    cpus 1
    memory '1 GB'

    input:
    val(subjects_dir)
    tuple(val(subject_id), path(nu_mgz))

    output:
    tuple(val(subject_id), val("${t1_mgz}")) // emit: t1_mgz

    script:
    t1_mgz = "${subjects_dir}/${subject_id}/mri/T1.mgz"

    """
    mri_normalize -seed 1234 -g 1 -mprage ${nu_mgz} ${t1_mgz}
    """
}


process anat_brainmask {
    tag "${subject_id}"

    cpus 1

    input:
    val(subjects_dir)
    tuple(val(subject_id), path(nu_mgz), path(mask_mgz))

    output:
    tuple(val(subject_id), val("${norm_mgz}")) // emit: norm_mgz
    tuple(val(subject_id), val("${brainmask_mgz}")) // emit: brainmask_mgz

    script:
    norm_mgz = "${subjects_dir}/${subject_id}/mri/norm.mgz"
    brainmask_mgz = "${subjects_dir}/${subject_id}/mri/brainmask.mgz"

    """
    mri_mask ${nu_mgz} ${mask_mgz} ${norm_mgz}
    cp ${norm_mgz} ${brainmask_mgz}
    """
}


process anat_paint_cc_to_aseg {
    tag "${subject_id}"

    cpus 1
    memory '200 MB'

    input:
    val(subjects_dir)
    tuple(val(subject_id), path(norm_mgz), path(seg_deep_mgz), path(aseg_auto_noccseg_mgz))

    val(fastsurfer_home)

    output:
    tuple(val(subject_id), val("${aseg_auto_mgz}")) // emit: aseg_auto_mgz
    tuple(val(subject_id), val("${seg_deep_withcc_mgz}")) // emit: seg_deep_withcc_mgz

    script:
    aseg_auto_mgz = "${subjects_dir}/${subject_id}/mri/aseg.auto.mgz"
    seg_deep_withcc_mgz = "${subjects_dir}/${subject_id}/mri/aparc.DKTatlas+aseg.deep.withCC.mgz"

    script_py = "${fastsurfer_home}/recon_surf/paint_cc_into_pred.py"
    """
    mri_cc -aseg aseg.auto_noCCseg.mgz -norm norm.mgz -o aseg.auto.mgz -lta cc_up.lta -sdir ${subjects_dir} ${subject_id}

    python3 ${script_py} -in_cc ${aseg_auto_mgz} -in_pred ${seg_deep_mgz} -out ${seg_deep_withcc_mgz}
    """
}


process anat_fill {
    tag "${subject_id}"

    cpus 1
    memory '1.5 GB'

    input:
    val(subjects_dir)
    tuple(val(subject_id), path(aseg_auto_mgz), path(norm_mgz), path(brainmask_mgz), path(talairach_lta))

    val(fsthreads)

    output:
    tuple(val(subject_id), val("${subjects_dir}/${subject_id}/mri/aseg.presurf.mgz")) // emit: aseg_presurf_mgz
    tuple(val(subject_id), val("${subjects_dir}/${subject_id}/mri/brain.mgz")) // emit: brain_mgz
    tuple(val(subject_id), val("${subjects_dir}/${subject_id}/mri/brain.finalsurfs.mgz")) // emit: brain_finalsurfs_mgz
    tuple(val(subject_id), val("${subjects_dir}/${subject_id}/mri/wm.mgz")) // emit: wm_mgz
    tuple(val(subject_id), val("${subjects_dir}/${subject_id}/mri/filled.mgz")) // emit: filled_mgz

    script:
    """
    recon-all -sd ${subjects_dir} -subject ${subject_id} \
    -asegmerge -normalization2 -maskbfs -segmentation -fill \
    -threads ${fsthreads} -itkthreads ${fsthreads} -no-isrunning
    """
}


process subject_id_hemi_lh {
    tag "${subject_id}"

    cpus 1

    input:
    tuple(val(subject_id), path(aseg_presurf_mgz))
    output:
    tuple(val(subject_id), val('lh'))
    script:
    """
    echo ${subject_id} lh
    """
}
process subject_id_hemi_rh {
    tag "${subject_id}"

    cpus 1

    input:
    tuple(val(subject_id), path(aseg_presurf_mgz))
    output:
    tuple(val(subject_id), val('rh'))
    script:
    """
    echo ${subject_id} rh
    """
}
process split_hemi_orig_mgz {
    tag "${subject_id}"

    cpus 1

    input:
    each hemi
    tuple(val(subject_id), path(in_data))
    output:
    tuple(val(subject_id), val(hemi), path(in_data))
    script:
    """
    echo ${in_data}
    """
}
process split_hemi_rawavg_mgz {
    tag "${subject_id}"

    cpus 1

    input:
    each hemi
    tuple(val(subject_id), path(in_data))
    output:
    tuple(val(subject_id), val(hemi), path(in_data))
    script:
    """
    echo ${in_data}
    """
}
process split_hemi_brainmask_mgz {
    tag "${subject_id}"

    cpus 1

    input:
    each hemi
    tuple(val(subject_id), path(in_data))
    output:
    tuple(val(subject_id), val(hemi), path(in_data))
    script:
    """
    echo ${in_data}
    """
}
process split_hemi_aseg_presurf_mgz {
    tag "${subject_id}"

    cpus 1

    input:
    each hemi
    tuple(val(subject_id), path(in_data))
    output:
    tuple(val(subject_id), val(hemi), path(in_data))
    script:
    """
    echo ${in_data}
    """
}
process split_hemi_brain_finalsurfs_mgz {
    tag "${subject_id}"

    cpus 1

    input:
    each hemi
    tuple(val(subject_id), path(in_data))
    output:
    tuple(val(subject_id), val(hemi), path(in_data))
    script:
    """
    echo ${in_data}
    """
}
process split_hemi_wm_mgz {
    tag "${subject_id}"

    cpus 1

    input:
    each hemi
    tuple(val(subject_id), path(in_data))
    output:
    tuple(val(subject_id), val(hemi), path(in_data))
    script:
    """
    echo ${in_data}
    """
}
process split_hemi_filled_mgz {
    tag "${subject_id}"

    cpus 1

    input:
    each hemi
    tuple(val(subject_id), path(in_data))
    output:
    tuple(val(subject_id), val(hemi), path(in_data))
    script:
    """
    echo ${in_data}
    """
}


process anat_fastcsr_levelset {
    // 3150
    tag "${subject_id}"

    label "with_gpu"
    cpus 1
    memory '6 GB'

    input:
    val(subjects_dir)
    tuple(val(subject_id), path(orig_mgz),path(filled_mgz))

    val(fastcsr_home)
    val(fastcsr_model_path)

    each hemi
    val(device)
    val(gpu_lock)

    output:
    tuple(val(subject_id), val(hemi), val("${subjects_dir}/${subject_id}/mri/${hemi}_levelset.nii.gz"))// emit: levelset

    script:
    gpu_script_py = "gpu_schedule_run.py"
    script_py = "${fastcsr_home}/fastcsr_model_infer.py"

    """
    ${gpu_script_py} ${device} single ${task.executor} ${script_py} \
    --fastcsr_subjects_dir ${subjects_dir} \
    --subj ${subject_id} \
    --hemi ${hemi} \
    --model-path ${fastcsr_model_path}
    """
}


process anat_fastcsr_mksurface {
    tag "${subject_id}"

    cpus 1
    memory '4 GB'

    input:
    val(subjects_dir)

    tuple(val(subject_id), val(hemi), path(levelset_nii), path(orig_mgz), path(brainmask_mgz), path(aseg_presurf_mgz))
    val(fastcsr_home)

    output:
    tuple(val(subject_id), val(hemi), val("${subjects_dir}/${subject_id}/surf/${hemi}.orig")) // emit: orig_surf
    tuple(val(subject_id), val(hemi), val("${subjects_dir}/${subject_id}/surf/${hemi}.orig.premesh")) // emit: orig_premesh_surf

    script:
    script_py = "${fastcsr_home}/levelset2surf.py"

    """
    python3 ${script_py} \
    --fastcsr_subjects_dir ${subjects_dir} \
    --subj ${subject_id} \
    --hemi ${hemi} \
    --suffix orig

    cp ${subjects_dir}/${subject_id}/surf/${hemi}.orig ${subjects_dir}/${subject_id}/surf/${hemi}.orig.premesh
    """
}


process anat_autodet_gwstats {
    tag "${subject_id}"

    cpus 1
    memory '250 MB'

    input:
    val(subjects_dir)
    tuple(val(subject_id), val(hemi), path(orig_premesh_surf), path(brain_finalsurfs_mgz), path(wm_mgz))

    output:
    tuple(val(subject_id), val(hemi), val("${subjects_dir}/${subject_id}/surf/autodet.gw.stats.${hemi}.dat")) // emit: autodet_gwstats

    script:

    """
    mris_autodet_gwstats --o ${subjects_dir}/${subject_id}/surf/autodet.gw.stats.${hemi}.dat \
     --i ${brain_finalsurfs_mgz} --wm ${wm_mgz} --surf ${orig_premesh_surf}
    """
}


process anat_white_surface {
    tag "${subject_id}"

    cpus 1
    memory '2 GB'

    input:
    val(subjects_dir)
    tuple(val(subject_id), val(hemi), path(orig_surf), path(autodet_gwstats), path(aseg_presurf_mgz), path(brain_finalsurfs_mgz), path(wm_mgz), path(filled_mgz))

    output:
    tuple(val(subject_id), val(hemi), val("${subjects_dir}/${subject_id}/surf/${hemi}.white.preaparc")) // emit: white_preaparc_surf
    tuple(val(subject_id), val(hemi), val("${subjects_dir}/${subject_id}/surf/${hemi}.white")) // emit: white_surf
    tuple(val(subject_id), val(hemi), val("${subjects_dir}/${subject_id}/surf/${hemi}.curv")) // emit: curv_surf
    tuple(val(subject_id), val(hemi), val("${subjects_dir}/${subject_id}/surf/${hemi}.area")) // emit: area_surf

//     errorStrategy 'ignore'

    script:
    threads = 1

//     """
//     mris_make_surfaces -aseg aseg.presurf -white white.preaparc -whiteonly \
//     -noaparc -mgz -T1 brain.finalsurfs -SDIR ${subjects_dir} ${subject_id} ${hemi}
//
//     cp ${subjects_dir}/${subject_id}/surf/${hemi}.white.preaparc ${subjects_dir}/${subject_id}/surf/${hemi}.white
//     """

    """
    mris_place_surface --adgws-in ${autodet_gwstats} --wm ${wm_mgz} \
    --threads ${threads} --invol ${brain_finalsurfs_mgz} --${hemi} --i ${orig_surf} \
    --o ${subjects_dir}/${subject_id}/surf/${hemi}.white.preaparc \
    --white --seg ${aseg_presurf_mgz} --nsmooth 5

    mris_place_surface --curv-map ${subjects_dir}/${subject_id}/surf/${hemi}.white.preaparc 2 10 ${subjects_dir}/${subject_id}/surf/${hemi}.curv
    mris_place_surface --area-map ${subjects_dir}/${subject_id}/surf/${hemi}.white.preaparc ${subjects_dir}/${subject_id}/surf/${hemi}.area

    cp ${subjects_dir}/${subject_id}/surf/${hemi}.white.preaparc ${subjects_dir}/${subject_id}/surf/${hemi}.white
    """
}


process anat_cortex_label {
    tag "${subject_id}"

    cpus 1
    memory '250 MB'

    input:
    val(subjects_dir)
    tuple(val(subject_id), val(hemi), path(white_preaparc_surf), path(aseg_presurf_mgz))

    output:
    tuple(val(subject_id), val(hemi), val("${subjects_dir}/${subject_id}/label/${hemi}.cortex.label")) // emit: cortex_label

    script:
    threads = 1

    """
    mri_label2label --label-cortex ${white_preaparc_surf} ${aseg_presurf_mgz} 0 ${subjects_dir}/${subject_id}/label/${hemi}.cortex.label
    """
}


process anat_cortex_hipamyg_label {
    tag "${subject_id}"

    cpus 1
    memory '300 MB'

    input:
    val(subjects_dir)
    tuple(val(subject_id), val(hemi), path(white_preaparc_surf), path(aseg_presurf_mgz))

    output:
    tuple(val(subject_id), val(hemi), val("${subjects_dir}/${subject_id}/label/${hemi}.cortex+hipamyg.label")) // emit: cortex_hipamyg_label

    script:
    threads = 1

    """
    mri_label2label --label-cortex ${white_preaparc_surf} ${aseg_presurf_mgz} 1 ${subjects_dir}/${subject_id}/label/${hemi}.cortex+hipamyg.label
    """
}


process anat_hyporelabel {
    tag "${subject_id}"

    cpus 1
    memory '500 MB'

    input:
    val(subjects_dir)
    tuple(val(subject_id), path(aseg_presurf_mgz), path(lh_white_surf), path(rh_white_surf))

    output:
    tuple(val(subject_id), val("${subjects_dir}/${subject_id}/mri/aseg.presurf.hypos.mgz")) // emit: aseg_presurf_hypos_mgz

    script:
    threads = 1
//     """
//     recon-all -sd ${subjects_dir} -subject ${subject_id} -hyporelabel -threads ${threads} -itkthreads ${threads}
//     """
    """
    mri_relabel_hypointensities ${aseg_presurf_mgz} ${subjects_dir}/${subject_id}/surf ${subjects_dir}/${subject_id}/mri/aseg.presurf.hypos.mgz
    """
}


process anat_smooth_inflated {
    tag "${subject_id}"

    cpus 1
    memory '250 MB'

    input:
    val(subjects_dir)
    tuple(val(subject_id), val(hemi), path(white_preaparc_surf))

    output:
    tuple(val(subject_id),val(hemi), val("${subjects_dir}/${subject_id}/surf/${hemi}.smoothwm")) // emit: smoothwm_surf
    tuple(val(subject_id),val(hemi), val("${subjects_dir}/${subject_id}/surf/${hemi}.inflated")) // emit: inflated_surf
    tuple(val(subject_id),val(hemi), val("${subjects_dir}/${subject_id}/surf/${hemi}.sulc")) // emit: sulc_surf

    script:
    threads = 1

    """
    mris_smooth -n 3 -nw  ${subjects_dir}/${subject_id}/surf/${hemi}.white.preaparc ${subjects_dir}/${subject_id}/surf/${hemi}.smoothwm
    mris_inflate ${subjects_dir}/${subject_id}/surf/${hemi}.smoothwm ${subjects_dir}/${subject_id}/surf/${hemi}.inflated
    """
}


process anat_curv_stats {
    tag "${subject_id}"

    cpus 1
    memory '200 MB'

    input:
    val(subjects_dir)
    tuple(val(subject_id), val(hemi), path(smoothwm_surf), path(curv_surf), path(sulc_surf))

    output:
    tuple(val(hemi), val("${subjects_dir}/${subject_id}/stats/${hemi}.curv.stats")) // emit: curv_stats

    script:
    threads = 1
    """
    SUBJECTS_DIR=${subjects_dir} mris_curvature_stats -m --writeCurvatureFiles -G -o "${subjects_dir}/${subject_id}/stats/${hemi}.curv.stats" -F smoothwm ${subject_id} ${hemi} curv sulc
    """
//     """
//     recon-all -sd ${subjects_dir} -subject ${subject_id} -curvstats
//     """
}


process anat_sphere {
    tag "${subject_id}"

    cpus 1
    memory '300 MB'

    input:
    val(subjects_dir)
    tuple(val(subject_id), val(hemi), path(inflated_surf))

    output:
    tuple(val(subject_id), val(hemi), val("${subjects_dir}/${subject_id}/surf/${hemi}.sphere")) // emit: sphere_surf

    script:
    threads = 1
    """
    mris_sphere -seed 1234 ${subjects_dir}/${subject_id}/surf/${hemi}.inflated ${subjects_dir}/${subject_id}/surf/${hemi}.sphere
    """
}


process anat_sphere_register {
    tag "${subject_id}"

    label "with_gpu"
    cpus 1
    memory '5 GB'

    input:
    val(subjects_dir)
    tuple(val(subject_id), val(hemi), path(curv_surf), path(sulc_surf), path(sphere_surf))

    val(surfreg_home)
    val(surfreg_model_path)
    val(freesurfer_home)
    val(device)

    val(gpu_lock)

    output:
    tuple(val(subject_id), val(hemi), val("${subjects_dir}/${subject_id}/surf/${hemi}.sphere.reg")) // emit: sphere_reg_surf

    script:
    gpu_script_py = "gpu_schedule_run.py"
    script_py = "${surfreg_home}/predict.py"
    threads = 1

    """
    ${gpu_script_py} ${device} single ${task.executor} ${script_py} --sd ${subjects_dir} --sid ${subject_id} --fsd ${freesurfer_home} \
    --hemi ${hemi} --model_path ${surfreg_model_path} --device ${device}
    """
}


process anat_jacobian {
    tag "${subject_id}"

    cpus 1

    input:
    val(subjects_dir)
    tuple(val(subject_id), val(hemi), path(white_preaparc_surf), path(sphere_reg_surf))

    output:
    tuple(val(subject_id), val(hemi), val("${subjects_dir}/${subject_id}/surf/${hemi}.jacobian_white")) // emit: jacobian_white

    script:
    """
    mris_jacobian ${subjects_dir}/${subject_id}/surf/${hemi}.white.preaparc \
    ${subjects_dir}/${subject_id}/surf/${hemi}.sphere.reg \
    ${subjects_dir}/${subject_id}/surf/${hemi}.jacobian_white
    """
}


process anat_avgcurv {
    tag "${subject_id}"

    cpus 1

    input:
    val(subjects_dir)
    tuple(val(subject_id), val(hemi), path(sphere_reg_surf))

    val(freesurfer_home)

    output:
    tuple(val(subject_id), val(hemi), val("${subjects_dir}/${subject_id}/surf/${hemi}.avg_curv")) // emit: avg_curv

    script:
    """
    mrisp_paint -a 5 \
    ${freesurfer_home}/average/${hemi}.folding.atlas.acfb40.noaparc.i12.2016-08-02.tif#6 \
    ${subjects_dir}/${subject_id}/surf/${hemi}.sphere.reg ${subjects_dir}/${subject_id}/surf/${hemi}.avg_curv
    """
}


process anat_cortparc_aparc {
    tag "${subject_id}"

    cpus 1

    input:
    val(subjects_dir)
    tuple(val(subject_id), val(hemi), path(cortex_label), path(sphere_reg_surf), path(smoothwm_surf), path(aseg_presurf_mgz))
    // smoothwm_surf is hidden needed
    val(freesurfer_home)

    output:
    tuple(val(subject_id), val(hemi), val("${subjects_dir}/${subject_id}/label/${hemi}.aparc.annot")) // emit: aparc_annot

    script:
    """
    mris_ca_label -SDIR ${subjects_dir} -l ${cortex_label} -aseg ${aseg_presurf_mgz} -seed 1234 ${subject_id} ${hemi} ${sphere_reg_surf} \
    ${freesurfer_home}/average/${hemi}.curvature.buckner40.filled.desikan_killiany.2010-03-25.gcs \
    ${subjects_dir}/${subject_id}/label/${hemi}.aparc.annot
    """
}


process anat_cortparc_aparc_a2009s {
    tag "${subject_id}"

    cpus 1

    input:
    val(subjects_dir)
    tuple(val(subject_id), val(hemi), path(cortex_label), path(sphere_reg_surf), path(smoothwm_surf), path(aseg_presurf_mgz))
    // smoothwm_surf is hidden needed
    val(freesurfer_home)

    output:
    tuple(val(subject_id), val(hemi), val("${subjects_dir}/${subject_id}/label/${hemi}.aparc.a2009s.annot")) // emit: aparc_a2009s_annot

    script:
    """
    mris_ca_label -SDIR ${subjects_dir} -l ${cortex_label} -aseg ${aseg_presurf_mgz} -seed 1234 ${subject_id} ${hemi} ${sphere_reg_surf} \
    ${freesurfer_home}/average/${hemi}.CDaparc.atlas.acfb40.noaparc.i12.2016-08-02.gcs \
    ${subjects_dir}/${subject_id}/label/${hemi}.aparc.a2009s.annot
    """
}


process anat_pial_surface {
    tag "${subject_id}"

    cpus 1
    memory '1.5 GB'

    input:
    val(subjects_dir)
    tuple(val(subject_id), val(hemi), path(orig_surf), path(white_surf), path(autodet_gwstats), path(cortex_hipamyg_label), path(cortex_label), path(aparc_annot), path(aseg_presurf_mgz), path(wm_mgz), path(brain_finalsurfs_mgz))

    output:
    tuple(val(subject_id), val(hemi), val("${subjects_dir}/${subject_id}/surf/${hemi}.pial")) // emit: pial_surf
    tuple(val(subject_id), val(hemi), val("${subjects_dir}/${subject_id}/surf/${hemi}.pial.T1")) // emit: pial_t1_surf
    tuple(val(subject_id), val(hemi), val("${subjects_dir}/${subject_id}/surf/${hemi}.curv.pial")) // emit: curv_pial_surf
    tuple(val(subject_id), val(hemi), val("${subjects_dir}/${subject_id}/surf/${hemi}.area.pial")) // emit: area_pial_surf
    tuple(val(subject_id), val(hemi), val("${subjects_dir}/${subject_id}/surf/${hemi}.thickness")) // emit: thickness_surf

    script:
    threads = 1
    """
    mris_place_surface --adgws-in ${autodet_gwstats} --seg ${aseg_presurf_mgz} --threads ${threads} --wm ${wm_mgz} \
    --invol ${brain_finalsurfs_mgz} --${hemi} --i ${white_surf} --o ${subjects_dir}/${subject_id}/surf/${hemi}.pial.T1 \
    --pial --nsmooth 0 --rip-label ${subjects_dir}/${subject_id}/label/${hemi}.cortex+hipamyg.label --pin-medial-wall ${cortex_label} --aparc ${aparc_annot} --repulse-surf ${white_surf} --white-surf ${white_surf}
    cp -f ${subjects_dir}/${subject_id}/surf/${hemi}.pial.T1 ${subjects_dir}/${subject_id}/surf/${hemi}.pial

    mris_place_surface --curv-map ${subjects_dir}/${subject_id}/surf/${hemi}.pial.T1 2 10 ${subjects_dir}/${subject_id}/surf/${hemi}.curv.pial
    mris_place_surface --area-map ${subjects_dir}/${subject_id}/surf/${hemi}.pial.T1 ${subjects_dir}/${subject_id}/surf/${hemi}.area.pial
    mris_place_surface --thickness ${white_surf} ${subjects_dir}/${subject_id}/surf/${hemi}.pial.T1 20 5 ${subjects_dir}/${subject_id}/surf/${hemi}.thickness

    mris_calc -o ${subjects_dir}/${subject_id}/surf/${hemi}.area.mid ${subjects_dir}/${subject_id}/surf/${hemi}.area add ${subjects_dir}/${subject_id}/surf/${hemi}.area.pial
    mris_calc -o ${subjects_dir}/${subject_id}/surf/${hemi}.area.mid ${subjects_dir}/${subject_id}/surf/${hemi}.area.mid div 2
    SUBJECTS_DIR=${subjects_dir} mris_convert --volume ${subject_id} ${hemi} ${subjects_dir}/${subject_id}/surf/${hemi}.volume
    """
//     """
//     recon-all -sd ${subjects_dir} -subject ${subject_id} -cortex-label
//     """

}


process anat_pctsurfcon {
    tag "${subject_id}"

    cpus 1
    memory '250 MB'

    input:
    val(subjects_dir)
    tuple(val(subject_id), val(hemi), path(cortex_label), path(white_surf), path(thickness_surf), path(rawavg_mgz), path(orig_mgz))

    output:
    tuple(val(subject_id), val(hemi), val("${subjects_dir}/${subject_id}/surf/${hemi}.w-g.pct.mgh")) // emit: w_g_pct_mgh
    tuple(val(subject_id), val(hemi), val("${subjects_dir}/${subject_id}/stats/${hemi}.w-g.pct.stats")) // emit: w_g_pct_stats

    script:
//     """
//     recon-all -sd ${subjects_dir} -subject ${subject_id} -pctsurfcon -threads ${threads} -itkthreads ${threads}
//     """
    """
    SUBJECTS_DIR=${subjects_dir} pctsurfcon --s ${subject_id} --${hemi}-only
    """
}


process anat_parcstats {
    tag "${subject_id}"

    cpus 1
    memory '500 MB'

    input:
    val(subjects_dir)
    tuple(val(subject_id), path(lh_white_surf), path(lh_cortex_label), path(lh_pial_surf), path(lh_aparc_annot), path(rh_white_surf), path(rh_cortex_label), path(rh_pial_surf), path(rh_aparc_annot), path(wm_mgz))

    output:
    tuple(val(subject_id), val("${subjects_dir}/${subject_id}/stats/lh.aparc.pial.stats")) // emit: aparc_pial_stats
    tuple(val(subject_id), val("${subjects_dir}/${subject_id}/stats/rh.aparc.pial.stats")) // emit: aparc_pial_stats
    tuple(val(subject_id), val("${subjects_dir}/${subject_id}/stats/lh.aparc.stats")) // emit: aparc_stats
    tuple(val(subject_id), val("${subjects_dir}/${subject_id}/stats/rh.aparc.stats")) // emit: aparc_stats

    script:
//     """
//     recon-all -sd ${subjects_dir} -subject ${subject_id} -parcstats -threads ${threads} -itkthreads ${threads}
//     """
    """
    SUBJECTS_DIR=${subjects_dir} mris_anatomical_stats -th3 -mgz -cortex ${lh_cortex_label} -f ${subjects_dir}/${subject_id}/stats/lh.aparc.pial.stats -b -a ${lh_aparc_annot} -c ${subjects_dir}/${subject_id}/label/aparc.annot.ctab ${subject_id} lh pial
    SUBJECTS_DIR=${subjects_dir} mris_anatomical_stats -th3 -mgz -cortex ${lh_cortex_label} -f ${subjects_dir}/${subject_id}/stats/lh.aparc.stats -b -a ${lh_aparc_annot} -c ${subjects_dir}/${subject_id}/label/aparc.annot.ctab ${subject_id} lh white
    SUBJECTS_DIR=${subjects_dir} mris_anatomical_stats -th3 -mgz -cortex ${rh_cortex_label} -f ${subjects_dir}/${subject_id}/stats/rh.aparc.pial.stats -b -a ${rh_aparc_annot} -c ${subjects_dir}/${subject_id}/label/aparc.annot.ctab ${subject_id} lh pial
    SUBJECTS_DIR=${subjects_dir} mris_anatomical_stats -th3 -mgz -cortex ${rh_cortex_label} -f ${subjects_dir}/${subject_id}/stats/rh.aparc.stats -b -a ${rh_aparc_annot} -c ${subjects_dir}/${subject_id}/label/aparc.annot.ctab ${subject_id} lh white
    """
}


process anat_parcstats2 {
    tag "${subject_id}"

    cpus 1
    memory '500 MB'

    input:
    val(subjects_dir)
    tuple(val(subject_id), path(lh_white_surf), path(lh_cortex_label), path(lh_pial_surf), path(lh_aparc_annot), path(rh_white_surf), path(rh_cortex_label), path(rh_pial_surf), path(rh_aparc_annot), path(wm_mgz))

    output:
    tuple(val(subject_id), val("${subjects_dir}/${subject_id}/stats/lh.aparc.a2009s.pial.stats")) // emit: aparc_pial_stats
    tuple(val(subject_id), val("${subjects_dir}/${subject_id}/stats/rh.aparc.a2009s.pial.stats")) // emit: aparc_pial_stats
    tuple(val(subject_id), val("${subjects_dir}/${subject_id}/stats/lh.aparc.a2009s.stats")) // emit: aparc_stats
    tuple(val(subject_id), val("${subjects_dir}/${subject_id}/stats/rh.aparc.a2009s.stats")) // emit: aparc_stats

    script:
//     """
//     recon-all -sd ${subjects_dir} -subject ${subject_id} -parcstats -threads ${threads} -itkthreads ${threads}
//     """
    """
    SUBJECTS_DIR=${subjects_dir} mris_anatomical_stats -th3 -mgz -cortex ${lh_cortex_label} -f ${subjects_dir}/${subject_id}/stats/lh.aparc.a2009s.pial.stats -b -a ${lh_aparc_annot} -c ${subjects_dir}/${subject_id}/label/aparc.a2009s.annot.ctab ${subject_id} lh pial
    SUBJECTS_DIR=${subjects_dir} mris_anatomical_stats -th3 -mgz -cortex ${lh_cortex_label} -f ${subjects_dir}/${subject_id}/stats/lh.aparc.a2009s.stats -b -a ${lh_aparc_annot} -c ${subjects_dir}/${subject_id}/label/aparc.a2009s.annot.ctab ${subject_id} lh white
    SUBJECTS_DIR=${subjects_dir} mris_anatomical_stats -th3 -mgz -cortex ${rh_cortex_label} -f ${subjects_dir}/${subject_id}/stats/rh.aparc.a2009s.pial.stats -b -a ${rh_aparc_annot} -c ${subjects_dir}/${subject_id}/label/aparc.a2009s.annot.ctab ${subject_id} lh pial
    SUBJECTS_DIR=${subjects_dir} mris_anatomical_stats -th3 -mgz -cortex ${rh_cortex_label} -f ${subjects_dir}/${subject_id}/stats/rh.aparc.a2009s.stats -b -a ${rh_aparc_annot} -c ${subjects_dir}/${subject_id}/label/aparc.a2009s.annot.ctab ${subject_id} lh white
    """
}


process lh_anat_ribbon_inputs {
    tag "${subject_id}"

    cpus 1
    memory '1 GB'

    input:
    tuple(val(subject_id), path(aseg_presurf_mgz))
    output:
    tuple(val(subject_id), val('lh'))
    script:
    """
    echo ${aseg_presurf_mgz}
    """
}
process rh_anat_ribbon_inputs {
    tag "${subject_id}"

    cpus 1

    input:
    tuple(val(subject_id), path(aseg_presurf_mgz))
    output:
    tuple(val(subject_id), val('rh'))
    script:
    """
    echo ${aseg_presurf_mgz}
    """
}


process anat_ribbon {
    tag "${subject_id}"

    cpus 1

    input:
    val(subjects_dir)
    tuple(val(subject_id), path(aseg_presurf_mgz), path(lh_white_surf), path(lh_pial_surf), path(rh_white_surf), path(rh_pial_surf))

    output:
    tuple(val(subject_id), val("${subjects_dir}/${subject_id}/mri/ribbon.mgz")) // emit: ribbon_mgz
    tuple(val(subject_id), val("${subjects_dir}/${subject_id}/mri/lh.ribbon.mgz")) // emit: lh_ribbon_mgz
    tuple(val(subject_id), val("${subjects_dir}/${subject_id}/mri/rh.ribbon.mgz")) // emit: rh_ribbon_mgz

    script:
    """
    mris_volmask --sd ${subjects_dir} --aseg_name aseg.presurf --label_left_white 2 --label_left_ribbon 3 --label_right_white 41 --label_right_ribbon 42 --save_ribbon ${subject_id}
    """
}


process anat_apas2aseg {
    tag "${subject_id}"

    cpus 3

    input:
    val(subjects_dir)
    tuple(val(subject_id), path(aseg_presurf_hypos_mgz), path(ribbon_mgz), path(lh_white_surf), path(lh_pial_surf), path(lh_cortex_label), path(rh_white_surf), path(rh_pial_surf), path(rh_cortex_label))
    val(fsthreads)

    output:
    tuple(val(subject_id), val("${subjects_dir}/${subject_id}/mri/aseg.mgz")) // emit: parcstats
    tuple(val(subject_id), val("${subjects_dir}/${subject_id}/stats/brainvol.stats")) // emit: brainvol_stats

    script:
    """
    SUBJECTS_DIR=${subjects_dir} mri_surf2volseg --o ${subjects_dir}/${subject_id}/mri/aseg.mgz --i ${aseg_presurf_hypos_mgz} \
    --fix-presurf-with-ribbon ${ribbon_mgz} \
    --threads ${fsthreads} \
    --lh-cortex-mask lh.cortex.label --lh-white lh.white --lh-pial lh.pial \
    --rh-cortex-mask rh.cortex.label --rh-white rh.white --rh-pial rh.pial

    SUBJECTS_DIR=${subjects_dir} mri_brainvol_stats ${subject_id}
    """
}


process anat_aparc2aseg {
    tag "${subject_id}"

    cpus 1
    memory '1 GB'

    input:
    val(subjects_dir)
    tuple(val(subject_id), path(aseg_mgz), path(ribbon_mgz), path(lh_white_surf), path(lh_pial_surf), path(lh_cortex_label), path(lh_aparc_annot), path(rh_white_surf), path(rh_pial_surf), path(rh_cortex_label), path(rh_aparc_annot))
    val(fsthreads)

    output:
    tuple(val(subject_id), val("${subjects_dir}/${subject_id}/mri/aparc+aseg.mgz")) // emit: parcstats

    script:
    """
    SUBJECTS_DIR=${subjects_dir} mri_surf2volseg --o ${subjects_dir}/${subject_id}/mri/aparc+aseg.mgz --label-cortex --i ${aseg_mgz} \
    --threads ${fsthreads} \
    --lh-annot lh.aparc.annot 1000 \
    --lh-cortex-mask lh.cortex.label --lh-white lh.white \
    --lh-pial lh.pial \
    --rh-annot rh.aparc.annot 2000 \
    --rh-cortex-mask rh.cortex.label --rh-white rh.white \
    --rh-pial rh.pial
    """
}


process anat_aparc_a2009s2aseg {
    tag "${subject_id}"

    cpus 1
    memory '1 GB'

    input:
    val(subjects_dir)
    tuple(val(subject_id), path(aseg_mgz), path(ribbon_mgz), path(lh_white_surf), path(lh_pial_surf), path(lh_cortex_label), path(lh_aparc_annot), path(rh_white_surf), path(rh_pial_surf), path(rh_cortex_label), path(rh_aparc_annot))
    val(fsthreads)

    output:
    tuple(val(subject_id), val("${subjects_dir}/${subject_id}/mri/aparc.a2009s+aseg.mgz")) // emit: parcstats

    script:
    """
    SUBJECTS_DIR=${subjects_dir} mri_surf2volseg --o ${subjects_dir}/${subject_id}/mri/aparc.a2009s+aseg.mgz --label-cortex --i ${aseg_mgz} \
    --threads ${fsthreads} \
    --lh-annot lh.aparc.a2009s.annot 11100 \
    --lh-cortex-mask lh.cortex.label --lh-white lh.white \
    --lh-pial lh.pial \
    --rh-annot rh.aparc.a2009s.annot 12100 \
    --rh-cortex-mask rh.cortex.label --rh-white rh.white \
    --rh-pial rh.pial
    """
}


process anat_balabels_lh {
    tag "${subject_id}"

    cpus 1
    memory '500 MB'

    input:
    val(subjects_dir)
    tuple(val(subject_id), val(hemi), path(sphere_reg_surf), path(white_surf))
    each path(label)

    output:
    tuple(val(subject_id), val(hemi), val("${subjects_dir}/${subject_id}/label/${label}")) // emit: balabel

    script:
    """
    SUBJECTS_DIR=${subjects_dir} mri_label2label --srcsubject fsaverage --srclabel ${label} --trgsubject ${subject_id} --trglabel ${subjects_dir}/${subject_id}/label/${label} --hemi lh --regmethod surface
    """
}


process anat_balabels_rh {
    tag "${subject_id}"

    cpus 1

    input:
    val(subjects_dir)
    tuple(val(subject_id), val(hemi), path(sphere_reg_surf), path(white_surf))
    each path(label)

    output:
    tuple(val(subject_id), val(hemi), val("${subjects_dir}/${subject_id}/label/${label}")) // emit: balabel

    script:
    """
    SUBJECTS_DIR=${subjects_dir} mri_label2label --srcsubject fsaverage --srclabel ${label} --trgsubject ${subject_id} --trglabel ${subjects_dir}/${subject_id}/label/${label} --hemi rh --regmethod surface
    """
}

process bold_anat_prepare {
    tag "${subject_id}"
    cpus 1

    input:
    val(bold_preprocess_path)
    tuple(val(subject_id), val(t1_mgz), val(mask_mgz), val(aseg_mgz))

    output:
    tuple(val(subject_id), val(t1_nii))
    tuple(val(subject_id), val(mask_nii))
    tuple(val(subject_id), val(wm_dseg_nii))
    tuple(val(subject_id), val(fsnative2T1w_xfm))
    tuple(val(subject_id), val(wm_probseg_nii))
    tuple(val(subject_id), val(gm_probseg_nii))
    tuple(val(subject_id), val(csf_probseg_nii))

    script:
    script_py = "bold_anat_prepare.py"

    t1_nii = "${bold_preprocess_path}/${subject_id}/anat/${subject_id}_desc-preproc_T1w.nii.gz"
    mask_nii = "${bold_preprocess_path}/${subject_id}/anat/${subject_id}_desc-brain_mask.nii.gz"
    wm_dseg_nii = "${bold_preprocess_path}/${subject_id}/anat/${subject_id}_dseg.nii.gz"
    fsnative2T1w_xfm = "${bold_preprocess_path}/${subject_id}/anat/${subject_id}_from-fsnative_to-T1w_mode-image_xfm.txt"
    wm_probseg_nii = "${bold_preprocess_path}/${subject_id}/anat/${subject_id}_label-WM_probseg.nii.gz"
    gm_probseg_nii = "${bold_preprocess_path}/${subject_id}/anat/${subject_id}_label-GM_probseg.nii.gz"
    csf_probseg_nii = "${bold_preprocess_path}/${subject_id}/anat/${subject_id}_label-CSF_probseg.nii.gz"

    """
    ${script_py} \
    --bold_preprocess_path ${bold_preprocess_path} \
    --subject_id ${subject_id} \
    --t1_mgz ${t1_mgz} \
    --mask_mgz ${mask_mgz} \
    --aseg_mgz ${aseg_mgz} \
    --t1_nii ${t1_nii} \
    --mask_nii ${mask_nii} \
    --wm_dseg_nii ${wm_dseg_nii} \
    --fsnative2T1w_xfm ${fsnative2T1w_xfm} \
    --wm_probseg_nii ${wm_probseg_nii} \
    --gm_probseg_nii ${gm_probseg_nii} \
    --csf_probseg_nii ${csf_probseg_nii}
    """
}

process bold_fieldmap {
    tag "${subject_id}"

    cpus 1

    input:
    val(bids_dir)
    tuple(val(subject_id), val(t1_nii))
    val(bold_preprocess_dir)
    val(work_dir)
    val(task_id)
    val(bold_spaces)
    val(bold_sdc)
    val(templateflow_home)
    val(qc_result_path)

    output:
    tuple(val(subject_id), val("TRUE"))

    script:
    script_py = "bold_preprocess.py"
    if (bold_sdc.toUpperCase() == 'TRUE') {
        """
        ${script_py} \
        --bids_dir ${bids_dir} \
        --bold_preprocess_dir ${bold_preprocess_dir} \
        --work_dir ${work_dir}/bold_preprocess \
        --subject_id ${subject_id} \
        --task_id ${task_id} \
        --bold_spaces ${bold_spaces} \
        --bold_sdc ${bold_sdc} \
        --templateflow_home ${templateflow_home} \
        --qc_result_path ${qc_result_path}
        """
    }
    else {
        """
        echo 'bold_sdc = False, skip filedmap'
        """
    }
}


process bold_pre_process {
    tag "${bold_id}"

    cpus 4

    input:
    val(bids_dir)
    val(subjects_dir)
    val(bold_preprocess_dir)
    val(work_dir)
    val(task_id)
    val(bold_spaces)
    tuple(val(subject_id), val(bold_id), val(bold_fieldmap_done), val(t1_nii), val(mask_nii), val(wm_dseg_nii), val(fsnative2T1w_xfm), val(lh_pial_surf), val(lh_pial_surf), path(subject_boldfile_txt))
    val(fs_license_file)
    val(bold_sdc)
    val(templateflow_home)
    val(qc_result_path)

    output:
    tuple(val(subject_id), val(bold_id), path(subject_boldfile_txt))

    script:
    script_py = "bold_preprocess.py"
    """
    ${script_py} \
    --bids_dir ${bids_dir} \
    --subjects_dir ${subjects_dir} \
    --bold_preprocess_dir ${bold_preprocess_dir} \
    --work_dir ${work_dir}/bold_preprocess \
    --subject_id ${subject_id} \
    --task_id ${task_id} \
    --bold_series ${subject_boldfile_txt} \
    --bold_spaces ${bold_spaces} \
    --t1w_preproc ${t1_nii} \
    --t1w_mask ${mask_nii} \
    --t1w_dseg ${wm_dseg_nii} \
    --fsnative2t1w_xfm ${fsnative2T1w_xfm} \
    --fs_license_file ${fs_license_file} \
    --templateflow_home ${templateflow_home} \
    --qc_result_path ${qc_result_path} \
    """
}


process bold_get_bold_file_in_bids {

    cpus 1

    input:  // https://www.nextflow.io/docs/latest/process.html#inputs
    val(bids_dir)
    val(subjects_dir)
    val(subjects)
    val(bold_task_type)
    val(bold_only)

    output:
    path "sub-*" // emit: subject_boldfile_txt

    script:
    script_py = "bold_get_bold_file_in_bids.py"
    if (subjects.toString() == '') {
        """
        ${script_py} \
        --bids_dir ${bids_dir} \
        --subjects_dir ${subjects_dir} \
        --task_type ${bold_task_type} \
        --bold_only ${bold_only}
        """
    }
    else {
        """
        ${script_py} \
        --bids_dir ${bids_dir} \
        --subjects_dir ${subjects_dir} \
        --subject_ids ${subjects} \
        --task_type ${bold_task_type} \
        --bold_only ${bold_only}
        """
    }
}


process bold_merge_subject_id {
    tag "${subject_id}"

    cpus 1

    input:
    tuple(val(subjects_id), val(t1_mgz))

    output:
    val(subjects_id)
    script:
    """
    echo
    """
}


process bold_T1_to_2mm {
    tag "${subject_id}"

    cpus 1

    input:
    val(subjects_dir)
    val(bold_preprocess_path)
    tuple(val(subject_id), path(t1_mgz), path(norm_mgz))
    output:
    tuple(val(subject_id), val("${bold_preprocess_path}/${subject_id}/anat/${subject_id}_space-T1w_res-2mm_desc-skull_T1w.nii.gz")) //emit: t1_native2mm
    tuple(val(subject_id), val("${bold_preprocess_path}/${subject_id}/anat/${subject_id}_space-T1w_res-2mm_desc-noskull_T1w.nii.gz")) //emit: norm_native2mm
    script:
    script_py = "bold_T1_to_2mm.py"

    """
    ${script_py} \
    --bold_preprocess_dir ${bold_preprocess_path} \
    --subjects_dir ${subjects_dir} \
    --subject_id ${subject_id} \
    --t1_mgz ${t1_mgz} \
    --norm_mgz ${norm_mgz}
    """
}


process bold_get_bold_ref_in_bids {
    tag "${subject_id}"

    cpus 1

    input:  // https://www.nextflow.io/docs/latest/process.html#inputs
    val(bold_preprocess_path)
    val(bids_dir)
    val(subject_id)
    val(bold_id)

    output:
    tuple(val(subject_id), val(bold_id), val("${bold_preprocess_path}/${subject_id}/func/${subject_id}_boldref.nii.gz")) // emit: mc

    script:
    script_py = "bold_get_bold_ref_in_bids.py"
    """
    ${script_py} \
    --bold_preprocess_dir ${bold_preprocess_path} \
    --bids_dir ${bids_dir} \
    --subject_id ${subject_id} \
    --bold_id ${bold_id}
    """
}

process split_subject_boldref_file {
    tag "${subject_id}"
    cpus 1

    input:
    val(bold_id)

    output:
    tuple(val(subject_id), val(bold_id))

    script:
    subject_id = bold_id.split('_')[0]
    """
    echo
    """
}


process bold_skip_reorient {
    tag "${subject_id}"

    label "maxForks_2"
    cpus 1

    input:
    val(bold_preprocess_path)
    val(qc_result_path)
    each path(subject_boldfile_txt)
    val(reorient)
    val(skip_frame)
    val(sdc)
    output:
    tuple(val(subject_id), val(bold_id), val("${bold_preprocess_path}/${subject_id}/func/${bold_id}_space-reorient_bold.nii.gz")) // emit: mc
    script:
    bold_id = subject_boldfile_txt.name
    subject_id = bold_id.split('_')[0]
    script_py = "bold_skip_reorient.py"

    """
    ${script_py} \
    --bold_preprocess_dir ${bold_preprocess_path} \
    --qc_report_dir ${qc_result_path} \
    --boldfile_path ${subject_boldfile_txt} \
    --reorient ${reorient} \
    --skip_frame ${skip_frame} \
    --sdc ${sdc}
    """

}


process bold_stc_mc {
    tag "${subject_id}"

    cpus 1

    input:
    val(bold_preprocess_path)
    tuple(val(subject_id), val(bold_id), path(reorient))
    output:
    tuple(val(subject_id), val(bold_id), val("${bold_preprocess_path}/${subject_id}/func/${bold_id}_space-mc_bold.nii.gz")) // emit: mc
    tuple(val(subject_id), val(bold_id), val("${bold_preprocess_path}/${subject_id}/func/${bold_id}_from-stc_to-mc_xfm.mcdat")) // emit: mcdat
    tuple(val(subject_id), val(bold_id), val("${bold_preprocess_path}/${subject_id}/func/${bold_id}_space-mc_boldref.nii.gz")) // emit: boldref
    script:
    script_py = "bold_stc_mc.py"

    """
    ${script_py} \
    --bold_preprocess_dir ${bold_preprocess_path} \
    --subject_id ${subject_id} \
    --bold_id ${bold_id} \
    --reorient ${reorient}
    """
}


process bold_sdc {
    tag "${subject_id}"

    cpus 1

    input:
    val(bids_dir)
    val(bold_preprocess_path)
    tuple(val(subject_id), val(bold_id), val(mc_nii), val(mcdat), val(mc_boldref))
    output:
    tuple(val(subject_id), val(bold_id), val("${sdc_file}")) // emit: sdc
    script:
    script_py = "bold_sdc.py"
    sdc_file = "${bold_preprocess_path}/${subject_id}/func/${bold_id}_space-sdc_bold.nii.gz"
    """
    ${script_py} \
    --bids_dir ${bids_dir} \
    --bold_preprocess_dir ${bold_preprocess_path} \
    --subject_id ${subject_id} \
    --bold_id ${bold_id} \
    --bold_file ${mc_nii} \
    --boldref_file ${mc_boldref} \
    --hmc_xfm_file ${mcdat} \
    --sdc_file ${sdc_file}
    """
}


process bold_add_subject_id_to_bold_file {
    tag "${subject_id}"
    cpus 1

    input:
    each path(bold_file_txt)

    output:
    tuple(val(subject_id), path(bold_file_txt))

    script:
    bold_id = bold_file_txt.name
    subject_id = bold_id.split('_')[0]
    """
    echo
    """
}
process split_bold_bbregister_from_anat_input {
    tag "${subject_id}"
    cpus 1

    input:
    each path(bold_file_txt)
    val(params)

    output:
    tuple(val(subject_id), val(bold_id), val(params))

    script:
    bold_id = bold_file_txt.name
    subject_id = bold_id.split('_')[0]
    """
    echo
    """
}
process bold_bbregister {
    tag "${subject_id}"

    cpus 1
    memory '1 GB'

    input:
    val(subjects_dir)
    val(bold_preprocess_path)
    tuple(val(subject_id), val(bold_id), path(aparc_aseg_mgz), path(mc))
    output:
    tuple(val(subject_id), val(bold_id), val("${bold_preprocess_path}/${subject_id}/func/${bold_id}_from-mc_to-T1w_desc-rigid_xfm.dat")) // emit: bbregister_dat
    script:
    script_py = "bold_bbregister.py"

    """
    ${script_py} \
    --subjects_dir ${subjects_dir} \
    --bold_preprocess_dir ${bold_preprocess_path} \
    --subject_id ${subject_id} \
    --mc ${mc} \
    --bold_id ${bold_id}
    """
}


process bold_bbregister_to_native {
    tag "${subject_id}"

    cpus 1
    label "maxForks_2"
    memory '18 GB'

    input:
    val(subjects_dir)
    val(bold_preprocess_path)
    tuple(val(subject_id), val(bold_id), path(boldref), path(mc), path(t1_native2mm), path(bbregister_dat))
    val(freesurfer_home)
    output:
    tuple(val(subject_id), val(bold_id), val("${bold_preprocess_path}/${subject_id}/func/${bold_id}_space-T1w_res-2mm_desc-rigid_bold.nii.gz")) // emit: bbregister_native_2mm
    tuple(val(subject_id), val(bold_id), val("${bold_preprocess_path}/${subject_id}/func/${bold_id}_space-T1w_res-2mm_desc-rigid_boldref.nii.gz")) // emit: bbregister_native_2mm_fframe
    script:
    script_py = "bold_bbregister_to_native.py"

    """
    ${script_py} \
    --subjects_dir ${subjects_dir} \
    --bold_preprocess_dir ${bold_preprocess_path} \
    --subject_id ${subject_id} \
    --ref ${boldref} \
    --moving ${mc} \
    --fixed ${t1_native2mm} \
    --dat ${bbregister_dat} \
    --bold_id ${bold_id} \
    --freesurfer_home ${freesurfer_home}
    """
}



process bold_vol2surf {
    tag "${subject_id}"

    cpus 1
    memory '20 GB'
    label "maxForks2"

    input:
    val(subjects_dir)
    val(bold_preprocess_path)
    val(freesurfer_home)
    tuple(val(subject_id), val(hemi), val(white_surf), val(pial_surf), val(w_g_pct_mgh), val(bold_id), val(bbregister_native_2mm))

    output:
    tuple(val(subject_id), val(bold_id), val(hemi), val(hemi_fsnative_surf_output)) // emit: hemi_fsnative_surf_output
    tuple(val(subject_id), val(bold_id), val(hemi), val(hemi_fsaverage_surf_output)) // emit: hemi_fsaverage_surf_output
    script:
    script_py = "bold_vol2surf.py"
    trgsubject = "fsaverage6"
    if (hemi.toString() == 'lh') {
        hemi_fsnative_surf_output = "${bold_preprocess_path}/${subject_id}/func/${bold_id}_hemi-L_space-fsnative_bold.func.nii.gz"
        hemi_fsaverage_surf_output = "${bold_preprocess_path}/${subject_id}/func/${bold_id}_hemi-L_space-${trgsubject}_bold.func.nii.gz"
    }
    else {
        hemi_fsnative_surf_output = "${bold_preprocess_path}/${subject_id}/func/${bold_id}_hemi-R_space-fsnative_bold.func.nii.gz"
        hemi_fsaverage_surf_output = "${bold_preprocess_path}/${subject_id}/func/${bold_id}_hemi-R_space-${trgsubject}_bold.func.nii.gz"
    }

    """
    ${script_py} \
    --subjects_dir ${subjects_dir} \
    --bold_preprocess_dir ${bold_preprocess_path} \
    --freesurfer_home ${freesurfer_home} \
    --hemi_white ${white_surf} \
    --hemi_pial ${pial_surf} \
    --hemi_w_g_pct_mgh ${w_g_pct_mgh} \
    --bbregister_native_2mm ${bbregister_native_2mm} \
    --subject_id ${subject_id} \
    --trgsubject  ${trgsubject} \
    --hemi_fsnative_surf_output ${hemi_fsnative_surf_output} \
    --hemi_fsaverage_surf_output ${hemi_fsaverage_surf_output}
    """

}


process synthmorph_affine {
    // 17550
    tag "${subject_id}"

    label "with_gpu"
    cpus 1
    memory '5 GB'

    input:
    val(subjects_dir)
    val(bold_preprocess_path)
    val(synthmorph_home)
    tuple(val(subject_id), path(t1_native2mm), val(schedule_control), val(schedule), path(schedule_control)) // schedule_control for running this process in right time
    val(synth_model_path)
    val(template_space)
    val(device)

    val(gpu_lock)

    output:
    tuple(val(subject_id), val("${bold_preprocess_path}/${subject_id}/anat/${subject_id}_space-${template_space}_res-02_desc-affine_T1w.nii.gz")) //emit: affine_nii
    tuple(val(subject_id), val("${bold_preprocess_path}/${subject_id}/anat/${subject_id}_from-T1w_to-${template_space}_desc-affine_xfm.txt")) //emit: affine_trans

    script:
    gpu_script_py = "gpu_schedule_run.py"
    script_py = "${synthmorph_home}/bold_synthmorph_affine.py"
    synth_script = "${synthmorph_home}/mri_bold_synthmorph.py"
    """
    ${gpu_script_py} ${device} double ${task.executor} ${script_py} \
    --bold_preprocess_dir ${bold_preprocess_path} \
    --subject_id ${subject_id} \
    --synth_script ${synth_script} \
    --t1_native2mm ${t1_native2mm} \
    --template_space ${template_space} \
    --synth_model_path ${synth_model_path}
    """
}


process synthmorph_norigid {
    // 22202
    tag "${subject_id}"

    cpus 2
    label "with_gpu"
    memory '5 GB'

    input:
    val(subjects_dir)
    val(bold_preprocess_path)
    val(synthmorph_home)
    tuple(val(subject_id), path(t1_native2mm), path(norm_native2mm), path(affine_trans))
    val(synth_model_path)
    val(template_space)
    val(device)

    val(gpu_lock)

    output:
    tuple(val(subject_id), val("${bold_preprocess_path}/${subject_id}/anat/${subject_id}_space-${template_space}_res-02_desc-skull_T1w.nii.gz")) //emit: t1_norigid_nii
    tuple(val(subject_id), val("${bold_preprocess_path}/${subject_id}/anat/${subject_id}_space-${template_space}_res-02_desc-noskull_T1w.nii.gz")) //emit: norm_norigid_nii
    tuple(val(subject_id), val("${bold_preprocess_path}/${subject_id}/anat/${subject_id}_from-T1w_to_${template_space}_desc-nonlinear_xfm.npz")) //emit: transvoxel

    script:
    gpu_script_py = "gpu_schedule_run.py"
    script_py = "${synthmorph_home}/bold_synthmorph_norigid.py"
    synth_script = "${synthmorph_home}/mri_bold_synthmorph.py"
    """
    ${gpu_script_py} ${device} double ${task.executor} ${script_py} \
    --bold_preprocess_dir ${bold_preprocess_path} \
    --subject_id ${subject_id} \
    --synth_script ${synth_script} \
    --t1_native2mm ${t1_native2mm} \
    --norm_native2mm ${norm_native2mm} \
    --affine_trans ${affine_trans} \
    --template_space ${template_space} \
    --synth_model_path ${synth_model_path}
    """
}


process synthmorph_norigid_apply {
    // 8660
    tag "${subject_id}"

    cpus 2
    label "with_gpu"
    memory '15 GB'

    input:
    val(bids_dir)
    val(subjects_dir)
    val(bold_preprocess_path)
    val(synthmorph_home)
    val(work_dir)
    tuple(val(subject_id), val(bold_id), path(t1_native2mm), path(subject_boldfile_txt_bold), path(transvoxel))
    val(template_space)
    val(template_resolution)
    val(device)

    val(gpu_lock)

    output:
    tuple(val(subject_id), val(bold_id), val(template_space)) //emit: {bild_id}_space-{template_space}_res-{template_resolution}_desc-preproc_bold.nii.gz & {bild_id}_space-{template_space}_res-{template_resolution}_boldref.nii.gz

    script:
    process_num = 8
    gpu_script_py = "gpu_schedule_run.py"
    script_py = "${synthmorph_home}/bold_synthmorph_apply.py"
    synth_script = "${synthmorph_home}/mri_bold_apply_synthmorph.py"
    """
    ${gpu_script_py} ${device} double ${task.executor} ${script_py} \
    --bids_dir ${bids_dir} \
    --bold_preprocess_dir ${bold_preprocess_path} \
    --work_dir ${work_dir}/synthmorph_norigid_apply \
    --subject_id ${subject_id} \
    --bold_id ${bold_id} \
    --T1_file ${t1_native2mm} \
    --subject_boldfile_txt_bold ${subject_boldfile_txt_bold} \
    --trans_vox ${transvoxel} \
    --template_space ${template_space} \
    --template_resolution ${template_resolution} \
    --process_num ${process_num} \
    --synth_script ${synth_script} \
    """
}


process bold_mkbrainmask {
    tag "${subject_id}"

    cpus 1

    input:
    val(subjects_dir)
    val(bold_preprocess_path)
    tuple(val(subject_id), val(bold_id), path(aparc_aseg), path(mc), path(bbregister_dat))
    output:
    tuple(val(subject_id), val(bold_id), val("${bold_preprocess_path}/${subject_id}/func/${name}_desc-wm_mask.nii.gz")) // emit: anat_wm
    tuple(val(subject_id), val(bold_id), val("${bold_preprocess_path}/${subject_id}/func/${name}_desc-csf_mask.nii.gz")) // emit: anat_csf
    tuple(val(subject_id), val(bold_id), val("${bold_preprocess_path}/${subject_id}/func/${name}_desc-aparcaseg_dseg.nii.gz")) // emit: anat_aseg
    tuple(val(subject_id), val(bold_id), val("${bold_preprocess_path}/${subject_id}/func/${name}_desc-ventricles_mask.nii.gz")) // emit: anat_ventricles
    tuple(val(subject_id), val(bold_id), val("${bold_preprocess_path}/${subject_id}/func/${name}_desc-brain_mask.nii.gz")) // emit: anat_brainmask
    tuple(val(subject_id), val(bold_id), val("${bold_preprocess_path}/${subject_id}/func/${name}_desc-brain_maskbin.nii.gz")) // emit: anat_brainmask_bin
    script:
    script_py = "bold_mkbrainmask.py"
    name = mc.name.split('_bold.nii.gz')[0]  // for mc or sdc
    """
    ${script_py} \
    --bold_preprocess_dir ${bold_preprocess_path} \
    --subjects_dir ${subjects_dir} \
    --subject_id ${subject_id} \
    --mc ${mc} \
    --bbregister_dat ${bbregister_dat} \
    --bold_id ${bold_id}
    """
}


process bold_confounds {
    tag "${subject_id}"

    cpus 3
    memory '7 GB'

    input:
    val(bids_dir)
    val(bold_preprocess_path)
    val(work_dir)
    tuple(val(subject_id), val(bold_id), path(aseg_mgz), path(mask_mgz), path(subject_boldfile_txt))

    output:
    tuple(val(subject_id), val(bold_id), val("${bold_id}_desc-confounds_timeseries.txt")) // emit: bold_confounds_view

    script:
    script_py = "bold_confounds.py"

    """
    ${script_py} \
    --bids_dir ${bids_dir} \
    --bold_preprocess_dir ${bold_preprocess_path} \
    --work_dir ${work_dir}/bold_confounds \
    --bold_id ${bold_id} \
    --bold_file ${subject_boldfile_txt} \
    --aseg_mgz ${aseg_mgz} \
    --brainmask_mgz ${mask_mgz}
    """
}


process qc_plot_tsnr {
    tag "${subject_id}"

    cpus 1
    memory '3 GB'

    input:
    val(bids_dir)
    tuple(val(subject_id), val(bold_id), path(bold_file_txt))
    val(bold_preprocess_path)
    val(qc_result_path)
    val(qc_utils_path)

    output:
    tuple(val(subject_id), val(bold_id), val("${qc_plot_tsnr_fig_path}"))

    script:
    qc_plot_tsnr_fig_path = "${qc_result_path}/${subject_id}/figures/${bold_id}_desc-tsnr_bold.svg"
    script_py = "qc_bold_tsnr.py"
    mctsnr_scene = "${qc_utils_path}/McTSNR.scene"
    color_bar_png = "${qc_utils_path}/color_bar.png"

    """
    ${script_py} \
    --bids_dir ${bids_dir} \
    --subject_id ${subject_id} \
    --bold_file_txt ${bold_file_txt} \
    --bold_preprocess_path  ${bold_preprocess_path} \
    --qc_result_path  ${qc_result_path} \
    --scene_file ${mctsnr_scene} \
    --color_bar_png ${color_bar_png} \
    --svg_outpath ${qc_plot_tsnr_fig_path}
    """

}


process qc_plot_carpet {
    tag "${subject_id}"

    cpus 1
    memory '400 MB'

    input:
    val(bids_dir)
    tuple(val(subject_id), val(bold_id), path(aparc_aseg_mgz), path(mask_mgz), path(subject_boldfile_txt))
    val(bold_preprocess_path)
    val(qc_result_path)
    val(work_dir)
    output:
    tuple(val(subject_id), val(bold_id), val("${qc_result_path}/${subject_id}/figures/${bold_id}_desc-carpet_bold.svg")) // emit: bold_carpet_svg
    script:
    script_py = "bold_averagesingnal.py"

    """
    ${script_py} \
    --bids_dir ${bids_dir} \
    --bold_preprocess_dir ${bold_preprocess_path} \
    --qc_result_path ${qc_result_path} \
    --tmp_workdir ${work_dir}/qc_plot_carpet \
    --subject_id ${subject_id} \
    --bold_id ${bold_id} \
    --bold_file ${subject_boldfile_txt} \
    --aseg_mgz ${aparc_aseg_mgz} \
    --brainmask_mgz ${mask_mgz}
    """
}


process qc_plot_aparc_aseg {
    tag "${subject_id}"

    cpus 5
    memory '1 GB'

    input:
    val(subjects_dir)
    tuple(val(subject_id), path(norm_mgz), path(aparc_aseg))

    val(qc_utils_path)
    val(qc_result_path)
    val(freesurfer_home)

    output:
    tuple(val(subject_id), val("${aparc_aseg_svg}"))

    script:
    aparc_aseg_svg = "${qc_result_path}/${subject_id}/figures/${subject_id}_desc-volparc_T1w.svg"

    script_py = "qc_anat_aparc_aseg.py"
    freesurfer_AllLut = "${qc_utils_path}/FreeSurferAllLut.txt"
    volume_parc_scene = "${qc_utils_path}/Volume_parc.scene"
    """
    ${script_py} \
    --subject_id ${subject_id} \
    --subjects_dir ${subjects_dir} \
    --qc_result_path ${qc_result_path} \
    --dlabel_info ${freesurfer_AllLut} \
    --scene_file ${volume_parc_scene} \
    --svg_outpath ${aparc_aseg_svg} \
    --freesurfer_home ${freesurfer_home}

    """
}


process qc_plot_volsurf {
    tag "${subject_id}"

    cpus 5

    input:
    val(subjects_dir)
    tuple(val(subject_id), path(lh_white_surf), path(lh_pial_surf), path(rh_white_surf), path(rh_pial_surf), path(t1_mgz))

    val(qc_utils_path)
    val(qc_result_path)
    val(freesurfer_home)

    output:
    tuple(val(subject_id), val("${qc_plot_aseg_fig_path}"))

    script:
    qc_plot_aseg_fig_path = "${qc_result_path}/${subject_id}/figures/${subject_id}_desc-volsurf_T1w.svg"

    script_py = "qc_anat_vol_surface.py"
    vol_Surface_scene = "${qc_utils_path}/Vol_Surface.scene"
    affine_mat = "${qc_utils_path}/affine.mat"

    """
    ${script_py} \
    --subject_id ${subject_id} \
    --subjects_dir ${subjects_dir} \
    --qc_result_path ${qc_result_path} \
    --affine_mat ${affine_mat} \
    --scene_file ${vol_Surface_scene} \
    --svg_outpath ${qc_plot_aseg_fig_path} \
    --freesurfer_home ${freesurfer_home}

    """
}


process qc_plot_surfparc {
    tag "${subject_id}"

    cpus 1

    input:
    val(subjects_dir)
    tuple(val(subject_id), path(lh_aparc_annot), path(lh_white_surf), path(lh_pial_surf), path(rh_aparc_annot),path(rh_white_surf), path(rh_pial_surf))

    val(qc_utils_path)
    val(qc_result_path)
    val(freesurfer_home)

    output:
    tuple(val(subject_id), val("${qc_plot_aseg_fig_path}"))

    script:
    qc_plot_aseg_fig_path = "${qc_result_path}/${subject_id}/figures/${subject_id}_desc-surfparc_T1w.svg"

    script_py = "qc_anat_surface_parc.py"
    surface_parc_scene = "${qc_utils_path}/Surface_parc.scene"
    affine_mat = "${qc_utils_path}/affine.mat"

    """
    ${script_py} \
    --subject_id ${subject_id} \
    --subjects_dir ${subjects_dir} \
    --qc_result_path ${qc_result_path} \
    --affine_mat ${affine_mat} \
    --scene_file ${surface_parc_scene} \
    --svg_outpath ${qc_plot_aseg_fig_path} \
    --freesurfer_home ${freesurfer_home}

    """
}


process qc_plot_norm_to_mni152 {
    tag "${subject_id}"

    cpus 1

    input:
    tuple(val(subject_id), path(norm_to_mni152_nii))
    val(bold_preprocess_path)
    val(qc_utils_path)
    val(qc_result_path)

    output:
    tuple(val(subject_id), val("${qc_plot_norm_to_mni152_fig_path}"))

    script:
    script_py = "qc_bold_norm_to_mni152.py"
    normtoMNI152_scene = "${qc_utils_path}/NormtoMNI152.scene"
    mni152_norm_png = "${qc_utils_path}/MNI152_norm.png"
    qc_plot_norm_to_mni152_fig_path = "${qc_result_path}/${subject_id}/figures/${subject_id}_desc-T1toMNI152_combine.svg"

    """
    ${script_py} \
    --subject_id ${subject_id} \
    --bold_preprocess_path  ${bold_preprocess_path} \
    --qc_result_path  ${qc_result_path} \
    --norm_to_mni152 ${norm_to_mni152_nii} \
    --scene_file ${normtoMNI152_scene} \
    --mni152_norm_png ${mni152_norm_png} \
    --svg_outpath ${qc_plot_norm_to_mni152_fig_path}

    """
}


process qc_plot_bold_to_space {
    tag "${subject_id}"

    cpus 5
    memory '1.5 GB'

    input:
    tuple(val(subject_id), val(bold_id), path(subject_boldfile_txt), val(synth_apply_template))
    val(bids_dir)
    val(bold_preprocess_path)
    val(work_dir)
    val(qc_utils_path)
    val(qc_result_path)

    output:
    tuple(val(subject_id), val(bold_id), val("${qc_plot_norm_to_mni152_fig_path}"))

    script:
    qc_plot_norm_to_mni152_fig_path = "${qc_result_path}/${subject_id}/figures/${bold_id}_desc-reg2MNI152_bold.svg"
    script_py = "qc_bold_to_space.py"
    qc_tool_package = "${qc_utils_path}"

    """
    ${script_py} \
    --subject_id ${subject_id} \
    --bold_id ${bold_id} \
    --bids_dir ${bids_dir} \
    --bold_file ${subject_boldfile_txt} \
    --bold_preprocess_path ${bold_preprocess_path} \
    --space_template  ${synth_apply_template} \
    --qc_result_path  ${qc_result_path} \
    --qc_tool_package  ${qc_tool_package} \
    --work_dir ${work_dir}/qc_bold_to_space
    """
}


process qc_anat_create_report {
    tag "${subject_id}"

    cpus 1

    input:
    val(bids_dir)
    val(subjects_dir)
    val(qc_result_path)
    tuple(val(subject_id), path(anything))
    val(reports_utils_path)
    val(deepprep_version)
    output:
    tuple(val(subject_id), val("${qc_result_path}/${subject_id}/${subject_id}.html")) // emit: qc_report
    script:
    script_py = "qc_create_report.py"
    space_template = "None"
    bold_task_type = "None"

    """
    ${script_py} \
    --reports_utils_path ${reports_utils_path} \
    --subject_id ${subject_id} \
    --bids_dir ${bids_dir} \
    --subjects_dir ${subjects_dir} \
    --space_template ${space_template} \
    --bold_task_type ${bold_task_type} \
    --qc_result_path ${qc_result_path} \
    --deepprep_version ${deepprep_version} \
    --nextflow_log ${launchDir}/.nextflow.log
    """

}


process qc_bold_create_report {
    tag "${subject_id}"

    cpus 1

    input:
    tuple(val(subject_id), val(anything), val(anything), val(synth_apply_template))
    val(reports_utils_path)
    val(bids_dir)
    val(subjects_dir)
    val(qc_result_path)
    val(bold_task_type)
    val(deepprep_version)
    output:
    tuple(val(subject_id), val("${qc_result_path}/${subject_id}/${subject_id}.html")) // emit: qc_report
    script:
    script_py = "qc_create_report.py"

    """
    ${script_py} \
    --reports_utils_path ${reports_utils_path} \
    --subject_id ${subject_id} \
    --bids_dir ${bids_dir} \
    --subjects_dir ${subjects_dir} \
    --space_template ${synth_apply_template} \
    --qc_result_path ${qc_result_path} \
    --bold_task_type ${bold_task_type} \
    --deepprep_version ${deepprep_version} \
    --nextflow_log ${launchDir}/.nextflow.log
    """

}

process anat_ca_register {
    tag "${subject_id}"

    cpus 1
    memory '1.5 GB'

    input:
    val(subjects_dir)
    tuple(val(subject_id), val(brainmask_mgz), val(talairach_lta), val(norm_mgz))
    val(freesurfer_home)

    output:
    tuple(val(subject_id), val(talairach_m3z))

    script:
    fsaverage_m3z = "${freesurfer_home}/average/RB_all_2016-05-10.vc700.gca"
    talairach_m3z = "${subjects_dir}/${subject_id}/mri/transforms/talairach.m3z"
    threads = 1

    """
    mri_ca_register -align-after -nobigventricles -mask ${brainmask_mgz} -T ${talairach_lta} ${norm_mgz} ${fsaverage_m3z} ${talairach_m3z}
    """
}

process anat_segstats {
    tag "${subject_id}"

    cpus 1
    memory '300 MB'

    input:
    val(subjects_dir)
    tuple(val(subject_id), val(aseg_mgz), val(norm_mgz), val(brainmask_mgz), val(ribbon_mgz))
    val(fastsurfer_home)

    output:
    tuple(val(subject_id), val(aseg_stats))

    script:
    aseg_stats = "${subjects_dir}/${subject_id}/stats/aseg.stats"
    asegstatsLUT_color = "${fastsurfer_home}/ASegStatsLUT.txt"
    threads = 1

    script:
    """
    SUBJECTS_DIR=${subjects_dir}  mri_segstats --seed 1234 --seg ${aseg_mgz} --sum ${aseg_stats} --pv ${norm_mgz} --empty --brainmask ${brainmask_mgz} --brain-vol-from-seg --excludeid 0 --excl-ctxgmwm --supratent --subcortgray --in ${norm_mgz} --in-intensity-name norm --in-intensity-units MR --etiv --surf-wm-vol --surf-ctx-vol --totalgray --euler --ctab ${asegstatsLUT_color} --subject ${subject_id}
    """

}

workflow anat_wf {

    take:
    gpu_lock
    subjects_dir
    work_dir
    bold_preprocess_path
    qc_result_path

    main:
    bids_dir = params.bids_dir
    subjects = params.subjects
    bold_task_type = params.bold_task_type

    fsthreads = params.anat_fsthreads

    fastsurfer_home = params.fastsurfer_home

    freesurfer_home = params.freesurfer_home
    freesurfer_fsaverage_dir = params.freesurfer_fsaverage_dir

    fastcsr_home = params.fastcsr_home
    fastcsr_model_path = params.fastcsr_model_path

    surfreg_home = params.surfreg_home
    surfreg_model_path = params.surfreg_model_path

    deepprep_version = params.deepprep_version

    qc_utils_path = params.qc_utils_path
    reports_utils_path = params.reports_utils_path

    device = params.device

    // BIDS and SUBJECTS_DIR
    _directory = new File(subjects_dir)
    if (!_directory.exists()) {
        _directory.mkdirs()
        println "create dir: ..."
        println _directory
    }

    _directory = new File(work_dir)
        if (!_directory.exists()) {
            _directory.mkdirs()
            println "create dir: ..."
            println _directory
        }

    _directory = new File(qc_result_path)
    if (!_directory.exists()) {
        _directory.mkdirs()
        println "create dir: ..."
        println _directory
    }

    subject_t1wfile_txt = anat_get_t1w_file_in_bids(bids_dir, subjects)
    subject_id = anat_create_subject_orig_dir(subjects_dir, subject_t1wfile_txt, deepprep_version)

    // freesurfer
    (orig_mgz, rawavg_mgz) = anat_motioncor(subjects_dir, subject_id, fsthreads)

    // fastsurfer
    seg_deep_mgz = anat_segment(subjects_dir, orig_mgz, fastsurfer_home, device, gpu_lock)
    (aseg_auto_noccseg_mgz, mask_mgz) = anat_reduce_to_aseg(subjects_dir, seg_deep_mgz, fastsurfer_home)

    anat_N4_bias_correct_input = orig_mgz.join(mask_mgz)
    orig_nu_mgz = anat_N4_bias_correct(subjects_dir, anat_N4_bias_correct_input, fastsurfer_home, fsthreads)

    anat_talairach_and_nu_input = orig_mgz.join(orig_nu_mgz)
    (nu_mgz, talairach_auto_xfm, talairach_xfm, talairach_xfm_lta, talairach_with_skull_lta, talairach_lta) = anat_talairach_and_nu(subjects_dir, anat_talairach_and_nu_input, freesurfer_home)

    t1_mgz = anat_T1(subjects_dir, nu_mgz)

    anat_brainmask_input = nu_mgz.join(mask_mgz)
    (norm_mgz, brainmask_mgz) = anat_brainmask(subjects_dir, anat_brainmask_input)

    anat_paint_cc_to_aseg_input = norm_mgz.join(seg_deep_mgz).join(aseg_auto_noccseg_mgz)
    (aseg_auto_mgz, seg_deep_withcc_mgz) = anat_paint_cc_to_aseg(subjects_dir, anat_paint_cc_to_aseg_input, fastsurfer_home)

    // freesurfer
    anat_paint_cc_to_aseg_input = aseg_auto_mgz.join(norm_mgz).join(brainmask_mgz).join(talairach_lta)
    (aseg_presurf_mgz, brain_mgz, brain_finalsurfs_mgz, wm_mgz, filled_mgz) = anat_fill(subjects_dir, anat_paint_cc_to_aseg_input, fsthreads)

    // ####################### Split two channel #######################
    hemis = Channel.of('lh', 'rh')
    subject_id_lh = subject_id_hemi_lh(aseg_presurf_mgz)
    subject_id_rh = subject_id_hemi_rh(aseg_presurf_mgz)
    hemis_orig_mgz = split_hemi_orig_mgz(hemis, orig_mgz)
    hemis_rawavg_mgz = split_hemi_rawavg_mgz(hemis, rawavg_mgz)
    hemis_brainmask_mgz = split_hemi_brainmask_mgz(hemis, brainmask_mgz)
    hemis_aseg_presurf_mgz = split_hemi_aseg_presurf_mgz(hemis, aseg_presurf_mgz)
    hemis_brain_finalsurfs_mgz = split_hemi_brain_finalsurfs_mgz(hemis, brain_finalsurfs_mgz)
    hemis_wm_mgz = split_hemi_wm_mgz(hemis, wm_mgz)
    hemis_filled_mgz = split_hemi_filled_mgz(hemis, filled_mgz)

    // fastcsr
    // hemi levelset_nii
    anat_fastcsr_levelset_input = orig_mgz.join(filled_mgz)
    levelset_nii = anat_fastcsr_levelset(subjects_dir, anat_fastcsr_levelset_input, fastcsr_home, fastcsr_model_path, hemis, device, gpu_lock)

    // hemi orig_surf, orig_premesh_surf
    anat_fastcsr_mksurface_input = levelset_nii.join(hemis_orig_mgz, by: [0, 1]).join(hemis_brainmask_mgz, by: [0, 1]).join(hemis_aseg_presurf_mgz, by: [0, 1])
    (orig_surf, orig_premesh_surf) = anat_fastcsr_mksurface(subjects_dir, anat_fastcsr_mksurface_input, fastcsr_home)

    // hemi autodet_gwstats
    anat_autodet_gwstats_input = orig_premesh_surf.join(hemis_brain_finalsurfs_mgz, by: [0, 1]).join(hemis_wm_mgz, by: [0, 1])
    autodet_gwstats = anat_autodet_gwstats(subjects_dir, anat_autodet_gwstats_input)

    // hemi white_preaparc_surf, white_surf, curv_surf, area_surf
    anat_white_surface_input = orig_surf.join(autodet_gwstats, by: [0, 1]).join(hemis_aseg_presurf_mgz, by: [0, 1]).join(hemis_brain_finalsurfs_mgz, by: [0, 1]).join(hemis_wm_mgz, by: [0, 1]).join(hemis_filled_mgz, by: [0, 1])
    (white_preaparc_surf, white_surf, curv_surf, area_surf) = anat_white_surface(subjects_dir, anat_white_surface_input)

    // hemi aseg_presurf_mgz, white_preaparc_surf
    anat_cortex_hipamyg_label_input = white_preaparc_surf.join(hemis_aseg_presurf_mgz, by: [0, 1])
    cortex_label = anat_cortex_label(subjects_dir, anat_cortex_hipamyg_label_input)
    cortex_hipamyg_label = anat_cortex_hipamyg_label(subjects_dir, anat_cortex_hipamyg_label_input)

    // anat_hyporelabel
    lh_anat_hyporelabel_input = white_surf.join(subject_id_lh, by: [0, 1]).map { tuple -> return tuple[0, 2] }
    rh_anat_hyporelabel_input = white_surf.join(subject_id_rh, by: [0, 1]).map { tuple -> return tuple[0, 2] }
    anat_hyporelabel_inputs = aseg_presurf_mgz.join(lh_anat_hyporelabel_input).join(rh_anat_hyporelabel_input)
    aseg_presurf_hypos_mgz = anat_hyporelabel(subjects_dir, anat_hyporelabel_inputs)

    // hemi white_preaparc_surf
    (smoothwm_surf, inflated_surf, sulc_surf) = anat_smooth_inflated(subjects_dir, white_preaparc_surf)

    // smoothwm_surf, inflated_surf, sulc_surf
    anat_curv_stats_input = smoothwm_surf.join(curv_surf, by: [0, 1]).join(sulc_surf, by: [0, 1])
    curv_stats = anat_curv_stats(subjects_dir, anat_curv_stats_input)
    sphere_surf = anat_sphere(subjects_dir, inflated_surf)

    // curv_surf, sulc_surf, sphere_surf
    anat_sphere_register_input = curv_surf.join(sulc_surf, by: [0, 1]).join(sphere_surf, by: [0, 1])
    sphere_reg_surf = anat_sphere_register(subjects_dir, anat_sphere_register_input, surfreg_home, surfreg_model_path, freesurfer_home, device, gpu_lock)

    // white_preaparc_surf, sphere_reg_surf
    anat_jacobian_input = white_preaparc_surf.join(sphere_reg_surf, by: [0, 1])
    jacobian_white = anat_jacobian(subjects_dir, anat_jacobian_input)

    // cortex_label, sphere_reg_surf, smoothwm_surf
    anat_cortparc_aparc_input = cortex_label.join(sphere_reg_surf, by: [0, 1]).join(smoothwm_surf, by: [0, 1]).join(hemis_aseg_presurf_mgz, by: [0, 1])
    aparc_annot = anat_cortparc_aparc(subjects_dir, anat_cortparc_aparc_input, freesurfer_home)

    anat_pial_surface_input = orig_surf.join(white_surf, by: [0, 1]).join(autodet_gwstats, by: [0, 1]).join(cortex_hipamyg_label, by: [0, 1]).join(cortex_label, by: [0, 1]).join(aparc_annot, by: [0, 1]).join(hemis_aseg_presurf_mgz, by: [0, 1]).join(hemis_wm_mgz, by: [0, 1]).join(hemis_brain_finalsurfs_mgz, by: [0, 1])
    (pial_surf, pial_t1_surf, curv_pial_surf, area_pial_surf, thickness_surf) = anat_pial_surface(subjects_dir, anat_pial_surface_input)
    anat_pctsurfcon_input = cortex_label.join(white_surf, by: [0, 1]).join(thickness_surf, by: [0, 1]).join(hemis_rawavg_mgz, by: [0, 1]).join(hemis_orig_mgz, by: [0, 1])
    (w_g_pct_mgh, w_g_pct_stats) = anat_pctsurfcon(subjects_dir, anat_pctsurfcon_input)

    // need lh and rh
    lh_anat_parcstats_input = white_surf.join(cortex_label, by: [0, 1]).join(pial_surf, by: [0, 1]).join(aparc_annot, by: [0, 1]).join(subject_id_lh, by: [0, 1]).map { tuple -> return tuple[0, 2, 3, 4, 5] }
    rh_anat_parcstats_input = white_surf.join(cortex_label, by: [0, 1]).join(pial_surf, by: [0, 1]).join(aparc_annot, by: [0, 1]).join(subject_id_rh, by: [0, 1]).map { tuple -> return tuple[0, 2, 3, 4, 5] }
    anat_parcstats_input = lh_anat_parcstats_input.join(rh_anat_parcstats_input).join(wm_mgz)
    (aparc_pial_stats, aparc_stats) = anat_parcstats(subjects_dir, anat_parcstats_input)

    // aparc2aseg: create aparc+aseg and aseg
    lh_anat_ribbon_mgz_input = white_surf.join(pial_surf, by: [0, 1]).join(subject_id_lh, by: [0, 1]).map { tuple -> return tuple[0, 2, 3] }
    rh_anat_ribbon_mgz_input = white_surf.join(pial_surf, by: [0, 1]).join(subject_id_rh, by: [0, 1]).map { tuple -> return tuple[0, 2, 3] }
    anat_ribbon_mgz_inputs = aseg_presurf_mgz.join(lh_anat_ribbon_mgz_input).join(rh_anat_ribbon_mgz_input)
    (ribbon_mgz, lh_ribbon_mgz, rh_ribbon_mgz) = anat_ribbon(subjects_dir, anat_ribbon_mgz_inputs)

    lh_anat_apas2aseg_input = white_surf.join(pial_surf, by: [0, 1]).join(cortex_label, by: [0, 1]).join(subject_id_lh, by: [0, 1]).map { tuple -> return tuple[0, 2, 3, 4] }
    rh_anat_apas2aseg_input = white_surf.join(pial_surf, by: [0, 1]).join(cortex_label, by: [0, 1]).join(subject_id_rh, by: [0, 1]).map { tuple -> return tuple[0, 2, 3, 4] }
    anat_apas2aseg_inputs = aseg_presurf_hypos_mgz.join(ribbon_mgz).join(lh_anat_apas2aseg_input).join(rh_anat_apas2aseg_input)
    (aseg_mgz, brainvol_stats) = anat_apas2aseg(subjects_dir, anat_apas2aseg_inputs, fsthreads)

    lh_anat_aparc2aseg_input = white_surf.join(pial_surf, by: [0, 1]).join(cortex_label, by: [0, 1]).join(aparc_annot, by: [0, 1]).join(subject_id_lh, by: [0, 1]).map { tuple -> return tuple[0, 2, 3, 4, 5] }
    rh_anat_aparc2aseg_input = white_surf.join(pial_surf, by: [0, 1]).join(cortex_label, by: [0, 1]).join(aparc_annot, by: [0, 1]).join(subject_id_rh, by: [0, 1]).map { tuple -> return tuple[0, 2, 3, 4, 5] }
    anat_aparc2aseg_inputs = aseg_mgz.join(ribbon_mgz).join(lh_anat_aparc2aseg_input).join(rh_anat_aparc2aseg_input)
    aparc_aseg_mgz = anat_aparc2aseg(subjects_dir, anat_aparc2aseg_inputs, fsthreads)

    // QC report
    qc_plot_volsurf_input_lh = white_surf.join(pial_surf, by: [0, 1]).join(subject_id_lh, by: [0, 1]).map { tuple -> return tuple[0, 2, 3] }
    qc_plot_volsurf_input_rh = white_surf.join(pial_surf, by: [0, 1]).join(subject_id_rh, by: [0, 1]).map { tuple -> return tuple[0, 2, 3] }
    qc_plot_volsurf_input = qc_plot_volsurf_input_lh.join(qc_plot_volsurf_input_rh).join(t1_mgz)
    vol_surface_svg = qc_plot_volsurf(subjects_dir, qc_plot_volsurf_input, qc_utils_path, qc_result_path, freesurfer_home)

    qc_plot_surfparc_input_lh = aparc_annot.join(white_surf, by: [0, 1]).join(pial_surf, by: [0, 1]).join(subject_id_lh, by: [0, 1]).map { tuple -> return tuple[0, 2, 3, 4] }
    qc_plot_surfparc_input_rh = aparc_annot.join(white_surf, by: [0, 1]).join(pial_surf, by: [0, 1]).join(subject_id_rh, by: [0, 1]).map { tuple -> return tuple[0, 2, 3, 4] }
    qc_plot_surfparc_input = qc_plot_surfparc_input_lh.join(qc_plot_surfparc_input_rh)
    surface_parc_svg = qc_plot_surfparc(subjects_dir, qc_plot_surfparc_input, qc_utils_path, qc_result_path, freesurfer_home)

    qc_plot_aparc_aseg_input = norm_mgz.join(aparc_aseg_mgz)
    aparc_aseg_svg = qc_plot_aparc_aseg(subjects_dir, qc_plot_aparc_aseg_input, qc_utils_path, qc_result_path, freesurfer_home)

//     qc_report = qc_anat_create_report(bids_dir, subjects_dir, qc_result_path, aparc_aseg_svg, reports_utils_path, deepprep_version)

    lh_pial_surf = pial_surf.join(subject_id_lh, by: [0, 1]).map { tuple -> return tuple[0, 2] }
    rh_pial_surf = pial_surf.join(subject_id_rh, by: [0, 1]).map { tuple -> return tuple[0, 2] }
    lh_white_surf = white_surf.join(subject_id_lh, by: [0, 1]).map { tuple -> return tuple[0, 2] }
    rh_white_surf = white_surf.join(subject_id_rh, by: [0, 1]).map { tuple -> return tuple[0, 2] }
    // APP
    if (params.preprocess_others.toString().toUpperCase() == 'TRUE') {
        println "INFO: anat preprocess others == TURE"
        avg_curv = anat_avgcurv(subjects_dir, sphere_reg_surf, freesurfer_home)  // if for paper, comment out

        aparc_a2009s_annot = anat_cortparc_aparc_a2009s(subjects_dir, anat_cortparc_aparc_input, freesurfer_home)  // if for paper, comment out

        lh_anat_parcstats2_input = white_surf.join(cortex_label, by: [0, 1]).join(pial_surf, by: [0, 1]).join(aparc_a2009s_annot, by: [0, 1]).join(subject_id_lh, by: [0, 1]).map { tuple -> return tuple[0, 2, 3, 4, 5] }
        rh_anat_parcstats2_input = white_surf.join(cortex_label, by: [0, 1]).join(pial_surf, by: [0, 1]).join(aparc_a2009s_annot, by: [0, 1]).join(subject_id_rh, by: [0, 1]).map { tuple -> return tuple[0, 2, 3, 4, 5] }
        anat_parcstats2_input = lh_anat_parcstats2_input.join(rh_anat_parcstats2_input).join(wm_mgz)
        (aparc_pial_stats, aparc_stats) = anat_parcstats2(subjects_dir, anat_parcstats2_input)  // if for paper, comment out

        lh_anat_aparc_a2009s2aseg_input = white_surf.join(pial_surf, by: [0, 1]).join(cortex_label, by: [0, 1]).join(aparc_a2009s_annot, by: [0, 1]).join(subject_id_lh, by: [0, 1]).map { tuple -> return tuple[0, 2, 3, 4, 5] }
        rh_anat_aparc_a2009s2aseg_input = white_surf.join(pial_surf, by: [0, 1]).join(cortex_label, by: [0, 1]).join(aparc_a2009s_annot, by: [0, 1]).join(subject_id_rh, by: [0, 1]).map { tuple -> return tuple[0, 2, 3, 4, 5] }
        anat_aparc_a2009s2aseg_inputs = aseg_mgz.join(ribbon_mgz).join(lh_anat_aparc_a2009s2aseg_input).join(rh_anat_aparc_a2009s2aseg_input)
        aparc_a2009s_aseg_mgz = anat_aparc_a2009s2aseg(subjects_dir, anat_aparc_a2009s2aseg_inputs, fsthreads)  // if for paper, comment out

        //  *exvivo* labels
        balabels_lh = Channel.fromPath("${freesurfer_fsaverage_dir}/label/*lh*exvivo*.label")
        balabels_rh = Channel.fromPath("${freesurfer_fsaverage_dir}/label/*rh*exvivo*.label")
        anat_balabels_input_lh = sphere_reg_surf.join(white_surf, by: [0, 1]).join(subject_id_lh, by: [0, 1])
        anat_balabels_input_rh = sphere_reg_surf.join(white_surf, by: [0, 1]).join(subject_id_rh, by: [0, 1])
        balabel_lh = anat_balabels_lh(subjects_dir, anat_balabels_input_lh, balabels_lh)  // if for paper, comment out
        balabel_rh = anat_balabels_rh(subjects_dir, anat_balabels_input_rh, balabels_rh)  // if for paper, comment out

        anat_ca_register_input = brainmask_mgz.join(talairach_lta).join(norm_mgz)
        talairach_m3z = anat_ca_register(subjects_dir, anat_ca_register_input, freesurfer_home)
        anat_segstats_input = aseg_mgz.join(norm_mgz).join(brainmask_mgz).join(ribbon_mgz)
        aseg_stats = anat_segstats(subjects_dir, anat_segstats_input, freesurfer_home)
    }

    emit:
    t1_mgz
    brainmask_mgz
    norm_mgz
    aseg_mgz
    white_surf
    pial_surf
    lh_pial_surf
    rh_pial_surf
    lh_white_surf
    rh_white_surf
    aparc_aseg_mgz
    w_g_pct_mgh  // using for control the synth morph run schedule
}


workflow bold_wf {

    take:
    t1_mgz
    mask_mgz
    norm_mgz
    aseg_mgz
    white_surf
    pial_surf
    lh_pial_surf
    rh_pial_surf
    lh_white_surf
    rh_white_surf
    aparc_aseg_mgz
    w_g_pct_mgh
    gpu_lock
    subjects_dir
    work_dir
    bold_preprocess_path
    qc_result_path

    main:
    // GPU
    device = params.device
    subjects = params.subjects

    // set dir path
    bids_dir = params.bids_dir

    // set bold processing config
    bold_task_type = params.bold_task_type
    bold_skip_frame = params.bold_skip_frame

    bold_sdc = params.bold_sdc
    bold_spaces = params.bold_surface_spaces

    do_bold_confounds = params.bold_confounds.toString().toUpperCase()

    // set software path
    freesurfer_home = params.freesurfer_home
    fs_license_file = params.fs_license_file

    synthmorph_home = params.synthmorph_home
    synthmorph_model_path = params.synthmorph_model_path
    template_space = params.bold_template_space  // templateflow
    template_resolution = params.bold_template_res  // templateflow
    templateflow_home = params.templateflow_home  // templateflow

    qc_utils_path = params.qc_utils_path
    reports_utils_path = params.reports_utils_path

    bold_only = params.bold_only.toString().toUpperCase()
    deepprep_version = params.deepprep_version

    subject_boldfile_txt = bold_get_bold_file_in_bids(bids_dir, subjects_dir, subjects, bold_task_type, bold_only)
    (subject_id, boldfile_id, subject_boldfile_txt) = subject_boldfile_txt.flatten().multiMap { it ->
                                                                                     a: it.name.split('_')[0]
                                                                                     c: it.name
                                                                                     b: [it.name.split('_')[0], it] }
    subject_id_boldfile_id = subject_id.merge(boldfile_id)
    (subject_id_unique, boldfile_id_unique) = subject_id_boldfile_id.groupTuple(sort: true).multiMap { tuple ->
                                                                                                        a: tuple[0]
                                                                                                        b: tuple[1][0] }
    if (bold_only == 'TRUE') {  // TODO delete this block and test
        t1_mgz = subject_id_unique.join(t1_mgz)
        norm_mgz = subject_id_unique.join(norm_mgz)
        mask_mgz = subject_id_unique.join(mask_mgz)
        aseg_mgz = subject_id_unique.join(aseg_mgz)
        lh_pial_surf = subject_id_unique.join(lh_pial_surf)
        rh_pial_surf = subject_id_unique.join(rh_pial_surf)
        lh_white_surf = subject_id_unique.join(lh_white_surf)
        rh_white_surf = subject_id_unique.join(rh_white_surf)
    }

    // BOLD preprocess
    bold_anat_prepare_input = t1_mgz.join(mask_mgz).join(aseg_mgz)
    (t1_nii, mask_nii, wm_dseg_nii, fsnative2T1w_xfm, wm_probseg_nii, gm_probseg_nii, csf_probseg_nii) = bold_anat_prepare(bold_preprocess_path, bold_anat_prepare_input)
    bold_fieldmap_output = bold_fieldmap(bids_dir, t1_nii, bold_preprocess_path, work_dir, bold_task_type, bold_spaces, bold_sdc, templateflow_home, qc_result_path)
    pial_surf = lh_pial_surf.join(rh_pial_surf, by:[0])
    white_surf = lh_white_surf.join(rh_white_surf, by:[0])
    bold_pre_process_input = subject_id_boldfile_id.groupTuple(sort: true).join(bold_fieldmap_output, by:[0]).join(t1_nii).join(mask_nii, by: [0]).join(wm_dseg_nii, by:[0]).join(fsnative2T1w_xfm, by:[0]).join(pial_surf, by:[0]).transpose().join(subject_boldfile_txt, by:[0])
    subject_boldfile_txt_bold_pre_process = bold_pre_process(bids_dir, subjects_dir, bold_preprocess_path, work_dir, bold_task_type, bold_spaces, bold_pre_process_input, fs_license_file, bold_sdc, templateflow_home, qc_result_path)

    if (do_bold_confounds == 'TRUE') {
        bold_confounds_inputs = subject_id_boldfile_id.groupTuple(sort: true).join(aseg_mgz).join(mask_mgz, by: [0]).transpose().join(subject_boldfile_txt_bold_pre_process, by: [0, 1])
        subject_boldfile_txt_bold_confounds = bold_confounds(bids_dir, bold_preprocess_path, work_dir, bold_confounds_inputs)
    }

    output_std_volume_spaces = 'TRUE'
    if (output_std_volume_spaces == 'TRUE') {
        bold_T1_to_2mm_input = t1_mgz.join(norm_mgz)
        (t1_native2mm, norm_native2mm) = bold_T1_to_2mm(subjects_dir, bold_preprocess_path, bold_T1_to_2mm_input)

        // add aparc+aseg to synthmorph process to make synthmorph and bbregister processes running at the same time
        t1_native2mm_aparc_aseg = t1_native2mm.join(aseg_mgz).join(w_g_pct_mgh)
        (affine_nii, affine_trans) = synthmorph_affine(subjects_dir, bold_preprocess_path, synthmorph_home, t1_native2mm_aparc_aseg, synthmorph_model_path, template_space, device, gpu_lock)

        synthmorph_norigid_input = t1_native2mm.join(norm_native2mm, by: [0]).join(affine_trans, by: [0])
        (t1_norigid_nii, norm_norigid_nii, transvoxel) = synthmorph_norigid(subjects_dir, bold_preprocess_path, synthmorph_home, synthmorph_norigid_input, synthmorph_model_path, template_space, device, gpu_lock)
        transvoxel_group = subject_id_boldfile_id.groupTuple(sort: true).join(transvoxel).transpose()
        t1_native2mm_group = subject_id_boldfile_id.groupTuple(sort: true).join(t1_native2mm).transpose()
        synthmorph_norigid_apply_input = t1_native2mm_group.join(subject_boldfile_txt_bold_pre_process, by: [0,1]).join(transvoxel_group, by: [0,1])
        synth_apply_template = synthmorph_norigid_apply(bids_dir, subjects_dir, bold_preprocess_path, synthmorph_home, work_dir, synthmorph_norigid_apply_input, template_space, template_resolution, device, gpu_lock)
    }

    do_bold_qc = 'TRUE'
    if (do_bold_qc == 'TRUE') {
        bold_tsnr_svg = qc_plot_tsnr(bids_dir, subject_boldfile_txt_bold_pre_process, bold_preprocess_path, qc_result_path, qc_utils_path)

        qc_plot_carpet_inputs = subject_id_boldfile_id.groupTuple(sort: true).join(aparc_aseg_mgz).join(mask_mgz, by: [0]).transpose().join(subject_boldfile_txt_bold_pre_process, by: [0, 1])
        bold_carpet_svg = qc_plot_carpet(bids_dir, qc_plot_carpet_inputs, bold_preprocess_path, qc_result_path, work_dir)

        qc_plot_bold_to_space_inputs = subject_boldfile_txt_bold_pre_process.join(synth_apply_template, by: [0,1])
        bold_to_mni152_svg = qc_plot_bold_to_space(qc_plot_bold_to_space_inputs, bids_dir, bold_preprocess_path, work_dir, qc_utils_path, qc_result_path)

        qc_bold_create_report_input = bold_to_mni152_svg.join(synth_apply_template, by: [0,1])
        qc_report = qc_bold_create_report(qc_bold_create_report_input, reports_utils_path, bids_dir, subjects_dir, qc_result_path, bold_task_type, deepprep_version)
    }
}


workflow {
    if (params.debug != 'null') {
        println "DEBUG: params           : ${params}"
    }

    freesurfer_home = params.freesurfer_home
    bids_dir = params.bids_dir
    output_dir = params.output_dir
    subjects_dir = params.subjects_dir
<<<<<<< HEAD
    bold_spaces = params.bold_surface_spaces
    bold_only = params.bold_only

    println "INFO: bids_dir           : ${bids_dir}"
    println "INFO: output_dir         : ${output_dir}"

    if (subjects_dir.toString().toUpperCase() == 'NONE') {
        subjects_dir = output_dir / 'Recon'
=======
    bold_spaces = params.bold_spaces

    bids_dir = params.bids_dir
    mriqc = params.mriqc
    
    if (subjects_dir == "") {
        subjects_dir = "${output_dir}/Recon"
>>>>>>> d937078b
    }
    println "INFO: subjects_dir       : ${subjects_dir}"

    (bold_preprocess_path, qc_result_path, work_dir, gpu_lock) = deepprep_init(freesurfer_home, bids_dir, output_dir, subjects_dir, bold_spaces, bold_only)

    if (params.mriqc.toString().toUpperCase() == 'TRUE') {
        mriqc_result_path = "${output_dir}/QC/MRIQC"

        _directory = new File(mriqc_result_path)
        if (!_directory.exists()) {
            _directory.mkdirs()
            println "create dir: ..."
            println _directory
        }
        process_mriqc(bids_dir, mriqc_result_path)
    }


    if (params.anat_only.toString().toUpperCase() == 'TRUE') {
        println "INFO: anat preprocess ONLY"
        (t1_mgz, mask_mgz, norm_mgz, aseg_mgz, white_surf, pial_surf, lh_pial_surf, rh_pial_surf, lh_white_surf, rh_white_surf, aparc_aseg_mgz, w_g_pct_mgh) = anat_wf(gpu_lock, subjects_dir, work_dir, bold_preprocess_path, qc_result_path)
    } else if (params.bold_only.toString().toUpperCase() == 'TRUE') {
        println "INFO: Bold preprocess ONLY"
        t1_mgz = Channel.fromPath("${subjects_dir}/sub-*/mri/T1.mgz")
        white_surf = Channel.fromPath("${subjects_dir}/sub-*/surf/*.white")
        lh_white_surf = Channel.fromPath("${subjects_dir}/sub-*/surf/lh.white")
        (t1_mgz, mask_mgz, norm_mgz, aseg_mgz, aparc_aseg_mgz) = t1_mgz.multiMap { it ->
                                                     c: [it.getParent().getParent().getName(), it]
                                                     d: [it.getParent().getParent().getName(), file("${it.getParent()}/brainmask.mgz")]
                                                     b: [it.getParent().getParent().getName(), file("${it.getParent()}/norm.mgz")]
                                                     a: [it.getParent().getParent().getName(), file("${it.getParent()}/aseg.mgz")]
                                                     e: [it.getParent().getParent().getName(), file("${it.getParent()}/aparc+aseg.mgz")]
                                                     }
        (white_surf, pial_surf, w_g_pct_mgh) = white_surf.multiMap {it ->
                c: [it.getParent().getParent().getName(), it.getBaseName(), it]
                b: [it.getParent().getParent().getName(), it.getBaseName(), file("${it.getParent()}/${it.getBaseName()}.pial")]
                a: [it.getParent().getParent().getName(), it.getBaseName(), file("${it.getParent()}/${it.getBaseName()}.w-g.pct.mgh")]}
        (lh_pial_surf, rh_pial_surf, lh_white_surf, rh_white_surf) = lh_white_surf.multiMap {it ->
                a: [it.getParent().getParent().getName(), file("${it.getParent()}/lh.pial")]
                b: [it.getParent().getParent().getName(), file("${it.getParent()}/rh.pial")]
                c: [it.getParent().getParent().getName(), file("${it.getParent()}/lh.white")]
                d: [it.getParent().getParent().getName(), file("${it.getParent()}/rh.white")]}
        bold_wf(t1_mgz, mask_mgz, norm_mgz, aseg_mgz, white_surf, pial_surf, lh_pial_surf, rh_pial_surf, lh_white_surf, rh_white_surf, aparc_aseg_mgz, w_g_pct_mgh, gpu_lock, subjects_dir, work_dir, bold_preprocess_path, qc_result_path)
    } else {
        println "INFO: anat && Bold preprocess"
        (t1_mgz, mask_mgz, norm_mgz, aseg_mgz, white_surf, pial_surf, lh_pial_surf, rh_pial_surf, lh_white_surf, rh_white_surf, aparc_aseg_mgz, w_g_pct_mgh) = anat_wf(gpu_lock, subjects_dir, work_dir, bold_preprocess_path, qc_result_path)
        bold_wf(t1_mgz, mask_mgz, norm_mgz, aseg_mgz, white_surf, pial_surf, lh_pial_surf, rh_pial_surf, lh_white_surf, rh_white_surf, aparc_aseg_mgz, w_g_pct_mgh, gpu_lock, subjects_dir, work_dir, bold_preprocess_path, qc_result_path)
    }
}<|MERGE_RESOLUTION|>--- conflicted
+++ resolved
@@ -12,7 +12,6 @@
     """
     mriqc ${bids_dir} ${mriqc_result_path} participant
     """
-
 }
 
 process anat_get_t1w_file_in_bids {
@@ -2606,7 +2605,6 @@
     bids_dir = params.bids_dir
     output_dir = params.output_dir
     subjects_dir = params.subjects_dir
-<<<<<<< HEAD
     bold_spaces = params.bold_surface_spaces
     bold_only = params.bold_only
 
@@ -2615,32 +2613,9 @@
 
     if (subjects_dir.toString().toUpperCase() == 'NONE') {
         subjects_dir = output_dir / 'Recon'
-=======
-    bold_spaces = params.bold_spaces
-
-    bids_dir = params.bids_dir
-    mriqc = params.mriqc
-    
-    if (subjects_dir == "") {
-        subjects_dir = "${output_dir}/Recon"
->>>>>>> d937078b
-    }
     println "INFO: subjects_dir       : ${subjects_dir}"
 
     (bold_preprocess_path, qc_result_path, work_dir, gpu_lock) = deepprep_init(freesurfer_home, bids_dir, output_dir, subjects_dir, bold_spaces, bold_only)
-
-    if (params.mriqc.toString().toUpperCase() == 'TRUE') {
-        mriqc_result_path = "${output_dir}/QC/MRIQC"
-
-        _directory = new File(mriqc_result_path)
-        if (!_directory.exists()) {
-            _directory.mkdirs()
-            println "create dir: ..."
-            println _directory
-        }
-        process_mriqc(bids_dir, mriqc_result_path)
-    }
-
 
     if (params.anat_only.toString().toUpperCase() == 'TRUE') {
         println "INFO: anat preprocess ONLY"
@@ -2672,4 +2647,14 @@
         (t1_mgz, mask_mgz, norm_mgz, aseg_mgz, white_surf, pial_surf, lh_pial_surf, rh_pial_surf, lh_white_surf, rh_white_surf, aparc_aseg_mgz, w_g_pct_mgh) = anat_wf(gpu_lock, subjects_dir, work_dir, bold_preprocess_path, qc_result_path)
         bold_wf(t1_mgz, mask_mgz, norm_mgz, aseg_mgz, white_surf, pial_surf, lh_pial_surf, rh_pial_surf, lh_white_surf, rh_white_surf, aparc_aseg_mgz, w_g_pct_mgh, gpu_lock, subjects_dir, work_dir, bold_preprocess_path, qc_result_path)
     }
+
+    if (params.mriqc.toString().toUpperCase() == 'TRUE') {
+        mriqc_result_path = "${qc_result_path}/MRIQC"
+        def synthstrip_model = new File("${freesurfer_home}/models/synthstrip.1.pt")
+        if (synthstrip_model.exists()) {
+            process_mriqc(bids_dir, mriqc_result_path)
+        } else {
+            println "Error: process_mriqc : File does not exist: ${synthstrip_model}"
+        }
+    }
 }