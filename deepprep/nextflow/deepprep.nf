process anat_cp_fsaverage {
    cpus 1

    input:
    val(subjects_dir)
    val(freesurfer_fsaverage_dir)

    output:
    val("${subjects_dir}/fsaverage")

    shell:
    """
    #! /usr/bin/env python3
    import os
    if os.path.exists('${subjects_dir}/fsaverage'):
        os.system('rm -r ${subjects_dir}/fsaverage')
    os.system('cp -nr ${freesurfer_fsaverage_dir} ${subjects_dir}')
    assert len(os.listdir('${subjects_dir}/fsaverage')) == len(os.listdir('${freesurfer_fsaverage_dir}'))
    """
}


process anat_get_t1w_file_in_bids {
    cpus 1

    input:  // https://www.nextflow.io/docs/latest/process.html#inputs
    val(bids_dir)
    val(subjects)

    output:
    path "sub-*"

    script:
    script_py = "anat_get_t1w_file_in_bids.py"
    if (subjects.toString() == '') {
        """
        ${script_py} --bids-dir ${bids_dir}
        """
    }
    else {
        """
        ${script_py} --bids-dir ${bids_dir} --subject-ids ${subjects}
        """
    }

}

process anat_create_subject_orig_dir {
    tag "${subject_id}"

    label "maxForks_10"
    cpus 1

    input:  // https://www.nextflow.io/docs/latest/process.html#inputs
    val(subjects_dir)
    each path(subject_t1wfile_txt)
    val(deepprep_version)

    output:
    val(subject_id)

    script:
    subject_id =  subject_t1wfile_txt.name
    """
    anat_create_subject_orig_dir.py --subjects-dir ${subjects_dir} --t1wfile-path ${subject_t1wfile_txt} --deepprep-version ${deepprep_version}
    """
}

process anat_motioncor {
    tag "${subject_id}"

    cpus 1

    input:  // https://www.nextflow.io/docs/latest/process.html#inputs
    val(subjects_dir)
    val(subject_id)
    val(fsthreads)

    output:
    tuple(val(subject_id), val("${subjects_dir}/${subject_id}/mri/orig.mgz")) // emit: orig_mgz
    tuple(val(subject_id), val("${subjects_dir}/${subject_id}/mri/rawavg.mgz")) // emit: rawavg_mgz

    script:
    """
    recon-all -sd ${subjects_dir} -subject ${subject_id} -motioncor -threads ${fsthreads} -itkthreads ${fsthreads} -no-isrunning
    """
}


process gpu_schedule_lock {

    cpus 1
    memory '100 MB'
    cache false

    output:
    val(output)

    script:
    script_py = "gpu_schedule_lock.py"
    output = "create-lock"
    """
    ${script_py} ${task.executor}
    """
}


process anat_segment {
    // 7750
    tag "${subject_id}"

    label "with_gpu"
    cpus 3
    memory '7 GB'

    input:
    val(subjects_dir)
    tuple(val(subject_id), path(orig_mgz))

    val(fastsurfer_home)
    val(device)
    val(gpu_lock)

    output:
    tuple(val(subject_id), val("${seg_deep_mgz}")) // emit: seg_deep_mgz

    script:
    gpu_script_py = "gpu_schedule_run.py"
    script_py = "${fastsurfer_home}/FastSurferCNN/eval.py"

    seg_deep_mgz = "${subjects_dir}/${subject_id}/mri/aparc.DKTatlas+aseg.deep.mgz"

    network_sagittal_path = "${fastsurfer_home}/checkpoints/Sagittal_Weights_FastSurferCNN/ckpts/Epoch_30_training_state.pkl"
    network_coronal_path = "${fastsurfer_home}/checkpoints/Coronal_Weights_FastSurferCNN/ckpts/Epoch_30_training_state.pkl"
    network_axial_path = "${fastsurfer_home}/checkpoints/Axial_Weights_FastSurferCNN/ckpts/Epoch_30_training_state.pkl"
    """
    ${gpu_script_py} ${device} single ${task.executor} ${script_py} \
    --in_name ${orig_mgz} \
    --out_name ${seg_deep_mgz} \
    --conformed_name ${subjects_dir}/${subject_id}/mri/conformed.mgz \
    --order 1 \
    --network_sagittal_path ${network_sagittal_path} \
    --network_coronal_path ${network_coronal_path} \
    --network_axial_path ${network_axial_path} \
    --batch_size 1 --simple_run --run_viewagg_on check
    """
}

process anat_reduce_to_aseg {
    tag "${subject_id}"

    cpus 2
    memory '1 GB'

    input:
    val(subjects_dir)
    tuple(val(subject_id), path(seg_deep_mgz))

    val(fastsurfer_home)

    output:
    tuple(val(subject_id), val("${aseg_auto_noccseg_mgz}")) // emit: aseg_auto_noccseg_mgz
    tuple(val(subject_id), val("${mask_mgz}")) // emit: mask_mgz

    script:
    aseg_auto_noccseg_mgz = "${subjects_dir}/${subject_id}/mri/aseg.auto_noCCseg.mgz"
    mask_mgz = "${subjects_dir}/${subject_id}/mri/mask.mgz"

    script_py = "${fastsurfer_home}/recon_surf/reduce_to_aseg.py"
    """
    python3 ${script_py} \
    -i ${seg_deep_mgz} \
    -o ${aseg_auto_noccseg_mgz} \
    --outmask ${mask_mgz} \
    --fixwm
    """
}


process anat_N4_bias_correct {
    tag "${subject_id}"

    cpus 1
    memory '350 MB'

    input:
    val(subjects_dir)
    tuple(val(subject_id), path(orig_mgz), path(mask_mgz))

    val(fastsurfer_home)

    val(fsthreads)

    output:
    tuple(val(subject_id), val("${orig_nu_mgz}")) // emit: orig_nu_mgz

    script:
    orig_nu_mgz = "${subjects_dir}/${subject_id}/mri/orig_nu.mgz"

    script_py = "${fastsurfer_home}/recon_surf/N4_bias_correct.py"
    fsthreads = 1
    """
    python3 ${script_py} \
    --in ${orig_mgz} \
    --out ${orig_nu_mgz} \
    --mask ${mask_mgz} \
    --threads ${fsthreads}
    """
}


process anat_talairach_and_nu {
    tag "${subject_id}"

    cpus 1
    memory '200 MB'

    input:
    val(subjects_dir)
    tuple(val(subject_id), path(orig_mgz), path(orig_nu_mgz))

    val(freesurfer_home)

    output:
    tuple(val(subject_id), val("${nu_mgz}")) // emit: nu_mgz
    tuple(val(subject_id), val("${talairach_auto_xfm}")) // emit: talairach_auto_xfm
    tuple(val(subject_id), val("${talairach_xfm}")) // emit: talairach_xfm
    tuple(val(subject_id), val("${talairach_xfm_lta}")) // emit: talairach_xfm_lta
    tuple(val(subject_id), val("${talairach_with_skull_lta}")) // emit: talairach_with_skull_lta
    tuple(val(subject_id), val("${talairach_lta}")) // emit: talairach_lta

    script:

    nu_mgz = "${subjects_dir}/${subject_id}/mri/nu.mgz"
    talairach_auto_xfm = "${subjects_dir}/${subject_id}/mri/transforms/talairach.auto.xfm"
    talairach_xfm = "${subjects_dir}/${subject_id}/mri/transforms/talairach.xfm"
    talairach_xfm_lta = "${subjects_dir}/${subject_id}/mri/transforms/talairach.xfm.lta"
    talairach_with_skull_lta = "${subjects_dir}/${subject_id}/mri/transforms/talairach_with_skull.lta"
    talairach_lta = "${subjects_dir}/${subject_id}/mri/transforms/talairach.lta"

    """
    mkdir transforms

    talairach_avi --i ${orig_nu_mgz} --xfm ${talairach_auto_xfm}
    cp ${talairach_auto_xfm} ${talairach_xfm}

    lta_convert --src ${orig_mgz} --trg ${freesurfer_home}/average/mni305.cor.mgz \
    --inxfm ${talairach_xfm} --outlta ${talairach_xfm_lta} \
    --subject fsaverage --ltavox2vox

    cp ${talairach_xfm_lta} ${talairach_with_skull_lta}
    cp ${talairach_xfm_lta} ${talairach_lta}

    mri_add_xform_to_header -c ${talairach_xfm} ${orig_nu_mgz} ${nu_mgz}
    """
}


process anat_T1 {
    tag "${subject_id}"

    cpus 1
    memory '1 GB'

    input:
    val(subjects_dir)
    tuple(val(subject_id), path(nu_mgz))

    output:
    tuple(val(subject_id), val("${t1_mgz}")) // emit: t1_mgz

    script:
    t1_mgz = "${subjects_dir}/${subject_id}/mri/T1.mgz"

    """
    mri_normalize -seed 1234 -g 1 -mprage ${nu_mgz} ${t1_mgz}
    """
}


process anat_brainmask {
    tag "${subject_id}"

    cpus 1

    input:
    val(subjects_dir)
    tuple(val(subject_id), path(nu_mgz), path(mask_mgz))

    output:
    tuple(val(subject_id), val("${norm_mgz}")) // emit: norm_mgz
    tuple(val(subject_id), val("${brainmask_mgz}")) // emit: brainmask_mgz

    script:
    norm_mgz = "${subjects_dir}/${subject_id}/mri/norm.mgz"
    brainmask_mgz = "${subjects_dir}/${subject_id}/mri/brainmask.mgz"

    """
    mri_mask ${nu_mgz} ${mask_mgz} ${norm_mgz}
    cp ${norm_mgz} ${brainmask_mgz}
    """
}


process anat_paint_cc_to_aseg {
    tag "${subject_id}"

    cpus 1
    memory '200 MB'

    input:
    val(subjects_dir)
    tuple(val(subject_id), path(norm_mgz), path(seg_deep_mgz), path(aseg_auto_noccseg_mgz))

    val(fastsurfer_home)

    output:
    tuple(val(subject_id), val("${aseg_auto_mgz}")) // emit: aseg_auto_mgz
    tuple(val(subject_id), val("${seg_deep_withcc_mgz}")) // emit: seg_deep_withcc_mgz

    script:
    aseg_auto_mgz = "${subjects_dir}/${subject_id}/mri/aseg.auto.mgz"
    seg_deep_withcc_mgz = "${subjects_dir}/${subject_id}/mri/aparc.DKTatlas+aseg.deep.withCC.mgz"

    script_py = "${fastsurfer_home}/recon_surf/paint_cc_into_pred.py"
    """
    mri_cc -aseg aseg.auto_noCCseg.mgz -norm norm.mgz -o aseg.auto.mgz -lta cc_up.lta -sdir ${subjects_dir} ${subject_id}

    python3 ${script_py} -in_cc ${aseg_auto_mgz} -in_pred ${seg_deep_mgz} -out ${seg_deep_withcc_mgz}
    """
}


process anat_fill {
    tag "${subject_id}"

    cpus 1
    memory '1.5 GB'

    input:
    val(subjects_dir)
    tuple(val(subject_id), path(aseg_auto_mgz), path(norm_mgz), path(brainmask_mgz), path(talairach_lta))

    val(fsthreads)

    output:
    tuple(val(subject_id), val("${subjects_dir}/${subject_id}/mri/aseg.presurf.mgz")) // emit: aseg_presurf_mgz
    tuple(val(subject_id), val("${subjects_dir}/${subject_id}/mri/brain.mgz")) // emit: brain_mgz
    tuple(val(subject_id), val("${subjects_dir}/${subject_id}/mri/brain.finalsurfs.mgz")) // emit: brain_finalsurfs_mgz
    tuple(val(subject_id), val("${subjects_dir}/${subject_id}/mri/wm.mgz")) // emit: wm_mgz
    tuple(val(subject_id), val("${subjects_dir}/${subject_id}/mri/filled.mgz")) // emit: filled_mgz

    script:
    """
    recon-all -sd ${subjects_dir} -subject ${subject_id} \
    -asegmerge -normalization2 -maskbfs -segmentation -fill \
    -threads ${fsthreads} -itkthreads ${fsthreads} -no-isrunning
    """
}


process subject_id_hemi_lh {
    tag "${subject_id}"

    cpus 1

    input:
    tuple(val(subject_id), path(aseg_presurf_mgz))
    output:
    tuple(val(subject_id), val('lh'))
    script:
    """
    echo ${subject_id} lh
    """
}
process subject_id_hemi_rh {
    tag "${subject_id}"

    cpus 1

    input:
    tuple(val(subject_id), path(aseg_presurf_mgz))
    output:
    tuple(val(subject_id), val('rh'))
    script:
    """
    echo ${subject_id} rh
    """
}
process split_hemi_orig_mgz {
    tag "${subject_id}"

    cpus 1

    input:
    each hemi
    tuple(val(subject_id), path(in_data))
    output:
    tuple(val(subject_id), val(hemi), path(in_data))
    script:
    """
    echo ${in_data}
    """
}
process split_hemi_rawavg_mgz {
    tag "${subject_id}"

    cpus 1

    input:
    each hemi
    tuple(val(subject_id), path(in_data))
    output:
    tuple(val(subject_id), val(hemi), path(in_data))
    script:
    """
    echo ${in_data}
    """
}
process split_hemi_brainmask_mgz {
    tag "${subject_id}"

    cpus 1

    input:
    each hemi
    tuple(val(subject_id), path(in_data))
    output:
    tuple(val(subject_id), val(hemi), path(in_data))
    script:
    """
    echo ${in_data}
    """
}
process split_hemi_aseg_presurf_mgz {
    tag "${subject_id}"

    cpus 1

    input:
    each hemi
    tuple(val(subject_id), path(in_data))
    output:
    tuple(val(subject_id), val(hemi), path(in_data))
    script:
    """
    echo ${in_data}
    """
}
process split_hemi_brain_finalsurfs_mgz {
    tag "${subject_id}"

    cpus 1

    input:
    each hemi
    tuple(val(subject_id), path(in_data))
    output:
    tuple(val(subject_id), val(hemi), path(in_data))
    script:
    """
    echo ${in_data}
    """
}
process split_hemi_wm_mgz {
    tag "${subject_id}"

    cpus 1

    input:
    each hemi
    tuple(val(subject_id), path(in_data))
    output:
    tuple(val(subject_id), val(hemi), path(in_data))
    script:
    """
    echo ${in_data}
    """
}
process split_hemi_filled_mgz {
    tag "${subject_id}"

    cpus 1

    input:
    each hemi
    tuple(val(subject_id), path(in_data))
    output:
    tuple(val(subject_id), val(hemi), path(in_data))
    script:
    """
    echo ${in_data}
    """
}


process anat_fastcsr_levelset {
    // 3150
    tag "${subject_id}"

    label "with_gpu"
    cpus 1
    memory '6 GB'

    input:
    val(subjects_dir)
    tuple(val(subject_id), path(orig_mgz),path(filled_mgz))

    val(fastcsr_home)
    val(fastcsr_model_path)

    each hemi
    val(device)
    val(gpu_lock)

    output:
    tuple(val(subject_id), val(hemi), val("${subjects_dir}/${subject_id}/mri/${hemi}_levelset.nii.gz"))// emit: levelset

    script:
    gpu_script_py = "gpu_schedule_run.py"
    script_py = "${fastcsr_home}/fastcsr_model_infer.py"

    """
    ${gpu_script_py} ${device} single ${task.executor} ${script_py} \
    --fastcsr_subjects_dir ${subjects_dir} \
    --subj ${subject_id} \
    --hemi ${hemi} \
    --model-path ${fastcsr_model_path}
    """
}


process anat_fastcsr_mksurface {
    tag "${subject_id}"

    cpus 1
    memory '4 GB'

    input:
    val(subjects_dir)

    tuple(val(subject_id), val(hemi), path(levelset_nii), path(orig_mgz), path(brainmask_mgz), path(aseg_presurf_mgz))
    val(fastcsr_home)

    output:
    tuple(val(subject_id), val(hemi), val("${subjects_dir}/${subject_id}/surf/${hemi}.orig")) // emit: orig_surf
    tuple(val(subject_id), val(hemi), val("${subjects_dir}/${subject_id}/surf/${hemi}.orig.premesh")) // emit: orig_premesh_surf

    script:
    script_py = "${fastcsr_home}/levelset2surf.py"

    """
    python3 ${script_py} \
    --fastcsr_subjects_dir ${subjects_dir} \
    --subj ${subject_id} \
    --hemi ${hemi} \
    --suffix orig

    cp ${subjects_dir}/${subject_id}/surf/${hemi}.orig ${subjects_dir}/${subject_id}/surf/${hemi}.orig.premesh
    """
}


process anat_autodet_gwstats {
    tag "${subject_id}"

    cpus 1
    memory '250 MB'

    input:
    val(subjects_dir)
    tuple(val(subject_id), val(hemi), path(orig_premesh_surf), path(brain_finalsurfs_mgz), path(wm_mgz))

    output:
    tuple(val(subject_id), val(hemi), val("${subjects_dir}/${subject_id}/surf/autodet.gw.stats.${hemi}.dat")) // emit: autodet_gwstats

    script:

    """
    mris_autodet_gwstats --o ${subjects_dir}/${subject_id}/surf/autodet.gw.stats.${hemi}.dat \
     --i ${brain_finalsurfs_mgz} --wm ${wm_mgz} --surf ${orig_premesh_surf}
    """
}


process anat_white_surface {
    tag "${subject_id}"

    cpus 1
    memory '2 GB'

    input:
    val(subjects_dir)
    tuple(val(subject_id), val(hemi), path(orig_surf), path(autodet_gwstats), path(aseg_presurf_mgz), path(brain_finalsurfs_mgz), path(wm_mgz), path(filled_mgz))

    output:
    tuple(val(subject_id), val(hemi), val("${subjects_dir}/${subject_id}/surf/${hemi}.white.preaparc")) // emit: white_preaparc_surf
    tuple(val(subject_id), val(hemi), val("${subjects_dir}/${subject_id}/surf/${hemi}.white")) // emit: white_surf
    tuple(val(subject_id), val(hemi), val("${subjects_dir}/${subject_id}/surf/${hemi}.curv")) // emit: curv_surf
    tuple(val(subject_id), val(hemi), val("${subjects_dir}/${subject_id}/surf/${hemi}.area")) // emit: area_surf

//     errorStrategy 'ignore'

    script:
    threads = 1

//     """
//     mris_make_surfaces -aseg aseg.presurf -white white.preaparc -whiteonly \
//     -noaparc -mgz -T1 brain.finalsurfs -SDIR ${subjects_dir} ${subject_id} ${hemi}
//
//     cp ${subjects_dir}/${subject_id}/surf/${hemi}.white.preaparc ${subjects_dir}/${subject_id}/surf/${hemi}.white
//     """

    """
    mris_place_surface --adgws-in ${autodet_gwstats} --wm ${wm_mgz} \
    --threads ${threads} --invol ${brain_finalsurfs_mgz} --${hemi} --i ${orig_surf} \
    --o ${subjects_dir}/${subject_id}/surf/${hemi}.white.preaparc \
    --white --seg ${aseg_presurf_mgz} --nsmooth 5

    mris_place_surface --curv-map ${subjects_dir}/${subject_id}/surf/${hemi}.white.preaparc 2 10 ${subjects_dir}/${subject_id}/surf/${hemi}.curv
    mris_place_surface --area-map ${subjects_dir}/${subject_id}/surf/${hemi}.white.preaparc ${subjects_dir}/${subject_id}/surf/${hemi}.area

    cp ${subjects_dir}/${subject_id}/surf/${hemi}.white.preaparc ${subjects_dir}/${subject_id}/surf/${hemi}.white
    """
}


process anat_cortex_label {
    tag "${subject_id}"

    cpus 1
    memory '250 MB'

    input:
    val(subjects_dir)
    tuple(val(subject_id), val(hemi), path(white_preaparc_surf), path(aseg_presurf_mgz))

    output:
    tuple(val(subject_id), val(hemi), val("${subjects_dir}/${subject_id}/label/${hemi}.cortex.label")) // emit: cortex_label

    script:
    threads = 1

    """
    mri_label2label --label-cortex ${white_preaparc_surf} ${aseg_presurf_mgz} 0 ${subjects_dir}/${subject_id}/label/${hemi}.cortex.label
    """
}


process anat_cortex_hipamyg_label {
    tag "${subject_id}"

    cpus 1
    memory '300 MB'

    input:
    val(subjects_dir)
    tuple(val(subject_id), val(hemi), path(white_preaparc_surf), path(aseg_presurf_mgz))

    output:
    tuple(val(subject_id), val(hemi), val("${subjects_dir}/${subject_id}/label/${hemi}.cortex+hipamyg.label")) // emit: cortex_hipamyg_label

    script:
    threads = 1

    """
    mri_label2label --label-cortex ${white_preaparc_surf} ${aseg_presurf_mgz} 1 ${subjects_dir}/${subject_id}/label/${hemi}.cortex+hipamyg.label
    """
}


process anat_hyporelabel {
    tag "${subject_id}"

    cpus 1
    memory '500 MB'

    input:
    val(subjects_dir)
    tuple(val(subject_id), path(aseg_presurf_mgz), path(lh_white_surf), path(rh_white_surf))

    output:
    tuple(val(subject_id), val("${subjects_dir}/${subject_id}/mri/aseg.presurf.hypos.mgz")) // emit: aseg_presurf_hypos_mgz

    script:
    threads = 1
//     """
//     recon-all -sd ${subjects_dir} -subject ${subject_id} -hyporelabel -threads ${threads} -itkthreads ${threads}
//     """
    """
    mri_relabel_hypointensities ${aseg_presurf_mgz} ${subjects_dir}/${subject_id}/surf ${subjects_dir}/${subject_id}/mri/aseg.presurf.hypos.mgz
    """
}


process anat_smooth_inflated {
    tag "${subject_id}"

    cpus 1
    memory '250 MB'

    input:
    val(subjects_dir)
    tuple(val(subject_id), val(hemi), path(white_preaparc_surf))

    output:
    tuple(val(subject_id),val(hemi), val("${subjects_dir}/${subject_id}/surf/${hemi}.smoothwm")) // emit: smoothwm_surf
    tuple(val(subject_id),val(hemi), val("${subjects_dir}/${subject_id}/surf/${hemi}.inflated")) // emit: inflated_surf
    tuple(val(subject_id),val(hemi), val("${subjects_dir}/${subject_id}/surf/${hemi}.sulc")) // emit: sulc_surf

    script:
    threads = 1

    """
    mris_smooth -n 3 -nw  ${subjects_dir}/${subject_id}/surf/${hemi}.white.preaparc ${subjects_dir}/${subject_id}/surf/${hemi}.smoothwm
    mris_inflate ${subjects_dir}/${subject_id}/surf/${hemi}.smoothwm ${subjects_dir}/${subject_id}/surf/${hemi}.inflated
    """
}


process anat_curv_stats {
    tag "${subject_id}"

    cpus 1
    memory '200 MB'

    input:
    val(subjects_dir)
    tuple(val(subject_id), val(hemi), path(smoothwm_surf), path(curv_surf), path(sulc_surf))

    output:
    tuple(val(hemi), val("${subjects_dir}/${subject_id}/stats/${hemi}.curv.stats")) // emit: curv_stats

    script:
    threads = 1
    """
    SUBJECTS_DIR=${subjects_dir} mris_curvature_stats -m --writeCurvatureFiles -G -o "${subjects_dir}/${subject_id}/stats/${hemi}.curv.stats" -F smoothwm ${subject_id} ${hemi} curv sulc
    """
//     """
//     recon-all -sd ${subjects_dir} -subject ${subject_id} -curvstats
//     """
}


process anat_sphere {
    tag "${subject_id}"

    cpus 1
    memory '300 MB'

    input:
    val(subjects_dir)
    tuple(val(subject_id), val(hemi), path(inflated_surf))

    output:
    tuple(val(subject_id), val(hemi), val("${subjects_dir}/${subject_id}/surf/${hemi}.sphere")) // emit: sphere_surf

    script:
    threads = 1
    """
    mris_sphere -seed 1234 ${subjects_dir}/${subject_id}/surf/${hemi}.inflated ${subjects_dir}/${subject_id}/surf/${hemi}.sphere
    """
}


process anat_sphere_register {
    tag "${subject_id}"

    label "with_gpu"
    cpus 1
    memory '5 GB'

    input:
    val(subjects_dir)
    tuple(val(subject_id), val(hemi), path(curv_surf), path(sulc_surf), path(sphere_surf))

    val(surfreg_home)
    val(surfreg_model_path)
    val(freesurfer_home)
    val(device)

    val(gpu_lock)

    output:
    tuple(val(subject_id), val(hemi), val("${subjects_dir}/${subject_id}/surf/${hemi}.sphere.reg")) // emit: sphere_reg_surf

    script:
    gpu_script_py = "gpu_schedule_run.py"
    script_py = "${surfreg_home}/predict.py"
    threads = 1

    """
    ${gpu_script_py} ${device} single ${task.executor} ${script_py} --sd ${subjects_dir} --sid ${subject_id} --fsd ${freesurfer_home} \
    --hemi ${hemi} --model_path ${surfreg_model_path} --device ${device}
    """
}


process anat_jacobian {
    tag "${subject_id}"

    cpus 1

    input:
    val(subjects_dir)
    tuple(val(subject_id), val(hemi), path(white_preaparc_surf), path(sphere_reg_surf))

    output:
    tuple(val(subject_id), val(hemi), val("${subjects_dir}/${subject_id}/surf/${hemi}.jacobian_white")) // emit: jacobian_white

    script:
    """
    mris_jacobian ${subjects_dir}/${subject_id}/surf/${hemi}.white.preaparc \
    ${subjects_dir}/${subject_id}/surf/${hemi}.sphere.reg \
    ${subjects_dir}/${subject_id}/surf/${hemi}.jacobian_white
    """
}


process anat_avgcurv {
    tag "${subject_id}"

    cpus 1

    input:
    val(subjects_dir)
    tuple(val(subject_id), val(hemi), path(sphere_reg_surf))

    val(freesurfer_home)

    output:
    tuple(val(subject_id), val(hemi), val("${subjects_dir}/${subject_id}/surf/${hemi}.avg_curv")) // emit: avg_curv

    script:
    """
    mrisp_paint -a 5 \
    ${freesurfer_home}/average/${hemi}.folding.atlas.acfb40.noaparc.i12.2016-08-02.tif#6 \
    ${subjects_dir}/${subject_id}/surf/${hemi}.sphere.reg ${subjects_dir}/${subject_id}/surf/${hemi}.avg_curv
    """
}


process anat_cortparc_aparc {
    tag "${subject_id}"

    cpus 1

    input:
    val(subjects_dir)
    tuple(val(subject_id), val(hemi), path(cortex_label), path(sphere_reg_surf), path(smoothwm_surf), path(aseg_presurf_mgz))
    // smoothwm_surf is hidden needed
    val(freesurfer_home)

    output:
    tuple(val(subject_id), val(hemi), val("${subjects_dir}/${subject_id}/label/${hemi}.aparc.annot")) // emit: aparc_annot

    script:
    """
    mris_ca_label -SDIR ${subjects_dir} -l ${cortex_label} -aseg ${aseg_presurf_mgz} -seed 1234 ${subject_id} ${hemi} ${sphere_reg_surf} \
    ${freesurfer_home}/average/${hemi}.curvature.buckner40.filled.desikan_killiany.2010-03-25.gcs \
    ${subjects_dir}/${subject_id}/label/${hemi}.aparc.annot
    """
}


process anat_cortparc_aparc_a2009s {
    tag "${subject_id}"

    cpus 1

    input:
    val(subjects_dir)
    tuple(val(subject_id), val(hemi), path(cortex_label), path(sphere_reg_surf), path(smoothwm_surf), path(aseg_presurf_mgz))
    // smoothwm_surf is hidden needed
    val(freesurfer_home)

    output:
    tuple(val(subject_id), val(hemi), val("${subjects_dir}/${subject_id}/label/${hemi}.aparc.a2009s.annot")) // emit: aparc_a2009s_annot

    script:
    """
    mris_ca_label -SDIR ${subjects_dir} -l ${cortex_label} -aseg ${aseg_presurf_mgz} -seed 1234 ${subject_id} ${hemi} ${sphere_reg_surf} \
    ${freesurfer_home}/average/${hemi}.CDaparc.atlas.acfb40.noaparc.i12.2016-08-02.gcs \
    ${subjects_dir}/${subject_id}/label/${hemi}.aparc.a2009s.annot
    """
}


process anat_pial_surface {
    tag "${subject_id}"

    cpus 1
    memory '1.5 GB'

    input:
    val(subjects_dir)
    tuple(val(subject_id), val(hemi), path(orig_surf), path(white_surf), path(autodet_gwstats), path(cortex_hipamyg_label), path(cortex_label), path(aparc_annot), path(aseg_presurf_mgz), path(wm_mgz), path(brain_finalsurfs_mgz))

    output:
    tuple(val(subject_id), val(hemi), val("${subjects_dir}/${subject_id}/surf/${hemi}.pial")) // emit: pial_surf
    tuple(val(subject_id), val(hemi), val("${subjects_dir}/${subject_id}/surf/${hemi}.pial.T1")) // emit: pial_t1_surf
    tuple(val(subject_id), val(hemi), val("${subjects_dir}/${subject_id}/surf/${hemi}.curv.pial")) // emit: curv_pial_surf
    tuple(val(subject_id), val(hemi), val("${subjects_dir}/${subject_id}/surf/${hemi}.area.pial")) // emit: area_pial_surf
    tuple(val(subject_id), val(hemi), val("${subjects_dir}/${subject_id}/surf/${hemi}.thickness")) // emit: thickness_surf

    script:
    threads = 1
    """
    mris_place_surface --adgws-in ${autodet_gwstats} --seg ${aseg_presurf_mgz} --threads ${threads} --wm ${wm_mgz} \
    --invol ${brain_finalsurfs_mgz} --${hemi} --i ${white_surf} --o ${subjects_dir}/${subject_id}/surf/${hemi}.pial.T1 \
    --pial --nsmooth 0 --rip-label ${subjects_dir}/${subject_id}/label/${hemi}.cortex+hipamyg.label --pin-medial-wall ${cortex_label} --aparc ${aparc_annot} --repulse-surf ${white_surf} --white-surf ${white_surf}
    cp -f ${subjects_dir}/${subject_id}/surf/${hemi}.pial.T1 ${subjects_dir}/${subject_id}/surf/${hemi}.pial

    mris_place_surface --curv-map ${subjects_dir}/${subject_id}/surf/${hemi}.pial.T1 2 10 ${subjects_dir}/${subject_id}/surf/${hemi}.curv.pial
    mris_place_surface --area-map ${subjects_dir}/${subject_id}/surf/${hemi}.pial.T1 ${subjects_dir}/${subject_id}/surf/${hemi}.area.pial
    mris_place_surface --thickness ${white_surf} ${subjects_dir}/${subject_id}/surf/${hemi}.pial.T1 20 5 ${subjects_dir}/${subject_id}/surf/${hemi}.thickness

    mris_calc -o ${subjects_dir}/${subject_id}/surf/${hemi}.area.mid ${subjects_dir}/${subject_id}/surf/${hemi}.area add ${subjects_dir}/${subject_id}/surf/${hemi}.area.pial
    mris_calc -o ${subjects_dir}/${subject_id}/surf/${hemi}.area.mid ${subjects_dir}/${subject_id}/surf/${hemi}.area.mid div 2
    SUBJECTS_DIR=${subjects_dir} mris_convert --volume ${subject_id} ${hemi} ${subjects_dir}/${subject_id}/surf/${hemi}.volume
    """
//     """
//     recon-all -sd ${subjects_dir} -subject ${subject_id} -cortex-label
//     """

}


process anat_pctsurfcon {
    tag "${subject_id}"

    cpus 1
    memory '250 MB'

    input:
    val(subjects_dir)
    tuple(val(subject_id), val(hemi), path(cortex_label), path(white_surf), path(thickness_surf), path(rawavg_mgz), path(orig_mgz))

    output:
    tuple(val(subject_id), val(hemi), val("${subjects_dir}/${subject_id}/surf/${hemi}.w-g.pct.mgh")) // emit: w_g_pct_mgh
    tuple(val(subject_id), val(hemi), val("${subjects_dir}/${subject_id}/stats/${hemi}.w-g.pct.stats")) // emit: w_g_pct_stats

    script:
//     """
//     recon-all -sd ${subjects_dir} -subject ${subject_id} -pctsurfcon -threads ${threads} -itkthreads ${threads}
//     """
    """
    SUBJECTS_DIR=${subjects_dir} pctsurfcon --s ${subject_id} --${hemi}-only
    """
}


process anat_parcstats {
    tag "${subject_id}"

    cpus 1
    memory '500 MB'

    input:
    val(subjects_dir)
    tuple(val(subject_id), path(lh_white_surf), path(lh_cortex_label), path(lh_pial_surf), path(lh_aparc_annot), path(rh_white_surf), path(rh_cortex_label), path(rh_pial_surf), path(rh_aparc_annot), path(wm_mgz))

    output:
    tuple(val(subject_id), val("${subjects_dir}/${subject_id}/stats/lh.aparc.pial.stats")) // emit: aparc_pial_stats
    tuple(val(subject_id), val("${subjects_dir}/${subject_id}/stats/rh.aparc.pial.stats")) // emit: aparc_pial_stats
    tuple(val(subject_id), val("${subjects_dir}/${subject_id}/stats/lh.aparc.stats")) // emit: aparc_stats
    tuple(val(subject_id), val("${subjects_dir}/${subject_id}/stats/rh.aparc.stats")) // emit: aparc_stats

    script:
//     """
//     recon-all -sd ${subjects_dir} -subject ${subject_id} -parcstats -threads ${threads} -itkthreads ${threads}
//     """
    """
    SUBJECTS_DIR=${subjects_dir} mris_anatomical_stats -th3 -mgz -cortex ${lh_cortex_label} -f ${subjects_dir}/${subject_id}/stats/lh.aparc.pial.stats -b -a ${lh_aparc_annot} -c ${subjects_dir}/${subject_id}/label/aparc.annot.ctab ${subject_id} lh pial
    SUBJECTS_DIR=${subjects_dir} mris_anatomical_stats -th3 -mgz -cortex ${lh_cortex_label} -f ${subjects_dir}/${subject_id}/stats/lh.aparc.stats -b -a ${lh_aparc_annot} -c ${subjects_dir}/${subject_id}/label/aparc.annot.ctab ${subject_id} lh white
    SUBJECTS_DIR=${subjects_dir} mris_anatomical_stats -th3 -mgz -cortex ${rh_cortex_label} -f ${subjects_dir}/${subject_id}/stats/rh.aparc.pial.stats -b -a ${rh_aparc_annot} -c ${subjects_dir}/${subject_id}/label/aparc.annot.ctab ${subject_id} lh pial
    SUBJECTS_DIR=${subjects_dir} mris_anatomical_stats -th3 -mgz -cortex ${rh_cortex_label} -f ${subjects_dir}/${subject_id}/stats/rh.aparc.stats -b -a ${rh_aparc_annot} -c ${subjects_dir}/${subject_id}/label/aparc.annot.ctab ${subject_id} lh white
    """
}


process anat_parcstats2 {
    tag "${subject_id}"

    cpus 1
    memory '500 MB'

    input:
    val(subjects_dir)
    tuple(val(subject_id), path(lh_white_surf), path(lh_cortex_label), path(lh_pial_surf), path(lh_aparc_annot), path(rh_white_surf), path(rh_cortex_label), path(rh_pial_surf), path(rh_aparc_annot), path(wm_mgz))

    output:
    tuple(val(subject_id), val("${subjects_dir}/${subject_id}/stats/lh.aparc.a2009s.pial.stats")) // emit: aparc_pial_stats
    tuple(val(subject_id), val("${subjects_dir}/${subject_id}/stats/rh.aparc.a2009s.pial.stats")) // emit: aparc_pial_stats
    tuple(val(subject_id), val("${subjects_dir}/${subject_id}/stats/lh.aparc.a2009s.stats")) // emit: aparc_stats
    tuple(val(subject_id), val("${subjects_dir}/${subject_id}/stats/rh.aparc.a2009s.stats")) // emit: aparc_stats

    script:
//     """
//     recon-all -sd ${subjects_dir} -subject ${subject_id} -parcstats -threads ${threads} -itkthreads ${threads}
//     """
    """
    SUBJECTS_DIR=${subjects_dir} mris_anatomical_stats -th3 -mgz -cortex ${lh_cortex_label} -f ${subjects_dir}/${subject_id}/stats/lh.aparc.a2009s.pial.stats -b -a ${lh_aparc_annot} -c ${subjects_dir}/${subject_id}/label/aparc.a2009s.annot.ctab ${subject_id} lh pial
    SUBJECTS_DIR=${subjects_dir} mris_anatomical_stats -th3 -mgz -cortex ${lh_cortex_label} -f ${subjects_dir}/${subject_id}/stats/lh.aparc.a2009s.stats -b -a ${lh_aparc_annot} -c ${subjects_dir}/${subject_id}/label/aparc.a2009s.annot.ctab ${subject_id} lh white
    SUBJECTS_DIR=${subjects_dir} mris_anatomical_stats -th3 -mgz -cortex ${rh_cortex_label} -f ${subjects_dir}/${subject_id}/stats/rh.aparc.a2009s.pial.stats -b -a ${rh_aparc_annot} -c ${subjects_dir}/${subject_id}/label/aparc.a2009s.annot.ctab ${subject_id} lh pial
    SUBJECTS_DIR=${subjects_dir} mris_anatomical_stats -th3 -mgz -cortex ${rh_cortex_label} -f ${subjects_dir}/${subject_id}/stats/rh.aparc.a2009s.stats -b -a ${rh_aparc_annot} -c ${subjects_dir}/${subject_id}/label/aparc.a2009s.annot.ctab ${subject_id} lh white
    """
}


process lh_anat_ribbon_inputs {
    tag "${subject_id}"

    cpus 1
    memory '1 GB'

    input:
    tuple(val(subject_id), path(aseg_presurf_mgz))
    output:
    tuple(val(subject_id), val('lh'))
    script:
    """
    echo ${aseg_presurf_mgz}
    """
}
process rh_anat_ribbon_inputs {
    tag "${subject_id}"

    cpus 1

    input:
    tuple(val(subject_id), path(aseg_presurf_mgz))
    output:
    tuple(val(subject_id), val('rh'))
    script:
    """
    echo ${aseg_presurf_mgz}
    """
}


process anat_ribbon {
    tag "${subject_id}"

    cpus 1

    input:
    val(subjects_dir)
    tuple(val(subject_id), path(aseg_presurf_mgz), path(lh_white_surf), path(lh_pial_surf), path(rh_white_surf), path(rh_pial_surf))

    output:
    tuple(val(subject_id), val("${subjects_dir}/${subject_id}/mri/ribbon.mgz")) // emit: ribbon_mgz
    tuple(val(subject_id), val("${subjects_dir}/${subject_id}/mri/lh.ribbon.mgz")) // emit: lh_ribbon_mgz
    tuple(val(subject_id), val("${subjects_dir}/${subject_id}/mri/rh.ribbon.mgz")) // emit: rh_ribbon_mgz

    script:
    """
    mris_volmask --sd ${subjects_dir} --aseg_name aseg.presurf --label_left_white 2 --label_left_ribbon 3 --label_right_white 41 --label_right_ribbon 42 --save_ribbon ${subject_id}
    """
}


process anat_apas2aseg {
    tag "${subject_id}"

    cpus 3

    input:
    val(subjects_dir)
    tuple(val(subject_id), path(aseg_presurf_hypos_mgz), path(ribbon_mgz), path(lh_white_surf), path(lh_pial_surf), path(lh_cortex_label), path(rh_white_surf), path(rh_pial_surf), path(rh_cortex_label))
    val(fsthreads)

    output:
    tuple(val(subject_id), val("${subjects_dir}/${subject_id}/mri/aseg.mgz")) // emit: parcstats
    tuple(val(subject_id), val("${subjects_dir}/${subject_id}/stats/brainvol.stats")) // emit: brainvol_stats

    script:
    """
    SUBJECTS_DIR=${subjects_dir} mri_surf2volseg --o ${subjects_dir}/${subject_id}/mri/aseg.mgz --i ${aseg_presurf_hypos_mgz} \
    --fix-presurf-with-ribbon ${ribbon_mgz} \
    --threads ${fsthreads} \
    --lh-cortex-mask lh.cortex.label --lh-white lh.white --lh-pial lh.pial \
    --rh-cortex-mask rh.cortex.label --rh-white rh.white --rh-pial rh.pial

    SUBJECTS_DIR=${subjects_dir} mri_brainvol_stats ${subject_id}
    """
}


process anat_aparc2aseg {
    tag "${subject_id}"

    cpus 1
    memory '1 GB'

    input:
    val(subjects_dir)
    tuple(val(subject_id), path(aseg_mgz), path(ribbon_mgz), path(lh_white_surf), path(lh_pial_surf), path(lh_cortex_label), path(lh_aparc_annot), path(rh_white_surf), path(rh_pial_surf), path(rh_cortex_label), path(rh_aparc_annot))
    val(fsthreads)

    output:
    tuple(val(subject_id), val("${subjects_dir}/${subject_id}/mri/aparc+aseg.mgz")) // emit: parcstats

    script:
    """
    SUBJECTS_DIR=${subjects_dir} mri_surf2volseg --o ${subjects_dir}/${subject_id}/mri/aparc+aseg.mgz --label-cortex --i ${aseg_mgz} \
    --threads ${fsthreads} \
    --lh-annot lh.aparc.annot 1000 \
    --lh-cortex-mask lh.cortex.label --lh-white lh.white \
    --lh-pial lh.pial \
    --rh-annot rh.aparc.annot 2000 \
    --rh-cortex-mask rh.cortex.label --rh-white rh.white \
    --rh-pial rh.pial
    """
}


process anat_aparc_a2009s2aseg {
    tag "${subject_id}"

    cpus 1
    memory '1 GB'

    input:
    val(subjects_dir)
    tuple(val(subject_id), path(aseg_mgz), path(ribbon_mgz), path(lh_white_surf), path(lh_pial_surf), path(lh_cortex_label), path(lh_aparc_annot), path(rh_white_surf), path(rh_pial_surf), path(rh_cortex_label), path(rh_aparc_annot))
    val(fsthreads)

    output:
    tuple(val(subject_id), val("${subjects_dir}/${subject_id}/mri/aparc.a2009s+aseg.mgz")) // emit: parcstats

    script:
    """
    SUBJECTS_DIR=${subjects_dir} mri_surf2volseg --o ${subjects_dir}/${subject_id}/mri/aparc.a2009s+aseg.mgz --label-cortex --i ${aseg_mgz} \
    --threads ${fsthreads} \
    --lh-annot lh.aparc.a2009s.annot 11100 \
    --lh-cortex-mask lh.cortex.label --lh-white lh.white \
    --lh-pial lh.pial \
    --rh-annot rh.aparc.a2009s.annot 12100 \
    --rh-cortex-mask rh.cortex.label --rh-white rh.white \
    --rh-pial rh.pial
    """
}


process anat_balabels_lh {
    tag "${subject_id}"

    cpus 1
    memory '500 MB'

    input:
    val(subjects_dir)
    tuple(val(subject_id), val(hemi), path(sphere_reg_surf), path(white_surf))
    each path(label)
    val(subjects_fsaverage_dir)

    output:
    tuple(val(subject_id), val(hemi), val("${subjects_dir}/${subject_id}/label/${label}")) // emit: balabel

    script:
    """
    SUBJECTS_DIR=${subjects_dir} mri_label2label --srcsubject fsaverage --srclabel ${label} --trgsubject ${subject_id} --trglabel ${subjects_dir}/${subject_id}/label/${label} --hemi lh --regmethod surface
    """
}


process anat_balabels_rh {
    tag "${subject_id}"

    cpus 1

    input:
    val(subjects_dir)
    tuple(val(subject_id), val(hemi), path(sphere_reg_surf), path(white_surf))
    each path(label)
    val(subjects_fsaverage_dir)

    output:
    tuple(val(subject_id), val(hemi), val("${subjects_dir}/${subject_id}/label/${label}")) // emit: balabel

    script:
    """
    SUBJECTS_DIR=${subjects_dir} mri_label2label --srcsubject fsaverage --srclabel ${label} --trgsubject ${subject_id} --trglabel ${subjects_dir}/${subject_id}/label/${label} --hemi rh --regmethod surface
    """
}

process bold_anat_prepare {
    cpus 1

    input:
    val(bold_preprocess_path)
    tuple(val(subject_id), val(t1_mgz), val(mask_mgz), val(aseg_mgz))

    output:
    tuple(val(subject_id), val(t1_nii))
    tuple(val(subject_id), val(mask_nii))
    tuple(val(subject_id), val(wm_dseg_nii))
    tuple(val(subject_id), val(fsnative2T1w_xfm))
    tuple(val(subject_id), val(wm_probseg_nii))
    tuple(val(subject_id), val(gm_probseg_nii))
    tuple(val(subject_id), val(csf_probseg_nii))

    script:
    script_py = "bold_anat_prepare.py"

    t1_nii = "${bold_preprocess_path}/${subject_id}/anat/${subject_id}_desc-preproc_T1w.nii.gz"
    mask_nii = "${bold_preprocess_path}/${subject_id}/anat/${subject_id}_desc-brain_mask.nii.gz"
    wm_dseg_nii = "${bold_preprocess_path}/${subject_id}/anat/${subject_id}_dseg.nii.gz"
    fsnative2T1w_xfm = "${bold_preprocess_path}/${subject_id}/anat/${subject_id}_from-fsnative_to-T1w_mode-image_xfm.txt"
    wm_probseg_nii = "${bold_preprocess_path}/${subject_id}/anat/${subject_id}_label-WM_probseg.nii.gz"
    gm_probseg_nii = "${bold_preprocess_path}/${subject_id}/anat/${subject_id}_label-GM_probseg.nii.gz"
    csf_probseg_nii = "${bold_preprocess_path}/${subject_id}/anat/${subject_id}_label-CSF_probseg.nii.gz"

    """
    ${script_py} \
    --bold_preprocess_path ${bold_preprocess_path} \
    --subject_id ${subject_id} \
    --t1_mgz ${t1_mgz} \
    --mask_mgz ${mask_mgz} \
    --aseg_mgz ${aseg_mgz} \
    --t1_nii ${t1_nii} \
    --mask_nii ${mask_nii} \
    --wm_dseg_nii ${wm_dseg_nii} \
    --fsnative2T1w_xfm ${fsnative2T1w_xfm} \
    --wm_probseg_nii ${wm_probseg_nii} \
    --gm_probseg_nii ${gm_probseg_nii} \
    --csf_probseg_nii ${csf_probseg_nii} \
    """
}

process bold_fieldmap {
    cpus 1

    input:
    val(bids_dir)
    tuple(val(subject_id), val(t1_nii))
    val(bold_preprocess_dir)
    val(task_id)
    val(bold_spaces)
    val(bold_sdc)
    val(templateflow_home)
    val(qc_result_path)

    output:
    val("TRUE")

    script:
    script_py = "bold_preprocess.py"
    if (bold_sdc.toUpperCase() == 'TRUE') {
        """
        ${script_py} \
        --bids_dir ${bids_dir} \
        --bold_preprocess_dir ${bold_preprocess_dir} \
        --subject_id ${subject_id} \
        --task_id ${task_id} \
        --bold_spaces ${bold_spaces} \
        --bold_sdc ${bold_sdc} \
        --templateflow_home ${templateflow_home} \
        --qc_result_path ${qc_result_path} \
        """
    }
    else {
        """
        echo 'bold_sdc = False, skip filedmap'
        """
    }
}


process bold_pre_process {
    cpus 1
    label "maxForks_1"

    input:
    val(bids_dir)
    val(subjects_dir)
    val(bold_preprocess_dir)
    val(task_id)
    each path(subject_boldfile_txt)
    val(bold_spaces)
    tuple(val(subject_id), val(t1_nii), val(mask_nii), val(wm_dseg_nii), val(fsnative2T1w_xfm))
    val(fs_license_file)
    val(bold_sdc)
    val(templateflow_home)
    val(bold_sdc_done)
    val(qc_result_path)

    output:
    tuple(val(subject_id), val(bold_id), path(subject_boldfile_txt))

    script:
    script_py = "bold_preprocess.py"
    bold_id = subject_boldfile_txt.name
    """
    ${script_py} \
    --bids_dir ${bids_dir} \
    --subjects_dir ${subjects_dir} \
    --bold_preprocess_dir ${bold_preprocess_dir} \
    --subject_id ${subject_id} \
    --task_id ${task_id} \
    --bold_series ${subject_boldfile_txt} \
    --bold_spaces ${bold_spaces} \
    --t1w_preproc ${t1_nii} \
    --t1w_mask ${mask_nii} \
    --t1w_dseg ${wm_dseg_nii} \
    --fsnative2t1w_xfm ${fsnative2T1w_xfm} \
    --fs_license_file ${fs_license_file} \
    --templateflow_home ${templateflow_home} \
    --qc_result_path ${qc_result_path} \
    """
}


process bold_get_bold_file_in_bids {

    cpus 1

    input:  // https://www.nextflow.io/docs/latest/process.html#inputs
    val(bids_dir)
    val(subjects_dir)
    val(subjects)
    val(bold_task_type)
    val(bold_only)

    output:
    path "sub-*" // emit: subject_boldfile_txt

    script:
    script_py = "bold_get_bold_file_in_bids.py"
    if (subjects.toString() == '') {
        """
        ${script_py} \
        --bids_dir ${bids_dir} \
        --subjects_dir ${subjects_dir} \
        --task_type ${bold_task_type} \
        --bold_only ${bold_only}
        """
    }
    else {
        """
        ${script_py} \
        --bids_dir ${bids_dir} \
        --subjects_dir ${subjects_dir} \
        --subject_ids ${subjects} \
        --task_type ${bold_task_type} \
        --bold_only ${bold_only}
        """
    }
}


process bold_merge_subject_id {
    tag "${subject_id}"

    cpus 1

    input:
    tuple(val(subjects_id), val(t1_mgz))

    output:
    val(subjects_id)
    script:
    """
    echo
    """
}


process bold_T1_to_2mm {
    tag "${subject_id}"

    cpus 1

    input:
    val(subjects_dir)
    val(bold_preprocess_path)
    tuple(val(subject_id), path(t1_mgz), path(norm_mgz))
    output:
    tuple(val(subject_id), val("${bold_preprocess_path}/${subject_id}/func/${subject_id}_space-T1w_res-2mm_desc-skull_T1w.nii.gz")) //emit: t1_native2mm
    tuple(val(subject_id), val("${bold_preprocess_path}/${subject_id}/func/${subject_id}_space-T1w_res-2mm_desc-noskull_T1w.nii.gz")) //emit: norm_native2mm
    script:
    script_py = "bold_T1_to_2mm.py"

    """
    ${script_py} \
    --bold_preprocess_dir ${bold_preprocess_path} \
    --subjects_dir ${subjects_dir} \
    --subject_id ${subject_id} \
    --t1_mgz ${t1_mgz} \
    --norm_mgz ${norm_mgz}
    """
}


process bold_get_bold_ref_in_bids {
    tag "${subject_id}"

    cpus 1

    input:  // https://www.nextflow.io/docs/latest/process.html#inputs
    val(bold_preprocess_path)
    val(bids_dir)
    val(subject_id)
    val(bold_id)

    output:
    tuple(val(subject_id), val(bold_id), val("${bold_preprocess_path}/${subject_id}/func/${subject_id}_boldref.nii.gz")) // emit: mc

    script:
    script_py = "bold_get_bold_ref_in_bids.py"
    """
    ${script_py} \
    --bold_preprocess_dir ${bold_preprocess_path} \
    --bids_dir ${bids_dir} \
    --subject_id ${subject_id} \
    --bold_id ${bold_id}
    """
}

process split_subject_boldref_file {
    tag "${subject_id}"
    cpus 1

    input:
    val(bold_id)

    output:
    tuple(val(subject_id), val(bold_id))

    script:
    subject_id = bold_id.split('_')[0]
    """
    echo
    """
}


process bold_skip_reorient {
    tag "${subject_id}"

    label "maxForks_2"
    cpus 1

    input:
    val(bold_preprocess_path)
    val(qc_result_path)
    each path(subject_boldfile_txt)
    val(reorient)
    val(skip_frame)
    val(sdc)
    output:
    tuple(val(subject_id), val(bold_id), val("${bold_preprocess_path}/${subject_id}/func/${bold_id}_space-reorient_bold.nii.gz")) // emit: mc
    script:
    bold_id = subject_boldfile_txt.name
    subject_id = bold_id.split('_')[0]
    script_py = "bold_skip_reorient.py"

    """
    ${script_py} \
    --bold_preprocess_dir ${bold_preprocess_path} \
    --qc_report_dir ${qc_result_path} \
    --boldfile_path ${subject_boldfile_txt} \
    --reorient ${reorient} \
    --skip_frame ${skip_frame} \
    --sdc ${sdc}
    """

}


process bold_stc_mc {
    tag "${subject_id}"

    cpus 1

    input:
    val(bold_preprocess_path)
    tuple(val(subject_id), val(bold_id), path(reorient))
    output:
    tuple(val(subject_id), val(bold_id), val("${bold_preprocess_path}/${subject_id}/func/${bold_id}_space-mc_bold.nii.gz")) // emit: mc
    tuple(val(subject_id), val(bold_id), val("${bold_preprocess_path}/${subject_id}/func/${bold_id}_from-stc_to-mc_xfm.mcdat")) // emit: mcdat
    tuple(val(subject_id), val(bold_id), val("${bold_preprocess_path}/${subject_id}/func/${bold_id}_space-mc_boldref.nii.gz")) // emit: boldref
    script:
    script_py = "bold_stc_mc.py"

    """
    ${script_py} \
    --bold_preprocess_dir ${bold_preprocess_path} \
    --subject_id ${subject_id} \
    --bold_id ${bold_id} \
    --reorient ${reorient}
    """
}


process bold_sdc {
    tag "${subject_id}"

    cpus 1

    input:
    val(bids_dir)
    val(bold_preprocess_path)
    tuple(val(subject_id), val(bold_id), val(mc_nii), val(mcdat), val(mc_boldref))
    output:
    tuple(val(subject_id), val(bold_id), val("${sdc_file}")) // emit: sdc
    script:
    script_py = "bold_sdc.py"
    sdc_file = "${bold_preprocess_path}/${subject_id}/func/${bold_id}_space-sdc_bold.nii.gz"
    """
    ${script_py} \
    --bids_dir ${bids_dir} \
    --bold_preprocess_dir ${bold_preprocess_path} \
    --subject_id ${subject_id} \
    --bold_id ${bold_id} \
    --bold_file ${mc_nii} \
    --boldref_file ${mc_boldref} \
    --hmc_xfm_file ${mcdat} \
    --sdc_file ${sdc_file}
    """
}


process bold_add_subject_id_to_bold_file {
    tag "${subject_id}"
    cpus 1

    input:
    each path(bold_file_txt)

    output:
    tuple(val(subject_id), path(bold_file_txt))

    script:
    bold_id = bold_file_txt.name
    subject_id = bold_id.split('_')[0]
    """
    echo
    """
}
process split_bold_bbregister_from_anat_input {
    tag "${subject_id}"
    cpus 1

    input:
    each path(bold_file_txt)
    val(params)

    output:
    tuple(val(subject_id), val(bold_id), val(params))

    script:
    bold_id = bold_file_txt.name
    subject_id = bold_id.split('_')[0]
    """
    echo
    """
}
process bold_bbregister {
    tag "${subject_id}"

    cpus 1
    memory '1 GB'

    input:
    val(subjects_dir)
    val(bold_preprocess_path)
    tuple(val(subject_id), val(bold_id), path(aparc_aseg_mgz), path(mc))
    output:
    tuple(val(subject_id), val(bold_id), val("${bold_preprocess_path}/${subject_id}/func/${bold_id}_from-mc_to-T1w_desc-rigid_xfm.dat")) // emit: bbregister_dat
    script:
    script_py = "bold_bbregister.py"

    """
    ${script_py} \
    --subjects_dir ${subjects_dir} \
    --bold_preprocess_dir ${bold_preprocess_path} \
    --subject_id ${subject_id} \
    --mc ${mc} \
    --bold_id ${bold_id}
    """
}


process bold_bbregister_to_native {
    tag "${subject_id}"

    cpus 1
    label "maxForks_2"
    memory '18 GB'

    input:
    val(subjects_dir)
    val(bold_preprocess_path)
    tuple(val(subject_id), val(bold_id), path(boldref), path(mc), path(t1_native2mm), path(bbregister_dat))
    val(freesurfer_home)
    output:
    tuple(val(subject_id), val(bold_id), val("${bold_preprocess_path}/${subject_id}/func/${bold_id}_space-T1w_res-2mm_desc-rigid_bold.nii.gz")) // emit: bbregister_native_2mm
    tuple(val(subject_id), val(bold_id), val("${bold_preprocess_path}/${subject_id}/func/${bold_id}_space-T1w_res-2mm_desc-rigid_boldref.nii.gz")) // emit: bbregister_native_2mm_fframe
    script:
    script_py = "bold_bbregister_to_native.py"

    """
    ${script_py} \
    --subjects_dir ${subjects_dir} \
    --bold_preprocess_dir ${bold_preprocess_path} \
    --subject_id ${subject_id} \
    --ref ${boldref} \
    --moving ${mc} \
    --fixed ${t1_native2mm} \
    --dat ${bbregister_dat} \
    --bold_id ${bold_id} \
    --freesurfer_home ${freesurfer_home}
    """
}



process bold_vol2surf {
    tag "${subject_id}"

    cpus 1
    memory '20 GB'
    label "maxForks2"

    input:
    val(subjects_dir)
    val(bold_preprocess_path)
    val(freesurfer_home)
    tuple(val(subject_id), val(hemi), val(white_surf), val(pial_surf), val(w_g_pct_mgh), val(bold_id), val(bbregister_native_2mm))

    output:
    tuple(val(subject_id), val(bold_id), val(hemi), val(hemi_fsnative_surf_output)) // emit: hemi_fsnative_surf_output
    tuple(val(subject_id), val(bold_id), val(hemi), val(hemi_fsaverage_surf_output)) // emit: hemi_fsaverage_surf_output
    script:
    script_py = "bold_vol2surf.py"
    trgsubject = "fsaverage6"
    if (hemi.toString() == 'lh') {
        hemi_fsnative_surf_output = "${bold_preprocess_path}/${subject_id}/func/${bold_id}_hemi-L_space-fsnative_bold.func.nii.gz"
        hemi_fsaverage_surf_output = "${bold_preprocess_path}/${subject_id}/func/${bold_id}_hemi-L_space-${trgsubject}_bold.func.nii.gz"
    }
    else {
        hemi_fsnative_surf_output = "${bold_preprocess_path}/${subject_id}/func/${bold_id}_hemi-R_space-fsnative_bold.func.nii.gz"
        hemi_fsaverage_surf_output = "${bold_preprocess_path}/${subject_id}/func/${bold_id}_hemi-R_space-${trgsubject}_bold.func.nii.gz"
    }

    """
    ${script_py} \
    --subjects_dir ${subjects_dir} \
    --bold_preprocess_dir ${bold_preprocess_path} \
    --freesurfer_home ${freesurfer_home} \
    --hemi_white ${white_surf} \
    --hemi_pial ${pial_surf} \
    --hemi_w_g_pct_mgh ${w_g_pct_mgh} \
    --bbregister_native_2mm ${bbregister_native_2mm} \
    --subject_id ${subject_id} \
    --trgsubject  ${trgsubject} \
    --hemi_fsnative_surf_output ${hemi_fsnative_surf_output} \
    --hemi_fsaverage_surf_output ${hemi_fsaverage_surf_output}
    """

}


process synthmorph_affine {
    // 17550
    tag "${subject_id}"

    label "with_gpu"
    cpus 1
    memory '5 GB'

    input:
    val(subjects_dir)
    val(bold_preprocess_path)
    val(synthmorph_home)
    tuple(val(subject_id), path(t1_native2mm), val(schedule_control), val(schedule), path(schedule_control)) // schedule_control for running this process in right time
    val(synth_model_path)
    val(template_space)
    val(device)

    val(gpu_lock)

    output:
    tuple(val(subject_id), val("${bold_preprocess_path}/${subject_id}/func/${subject_id}_space-${template_space}_res-02_desc-affine_T1w.nii.gz")) //emit: affine_nii
    tuple(val(subject_id), val("${bold_preprocess_path}/${subject_id}/func/${subject_id}_from-T1w_to-${template_space}_desc-affine_xfm.txt")) //emit: affine_trans

    script:
    gpu_script_py = "gpu_schedule_run.py"
    script_py = "${synthmorph_home}/bold_synthmorph_affine.py"
    synth_script = "${synthmorph_home}/mri_bold_synthmorph.py"
    """
    ${gpu_script_py} ${device} double ${task.executor} ${script_py} \
    --bold_preprocess_dir ${bold_preprocess_path} \
    --subject_id ${subject_id} \
    --synth_script ${synth_script} \
    --t1_native2mm ${t1_native2mm} \
    --template_space ${template_space} \
    --synth_model_path ${synth_model_path}
    """
}


process synthmorph_norigid {
    // 22202
    tag "${subject_id}"

    cpus 2
    label "with_gpu"
    memory '5 GB'

    input:
    val(subjects_dir)
    val(bold_preprocess_path)
    val(synthmorph_home)
    tuple(val(subject_id), path(t1_native2mm), path(norm_native2mm), path(affine_trans))
    val(synth_model_path)
    val(template_space)
    val(device)

    val(gpu_lock)

    output:
    tuple(val(subject_id), val("${bold_preprocess_path}/${subject_id}/func/${subject_id}_space-${template_space}_res-02_desc-skull_T1w.nii.gz")) //emit: t1_norigid_nii
    tuple(val(subject_id), val("${bold_preprocess_path}/${subject_id}/func/${subject_id}_space-${template_space}_res-02_desc-noskull_T1w.nii.gz")) //emit: norm_norigid_nii
    tuple(val(subject_id), val("${bold_preprocess_path}/${subject_id}/func/${subject_id}_from-T1w_to_${template_space}_desc-nonlinear_xfm.npz")) //emit: transvoxel

    script:
    gpu_script_py = "gpu_schedule_run.py"
    script_py = "${synthmorph_home}/bold_synthmorph_norigid.py"
    synth_script = "${synthmorph_home}/mri_bold_synthmorph.py"
    """
    ${gpu_script_py} ${device} double ${task.executor} ${script_py} \
    --bold_preprocess_dir ${bold_preprocess_path} \
    --subject_id ${subject_id} \
    --synth_script ${synth_script} \
    --t1_native2mm ${t1_native2mm} \
    --norm_native2mm ${norm_native2mm} \
    --affine_trans ${affine_trans} \
    --template_space ${template_space} \
    --synth_model_path ${synth_model_path}
    """
}


process synthmorph_norigid_apply {
    // 8660
    tag "${subject_id}"

    cpus 2
    label "with_gpu"
    memory '15 GB'

    input:
    val(subjects_dir)
    val(bold_preprocess_path)
    val(synthmorph_home)
    tuple(val(subject_id), val(bold_id), path(t1_native2mm), path(mc), path(bbregister_native_2mm), path(transvoxel))
//     path synth_model_path
    val(template_space)
    val(template_resolution)
    val(device)

    val(gpu_lock)

    output:
    tuple(val(subject_id), val(bold_id), val("${bold_preprocess_path}/${subject_id}/func/${bold_id}_space-${template_space}_res-${template_resolution}_bold.nii.gz")) //emit: synthmorph_norigid_bold
    tuple(val(subject_id), val(bold_id), val("${bold_preprocess_path}/${subject_id}/func/${bold_id}_space-${template_space}_res-${template_resolution}_boldref.nii.gz")) //emit: synthmorph_norigid_bold_fframe

    script:
    gpu_script_py = "gpu_schedule_run.py"
    script_py = "${synthmorph_home}/bold_synthmorph_apply.py"
    synth_script = "${synthmorph_home}/mri_bold_apply_synthmorph.py"
    """
    ${gpu_script_py} ${device} double ${task.executor} ${script_py} \
    --bold_preprocess_dir ${bold_preprocess_path} \
    --subject_id ${subject_id} \
    --bold_id ${bold_id} \
    --T1_file ${t1_native2mm} \
    --mc ${mc} \
    --bold ${bbregister_native_2mm} \
    --trans_vox ${transvoxel} \
    --template_space ${template_space} \
    --template_resolution ${template_resolution} \
    --synth_script ${synth_script}
    """
}


process bold_mkbrainmask {
    tag "${subject_id}"

    cpus 1

    input:
    val(subjects_dir)
    val(bold_preprocess_path)
    tuple(val(subject_id), val(bold_id), path(aparc_aseg), path(mc), path(bbregister_dat))
    output:
    tuple(val(subject_id), val(bold_id), val("${bold_preprocess_path}/${subject_id}/func/${name}_desc-wm_mask.nii.gz")) // emit: anat_wm
    tuple(val(subject_id), val(bold_id), val("${bold_preprocess_path}/${subject_id}/func/${name}_desc-csf_mask.nii.gz")) // emit: anat_csf
    tuple(val(subject_id), val(bold_id), val("${bold_preprocess_path}/${subject_id}/func/${name}_desc-aparcaseg_dseg.nii.gz")) // emit: anat_aseg
    tuple(val(subject_id), val(bold_id), val("${bold_preprocess_path}/${subject_id}/func/${name}_desc-ventricles_mask.nii.gz")) // emit: anat_ventricles
    tuple(val(subject_id), val(bold_id), val("${bold_preprocess_path}/${subject_id}/func/${name}_desc-brain_mask.nii.gz")) // emit: anat_brainmask
    tuple(val(subject_id), val(bold_id), val("${bold_preprocess_path}/${subject_id}/func/${name}_desc-brain_maskbin.nii.gz")) // emit: anat_brainmask_bin
    script:
    script_py = "bold_mkbrainmask.py"
    name = mc.name.split('_bold.nii.gz')[0]  // for mc or sdc
    """
    ${script_py} \
    --bold_preprocess_dir ${bold_preprocess_path} \
    --subjects_dir ${subjects_dir} \
    --subject_id ${subject_id} \
    --mc ${mc} \
    --bbregister_dat ${bbregister_dat} \
    --bold_id ${bold_id}
    """
}


process bold_confounds {
    tag "${subject_id}"

    cpus 3
    memory '7 GB'

    input:
    val(bids_dir)
    val(bold_preprocess_path)
    tuple(val(subject_id), val(bold_id), path(subject_boldfile_txt), path(aseg_mgz), path(mask_mgz))

    output:
    tuple(val(subject_id), val(bold_id), val("${bold_preprocess_path}/${subject_id}/func/${bold_id}_desc-confounds_timeseries.txt")) // emit: bold_confounds_view

    script:
    script_py = "bold_confounds.py"
    bold_id = subject_boldfile_txt.name

    """
    ${script_py} \
    --bids_dir ${bids_dir} \
    --bold_preprocess_dir ${bold_preprocess_path} \
    --bold_id ${bold_id} \
    --bold_file ${subject_boldfile_txt} \
    --aseg_mgz ${aseg_mgz} \
    --brainmask_mgz ${mask_mgz} \
    """
}


process qc_plot_tsnr {
    tag "${subject_id}"

    cpus 1
    memory '3 GB'

    input:
    val(bids_dir)
    tuple(val(subject_id), path(bold_id))
    val(bold_preprocess_path)
    val(qc_result_path)
    val(qc_utils_path)

    output:
    tuple(val(subject_id), val(bold_id), val("${qc_plot_tsnr_fig_path}"))

    script:
    qc_plot_tsnr_fig_path = "${qc_result_path}/${subject_id}/figures/${bold_id}_desc-tsnr_bold.svg"
    script_py = "qc_bold_tsnr.py"
    mctsnr_scene = "${qc_utils_path}/McTSNR.scene"
    color_bar_png = "${qc_utils_path}/color_bar.png"

    """
    ${script_py} \
    --bids_dir ${bids_dir} \
    --subject_id ${subject_id} \
    --bold_id ${bold_id} \
    --bold_preprocess_path  ${bold_preprocess_path} \
    --qc_result_path  ${qc_result_path} \
    --scene_file ${mctsnr_scene} \
    --color_bar_png ${color_bar_png} \
    --svg_outpath ${qc_plot_tsnr_fig_path}
    """

}


process qc_plot_carpet {
    tag "${subject_id}"

    cpus 1
    memory '400 MB'

    input:
    val(bids_dir)
    tuple(val(subject_id), path(subject_boldfile_txt), path(aseg_mgz), path(mask_mgz))
    val(bold_preprocess_path)
    val(qc_result_path)
    val(work_dir)
    output:
    tuple(val(subject_id), val(bold_id), val("${qc_result_path}/${subject_id}/figures/${bold_id}_desc-carpet_bold.svg")) // emit: bold_carpet_svg
    script:
    script_py = "bold_averagesingnal.py"
    bold_id = subject_boldfile_txt.name

    """
    ${script_py} \
    --bids_dir ${bids_dir} \
    --bold_preprocess_dir ${bold_preprocess_path} \
    --qc_result_path ${qc_result_path} \
    --tmp_workdir ${work_dir} \
    --subject_id ${subject_id} \
    --bold_id ${bold_id} \
    --bold_file ${subject_boldfile_txt} \
    --aseg_mgz ${aseg_mgz} \
    --brainmask_mgz ${mask_mgz} \
    """
}


process qc_plot_aparc_aseg {
    tag "${subject_id}"

    cpus 5
    memory '1 GB'

    input:
    val(subjects_dir)
    tuple(val(subject_id), path(norm_mgz), path(aparc_aseg))

    val(qc_utils_path)
    val(qc_result_path)
    val(freesurfer_home)

    output:
    tuple(val(subject_id), val("${aparc_aseg_svg}"))

    script:
    aparc_aseg_svg = "${qc_result_path}/${subject_id}/figures/${subject_id}_desc-volparc_T1w.svg"

    script_py = "qc_anat_aparc_aseg.py"
    freesurfer_AllLut = "${qc_utils_path}/FreeSurferAllLut.txt"
    volume_parc_scene = "${qc_utils_path}/Volume_parc.scene"
    """
    ${script_py} \
    --subject_id ${subject_id} \
    --subjects_dir ${subjects_dir} \
    --qc_result_path ${qc_result_path} \
    --dlabel_info ${freesurfer_AllLut} \
    --scene_file ${volume_parc_scene} \
    --svg_outpath ${aparc_aseg_svg} \
    --freesurfer_home ${freesurfer_home}

    """
}


process qc_plot_volsurf {
    tag "${subject_id}"

    cpus 5

    input:
    val(subjects_dir)
    tuple(val(subject_id), path(lh_white_surf), path(lh_pial_surf), path(rh_white_surf), path(rh_pial_surf), path(t1_mgz))

    val(qc_utils_path)
    val(qc_result_path)
    val(freesurfer_home)

    output:
    tuple(val(subject_id), val("${qc_plot_aseg_fig_path}"))

    script:
    qc_plot_aseg_fig_path = "${qc_result_path}/${subject_id}/figures/${subject_id}_desc-volsurf_T1w.svg"

    script_py = "qc_anat_vol_surface.py"
    vol_Surface_scene = "${qc_utils_path}/Vol_Surface.scene"
    affine_mat = "${qc_utils_path}/affine.mat"

    """
    ${script_py} \
    --subject_id ${subject_id} \
    --subjects_dir ${subjects_dir} \
    --qc_result_path ${qc_result_path} \
    --affine_mat ${affine_mat} \
    --scene_file ${vol_Surface_scene} \
    --svg_outpath ${qc_plot_aseg_fig_path} \
    --freesurfer_home ${freesurfer_home}

    """
}


process qc_plot_surfparc {
    tag "${subject_id}"

    cpus 1

    input:
    val(subjects_dir)
    tuple(val(subject_id), path(lh_aparc_annot), path(lh_white_surf), path(lh_pial_surf), path(rh_aparc_annot),path(rh_white_surf), path(rh_pial_surf))

    val(qc_utils_path)
    val(qc_result_path)
    val(freesurfer_home)

    output:
    tuple(val(subject_id), val("${qc_plot_aseg_fig_path}"))

    script:
    qc_plot_aseg_fig_path = "${qc_result_path}/${subject_id}/figures/${subject_id}_desc-surfparc_T1w.svg"

    script_py = "qc_anat_surface_parc.py"
    surface_parc_scene = "${qc_utils_path}/Surface_parc.scene"
    affine_mat = "${qc_utils_path}/affine.mat"

    """
    ${script_py} \
    --subject_id ${subject_id} \
    --subjects_dir ${subjects_dir} \
    --qc_result_path ${qc_result_path} \
    --affine_mat ${affine_mat} \
    --scene_file ${surface_parc_scene} \
    --svg_outpath ${qc_plot_aseg_fig_path} \
    --freesurfer_home ${freesurfer_home}

    """
}


process qc_plot_norm_to_mni152 {
    tag "${subject_id}"

    cpus 1

    input:
    tuple(val(subject_id), path(norm_to_mni152_nii))
    val(bold_preprocess_path)
    val(qc_utils_path)
    val(qc_result_path)

    output:
    tuple(val(subject_id), val("${qc_plot_norm_to_mni152_fig_path}"))

    script:
    script_py = "qc_bold_norm_to_mni152.py"
    normtoMNI152_scene = "${qc_utils_path}/NormtoMNI152.scene"
    mni152_norm_png = "${qc_utils_path}/MNI152_norm.png"
    qc_plot_norm_to_mni152_fig_path = "${qc_result_path}/${subject_id}/figures/${subject_id}_desc-T1toMNI152_combine.svg"

    """
    ${script_py} \
    --subject_id ${subject_id} \
    --bold_preprocess_path  ${bold_preprocess_path} \
    --qc_result_path  ${qc_result_path} \
    --norm_to_mni152 ${norm_to_mni152_nii} \
    --scene_file ${normtoMNI152_scene} \
    --mni152_norm_png ${mni152_norm_png} \
    --svg_outpath ${qc_plot_norm_to_mni152_fig_path}

    """
}


process qc_plot_bold_to_space {
    tag "${subject_id}"

    cpus 5
    memory '1.5 GB'

    input:
    tuple(val(subject_id), val(bold_id), path(bold_atlas_to_mni152), path(bold_to_T1w))
    val(fs_native_space)
    val(subjects_dir)
    val(bold_preprocess_path)
    val(qc_utils_path)
    val(qc_result_path)
    val(freesurfer_home)

    output:
    tuple(val(subject_id), val(bold_id), val("${qc_plot_norm_to_mni152_fig_path}"))

    script:
    qc_plot_norm_to_mni152_fig_path = "${qc_result_path}/${subject_id}/figures/${bold_id}_desc-reg2MNI152_bold.svg"
    script_py = "qc_bold_to_space.py"
    qc_tool_package = "${qc_utils_path}"

    """
    ${script_py} \
    --subject_id ${subject_id} \
    --bold_id ${bold_id} \
    --fs_native_space ${fs_native_space} \
    --subjects_dir ${subjects_dir} \
    --bold_preprocess_path  ${bold_preprocess_path} \
    --qc_result_path  ${qc_result_path} \
    --space_mni152_bold_path  ${bold_atlas_to_mni152} \
    --space_t1w_bold_path  ${bold_to_T1w} \
    --qc_tool_package  ${qc_tool_package} \
    --svg_outpath ${qc_plot_norm_to_mni152_fig_path} \
    --freesurfer_home ${freesurfer_home}

    """
}


process qc_anat_create_report {
    tag "${subject_id}"

    cpus 1

    input:
    val(bids_dir)
    val(subjects_dir)
    val(qc_result_path)
    tuple(val(subject_id), path(anything))
    val(reports_utils_path)
    val(deepprep_version)
    output:
    tuple(val(subject_id), val("${qc_result_path}/${subject_id}/${subject_id}.html")) // emit: qc_report
    script:
    script_py = "qc_create_report.py"

    """
    ${script_py} \
    --reports_utils_path ${reports_utils_path} \
    --subject_id ${subject_id} \
    --bids_dir ${bids_dir} \
    --subjects_dir ${subjects_dir} \
    --qc_result_path ${qc_result_path} \
    --deepprep_version ${deepprep_version} \
    --nextflow_log ${launchDir}/.nextflow.log
    """

}


process qc_bold_create_report {
    tag "${subject_id}"

    cpus 1

    input:
    tuple(val(subject_id), val(anything), path(anything))
    val(reports_utils_path)
    val(bids_dir)
    val(subjects_dir)
    val(qc_result_path)
    val(bold_task_type)
    val(deepprep_version)
    output:
    tuple(val(subject_id), val("${qc_result_path}/${subject_id}/${subject_id}.html")) // emit: qc_report
    script:
    script_py = "qc_create_report.py"

    """
    ${script_py} \
    --reports_utils_path ${reports_utils_path} \
    --subject_id ${subject_id} \
    --bids_dir ${bids_dir} \
    --subjects_dir ${subjects_dir} \
    --qc_result_path ${qc_result_path} \
    --bold_task_type ${bold_task_type} \
    --deepprep_version ${deepprep_version} \
    --nextflow_log ${launchDir}/.nextflow.log
    """

}

process anat_ca_register {
    tag "${subject_id}"

    cpus 1
    memory '1.5 GB'

    input:
    val(subjects_dir)
    tuple(val(subject_id), val(brainmask_mgz), val(talairach_lta), val(norm_mgz))
    val(freesurfer_home)

    output:
    tuple(val(subject_id), val(talairach_m3z))

    script:
    fsaverage_m3z = "${freesurfer_home}/average/RB_all_2016-05-10.vc700.gca"
    talairach_m3z = "${subjects_dir}/${subject_id}/mri/transforms/talairach.m3z"
    threads = 1

    """
    mri_ca_register -align-after -nobigventricles -mask ${brainmask_mgz} -T ${talairach_lta} ${norm_mgz} ${fsaverage_m3z} ${talairach_m3z}
    """
}

process anat_segstats {
    tag "${subject_id}"

    cpus 1
    memory '300 MB'

    input:
    val(subjects_dir)
    tuple(val(subject_id), val(aseg_mgz), val(norm_mgz), val(brainmask_mgz), val(ribbon_mgz))
    val(fastsurfer_home)

    output:
    tuple(val(subject_id), val(aseg_stats))

    script:
    aseg_stats = "${subjects_dir}/${subject_id}/stats/aseg.stats"
    asegstatsLUT_color = "${fastsurfer_home}/ASegStatsLUT.txt"
    threads = 1

    script:
    """
    SUBJECTS_DIR=${subjects_dir}  mri_segstats --seed 1234 --seg ${aseg_mgz} --sum ${aseg_stats} --pv ${norm_mgz} --empty --brainmask ${brainmask_mgz} --brain-vol-from-seg --excludeid 0 --excl-ctxgmwm --supratent --subcortgray --in ${norm_mgz} --in-intensity-name norm --in-intensity-units MR --etiv --surf-wm-vol --surf-ctx-vol --totalgray --euler --ctab ${asegstatsLUT_color} --subject ${subject_id}
    """

}

workflow anat_wf {

    take:
    gpu_lock

    main:
    bids_dir = params.bids_dir
    subjects_dir = params.subjects_dir
    qc_result_path = params.qc_result_path
    subjects = params.subjects
    bold_task_type = params.bold_task_type

    fsthreads = params.anat_fsthreads

    fastsurfer_home = params.fastsurfer_home

    freesurfer_home = params.freesurfer_home
    freesurfer_fsaverage_dir = params.freesurfer_fsaverage_dir

    fastcsr_home = params.fastcsr_home
    fastcsr_model_path = params.fastcsr_model_path

    surfreg_home = params.surfreg_home
    surfreg_model_path = params.surfreg_model_path

    deepprep_version = params.deepprep_version

    qc_utils_path = params.qc_utils_path
    reports_utils_path = params.reports_utils_path

    device = params.device

    // BIDS and SUBJECTS_DIR
    _directory = new File(subjects_dir)
    if (!_directory.exists()) {
        _directory.mkdirs()
        println "create dir: ..."
        println _directory
    }
    _directory = new File(qc_result_path)
    if (!_directory.exists()) {
        _directory.mkdirs()
        println "create dir: ..."
        println _directory
    }
    subject_t1wfile_txt = anat_get_t1w_file_in_bids(bids_dir, subjects)
    subjects_fsaverage_dir = anat_cp_fsaverage(subjects_dir, freesurfer_fsaverage_dir)
    subject_id = anat_create_subject_orig_dir(subjects_dir, subject_t1wfile_txt, deepprep_version)

    // freesurfer
    (orig_mgz, rawavg_mgz) = anat_motioncor(subjects_dir, subject_id, fsthreads)

    // fastsurfer
    seg_deep_mgz = anat_segment(subjects_dir, orig_mgz, fastsurfer_home, device, gpu_lock)
    (aseg_auto_noccseg_mgz, mask_mgz) = anat_reduce_to_aseg(subjects_dir, seg_deep_mgz, fastsurfer_home)

    anat_N4_bias_correct_input = orig_mgz.join(mask_mgz)
    orig_nu_mgz = anat_N4_bias_correct(subjects_dir, anat_N4_bias_correct_input, fastsurfer_home, fsthreads)

    anat_talairach_and_nu_input = orig_mgz.join(orig_nu_mgz)
    (nu_mgz, talairach_auto_xfm, talairach_xfm, talairach_xfm_lta, talairach_with_skull_lta, talairach_lta) = anat_talairach_and_nu(subjects_dir, anat_talairach_and_nu_input, freesurfer_home)

    t1_mgz = anat_T1(subjects_dir, nu_mgz)

    anat_brainmask_input = nu_mgz.join(mask_mgz)
    (norm_mgz, brainmask_mgz) = anat_brainmask(subjects_dir, anat_brainmask_input)

    anat_paint_cc_to_aseg_input = norm_mgz.join(seg_deep_mgz).join(aseg_auto_noccseg_mgz)
    (aseg_auto_mgz, seg_deep_withcc_mgz) = anat_paint_cc_to_aseg(subjects_dir, anat_paint_cc_to_aseg_input, fastsurfer_home)

    // freesurfer
    anat_paint_cc_to_aseg_input = aseg_auto_mgz.join(norm_mgz).join(brainmask_mgz).join(talairach_lta)
    (aseg_presurf_mgz, brain_mgz, brain_finalsurfs_mgz, wm_mgz, filled_mgz) = anat_fill(subjects_dir, anat_paint_cc_to_aseg_input, fsthreads)

    // ####################### Split two channel #######################
    hemis = Channel.of('lh', 'rh')
    subject_id_lh = subject_id_hemi_lh(aseg_presurf_mgz)
    subject_id_rh = subject_id_hemi_rh(aseg_presurf_mgz)
    hemis_orig_mgz = split_hemi_orig_mgz(hemis, orig_mgz)
    hemis_rawavg_mgz = split_hemi_rawavg_mgz(hemis, rawavg_mgz)
    hemis_brainmask_mgz = split_hemi_brainmask_mgz(hemis, brainmask_mgz)
    hemis_aseg_presurf_mgz = split_hemi_aseg_presurf_mgz(hemis, aseg_presurf_mgz)
    hemis_brain_finalsurfs_mgz = split_hemi_brain_finalsurfs_mgz(hemis, brain_finalsurfs_mgz)
    hemis_wm_mgz = split_hemi_wm_mgz(hemis, wm_mgz)
    hemis_filled_mgz = split_hemi_filled_mgz(hemis, filled_mgz)

    // fastcsr
    // hemi levelset_nii
    anat_fastcsr_levelset_input = orig_mgz.join(filled_mgz)
    levelset_nii = anat_fastcsr_levelset(subjects_dir, anat_fastcsr_levelset_input, fastcsr_home, fastcsr_model_path, hemis, device, gpu_lock)

    // hemi orig_surf, orig_premesh_surf
    anat_fastcsr_mksurface_input = levelset_nii.join(hemis_orig_mgz, by: [0, 1]).join(hemis_brainmask_mgz, by: [0, 1]).join(hemis_aseg_presurf_mgz, by: [0, 1])
    (orig_surf, orig_premesh_surf) = anat_fastcsr_mksurface(subjects_dir, anat_fastcsr_mksurface_input, fastcsr_home)

    // hemi autodet_gwstats
    anat_autodet_gwstats_input = orig_premesh_surf.join(hemis_brain_finalsurfs_mgz, by: [0, 1]).join(hemis_wm_mgz, by: [0, 1])
    autodet_gwstats = anat_autodet_gwstats(subjects_dir, anat_autodet_gwstats_input)

    // hemi white_preaparc_surf, white_surf, curv_surf, area_surf
    anat_white_surface_input = orig_surf.join(autodet_gwstats, by: [0, 1]).join(hemis_aseg_presurf_mgz, by: [0, 1]).join(hemis_brain_finalsurfs_mgz, by: [0, 1]).join(hemis_wm_mgz, by: [0, 1]).join(hemis_filled_mgz, by: [0, 1])
    (white_preaparc_surf, white_surf, curv_surf, area_surf) = anat_white_surface(subjects_dir, anat_white_surface_input)

    // hemi aseg_presurf_mgz, white_preaparc_surf
    anat_cortex_hipamyg_label_input = white_preaparc_surf.join(hemis_aseg_presurf_mgz, by: [0, 1])
    cortex_label = anat_cortex_label(subjects_dir, anat_cortex_hipamyg_label_input)
    cortex_hipamyg_label = anat_cortex_hipamyg_label(subjects_dir, anat_cortex_hipamyg_label_input)

    // anat_hyporelabel
    lh_anat_hyporelabel_input = white_surf.join(subject_id_lh, by: [0, 1]).map { tuple -> return tuple[0, 2] }
    rh_anat_hyporelabel_input = white_surf.join(subject_id_rh, by: [0, 1]).map { tuple -> return tuple[0, 2] }
    anat_hyporelabel_inputs = aseg_presurf_mgz.join(lh_anat_hyporelabel_input).join(rh_anat_hyporelabel_input)
    aseg_presurf_hypos_mgz = anat_hyporelabel(subjects_dir, anat_hyporelabel_inputs)

    // hemi white_preaparc_surf
    (smoothwm_surf, inflated_surf, sulc_surf) = anat_smooth_inflated(subjects_dir, white_preaparc_surf)

    // smoothwm_surf, inflated_surf, sulc_surf
    anat_curv_stats_input = smoothwm_surf.join(curv_surf, by: [0, 1]).join(sulc_surf, by: [0, 1])
    curv_stats = anat_curv_stats(subjects_dir, anat_curv_stats_input)
    sphere_surf = anat_sphere(subjects_dir, inflated_surf)

    // curv_surf, sulc_surf, sphere_surf
    anat_sphere_register_input = curv_surf.join(sulc_surf, by: [0, 1]).join(sphere_surf, by: [0, 1])
    sphere_reg_surf = anat_sphere_register(subjects_dir, anat_sphere_register_input, surfreg_home, surfreg_model_path, freesurfer_home, device, gpu_lock)

    // white_preaparc_surf, sphere_reg_surf
    anat_jacobian_input = white_preaparc_surf.join(sphere_reg_surf, by: [0, 1])
    jacobian_white = anat_jacobian(subjects_dir, anat_jacobian_input)

    // cortex_label, sphere_reg_surf, smoothwm_surf
    anat_cortparc_aparc_input = cortex_label.join(sphere_reg_surf, by: [0, 1]).join(smoothwm_surf, by: [0, 1]).join(hemis_aseg_presurf_mgz, by: [0, 1])
    aparc_annot = anat_cortparc_aparc(subjects_dir, anat_cortparc_aparc_input, freesurfer_home)

    anat_pial_surface_input = orig_surf.join(white_surf, by: [0, 1]).join(autodet_gwstats, by: [0, 1]).join(cortex_hipamyg_label, by: [0, 1]).join(cortex_label, by: [0, 1]).join(aparc_annot, by: [0, 1]).join(hemis_aseg_presurf_mgz, by: [0, 1]).join(hemis_wm_mgz, by: [0, 1]).join(hemis_brain_finalsurfs_mgz, by: [0, 1])
    (pial_surf, pial_t1_surf, curv_pial_surf, area_pial_surf, thickness_surf) = anat_pial_surface(subjects_dir, anat_pial_surface_input)
    anat_pctsurfcon_input = cortex_label.join(white_surf, by: [0, 1]).join(thickness_surf, by: [0, 1]).join(hemis_rawavg_mgz, by: [0, 1]).join(hemis_orig_mgz, by: [0, 1])
    (w_g_pct_mgh, w_g_pct_stats) = anat_pctsurfcon(subjects_dir, anat_pctsurfcon_input)

    // need lh and rh
    lh_anat_parcstats_input = white_surf.join(cortex_label, by: [0, 1]).join(pial_surf, by: [0, 1]).join(aparc_annot, by: [0, 1]).join(subject_id_lh, by: [0, 1]).map { tuple -> return tuple[0, 2, 3, 4, 5] }
    rh_anat_parcstats_input = white_surf.join(cortex_label, by: [0, 1]).join(pial_surf, by: [0, 1]).join(aparc_annot, by: [0, 1]).join(subject_id_rh, by: [0, 1]).map { tuple -> return tuple[0, 2, 3, 4, 5] }
    anat_parcstats_input = lh_anat_parcstats_input.join(rh_anat_parcstats_input).join(wm_mgz)
    (aparc_pial_stats, aparc_stats) = anat_parcstats(subjects_dir, anat_parcstats_input)

    // aparc2aseg: create aparc+aseg and aseg
    lh_anat_ribbon_mgz_input = white_surf.join(pial_surf, by: [0, 1]).join(subject_id_lh, by: [0, 1]).map { tuple -> return tuple[0, 2, 3] }
    rh_anat_ribbon_mgz_input = white_surf.join(pial_surf, by: [0, 1]).join(subject_id_rh, by: [0, 1]).map { tuple -> return tuple[0, 2, 3] }
    anat_ribbon_mgz_inputs = aseg_presurf_mgz.join(lh_anat_ribbon_mgz_input).join(rh_anat_ribbon_mgz_input)
    (ribbon_mgz, lh_ribbon_mgz, rh_ribbon_mgz) = anat_ribbon(subjects_dir, anat_ribbon_mgz_inputs)

    lh_anat_apas2aseg_input = white_surf.join(pial_surf, by: [0, 1]).join(cortex_label, by: [0, 1]).join(subject_id_lh, by: [0, 1]).map { tuple -> return tuple[0, 2, 3, 4] }
    rh_anat_apas2aseg_input = white_surf.join(pial_surf, by: [0, 1]).join(cortex_label, by: [0, 1]).join(subject_id_rh, by: [0, 1]).map { tuple -> return tuple[0, 2, 3, 4] }
    anat_apas2aseg_inputs = aseg_presurf_hypos_mgz.join(ribbon_mgz).join(lh_anat_apas2aseg_input).join(rh_anat_apas2aseg_input)
    (aseg_mgz, brainvol_stats) = anat_apas2aseg(subjects_dir, anat_apas2aseg_inputs, fsthreads)

    lh_anat_aparc2aseg_input = white_surf.join(pial_surf, by: [0, 1]).join(cortex_label, by: [0, 1]).join(aparc_annot, by: [0, 1]).join(subject_id_lh, by: [0, 1]).map { tuple -> return tuple[0, 2, 3, 4, 5] }
    rh_anat_aparc2aseg_input = white_surf.join(pial_surf, by: [0, 1]).join(cortex_label, by: [0, 1]).join(aparc_annot, by: [0, 1]).join(subject_id_rh, by: [0, 1]).map { tuple -> return tuple[0, 2, 3, 4, 5] }
    anat_aparc2aseg_inputs = aseg_mgz.join(ribbon_mgz).join(lh_anat_aparc2aseg_input).join(rh_anat_aparc2aseg_input)
    aparc_aseg_mgz = anat_aparc2aseg(subjects_dir, anat_aparc2aseg_inputs, fsthreads)

    // QC report
    qc_plot_volsurf_input_lh = white_surf.join(pial_surf, by: [0, 1]).join(subject_id_lh, by: [0, 1]).map { tuple -> return tuple[0, 2, 3] }
    qc_plot_volsurf_input_rh = white_surf.join(pial_surf, by: [0, 1]).join(subject_id_rh, by: [0, 1]).map { tuple -> return tuple[0, 2, 3] }
    qc_plot_volsurf_input = qc_plot_volsurf_input_lh.join(qc_plot_volsurf_input_rh).join(t1_mgz)
    vol_surface_svg = qc_plot_volsurf(subjects_dir, qc_plot_volsurf_input, qc_utils_path, qc_result_path, freesurfer_home)

    qc_plot_surfparc_input_lh = aparc_annot.join(white_surf, by: [0, 1]).join(pial_surf, by: [0, 1]).join(subject_id_lh, by: [0, 1]).map { tuple -> return tuple[0, 2, 3, 4] }
    qc_plot_surfparc_input_rh = aparc_annot.join(white_surf, by: [0, 1]).join(pial_surf, by: [0, 1]).join(subject_id_rh, by: [0, 1]).map { tuple -> return tuple[0, 2, 3, 4] }
    qc_plot_surfparc_input = qc_plot_surfparc_input_lh.join(qc_plot_surfparc_input_rh)
    surface_parc_svg = qc_plot_surfparc(subjects_dir, qc_plot_surfparc_input, qc_utils_path, qc_result_path, freesurfer_home)

    qc_plot_aparc_aseg_input = norm_mgz.join(aparc_aseg_mgz)
    aparc_aseg_svg = qc_plot_aparc_aseg(subjects_dir, qc_plot_aparc_aseg_input, qc_utils_path, qc_result_path, freesurfer_home)

    qc_report = qc_anat_create_report(bids_dir, subjects_dir, qc_result_path, aparc_aseg_svg, reports_utils_path, deepprep_version)

    // APP
    if (params.preprocess_others.toString().toUpperCase() == 'TRUE') {
        println "INFO: anat preprocess others == TURE"
        avg_curv = anat_avgcurv(subjects_dir, sphere_reg_surf, freesurfer_home)  // if for paper, comment out

        aparc_a2009s_annot = anat_cortparc_aparc_a2009s(subjects_dir, anat_cortparc_aparc_input, freesurfer_home)  // if for paper, comment out

        lh_anat_parcstats2_input = white_surf.join(cortex_label, by: [0, 1]).join(pial_surf, by: [0, 1]).join(aparc_a2009s_annot, by: [0, 1]).join(subject_id_lh, by: [0, 1]).map { tuple -> return tuple[0, 2, 3, 4, 5] }
        rh_anat_parcstats2_input = white_surf.join(cortex_label, by: [0, 1]).join(pial_surf, by: [0, 1]).join(aparc_a2009s_annot, by: [0, 1]).join(subject_id_rh, by: [0, 1]).map { tuple -> return tuple[0, 2, 3, 4, 5] }
        anat_parcstats2_input = lh_anat_parcstats2_input.join(rh_anat_parcstats2_input).join(wm_mgz)
        (aparc_pial_stats, aparc_stats) = anat_parcstats2(subjects_dir, anat_parcstats2_input)  // if for paper, comment out

        lh_anat_aparc_a2009s2aseg_input = white_surf.join(pial_surf, by: [0, 1]).join(cortex_label, by: [0, 1]).join(aparc_a2009s_annot, by: [0, 1]).join(subject_id_lh, by: [0, 1]).map { tuple -> return tuple[0, 2, 3, 4, 5] }
        rh_anat_aparc_a2009s2aseg_input = white_surf.join(pial_surf, by: [0, 1]).join(cortex_label, by: [0, 1]).join(aparc_a2009s_annot, by: [0, 1]).join(subject_id_rh, by: [0, 1]).map { tuple -> return tuple[0, 2, 3, 4, 5] }
        anat_aparc_a2009s2aseg_inputs = aseg_mgz.join(ribbon_mgz).join(lh_anat_aparc_a2009s2aseg_input).join(rh_anat_aparc_a2009s2aseg_input)
        aparc_a2009s_aseg_mgz = anat_aparc_a2009s2aseg(subjects_dir, anat_aparc_a2009s2aseg_inputs, fsthreads)  // if for paper, comment out

        //  *exvivo* labels
        balabels_lh = Channel.fromPath("${freesurfer_fsaverage_dir}/label/*lh*exvivo*.label")
        balabels_rh = Channel.fromPath("${freesurfer_fsaverage_dir}/label/*rh*exvivo*.label")
        anat_balabels_input_lh = sphere_reg_surf.join(white_surf, by: [0, 1]).join(subject_id_lh, by: [0, 1])
        anat_balabels_input_rh = sphere_reg_surf.join(white_surf, by: [0, 1]).join(subject_id_rh, by: [0, 1])
        balabel_lh = anat_balabels_lh(subjects_dir, anat_balabels_input_lh, balabels_lh, subjects_fsaverage_dir)  // if for paper, comment out
        balabel_rh = anat_balabels_rh(subjects_dir, anat_balabels_input_rh, balabels_rh, subjects_fsaverage_dir)  // if for paper, comment out

        anat_ca_register_input = brainmask_mgz.join(talairach_lta).join(norm_mgz)
        talairach_m3z = anat_ca_register(subjects_dir, anat_ca_register_input, freesurfer_home)
        anat_segstats_input = aseg_mgz.join(norm_mgz).join(brainmask_mgz).join(ribbon_mgz)
        aseg_stats = anat_segstats(subjects_dir, anat_segstats_input, freesurfer_home)
    }

    emit:
    t1_mgz
    brainmask_mgz
    norm_mgz
    aseg_mgz
    white_surf
    pial_surf
    w_g_pct_mgh  // using for control the synth morph run schedule
}


workflow bold_wf {

    take:
    t1_mgz
    mask_mgz
    norm_mgz
    aseg_mgz
    white_surf
    pial_surf
    w_g_pct_mgh
    gpu_lock

    main:
    // GPU
    device = params.device
    subjects = params.subjects

    // set dir path
    bids_dir = params.bids_dir
    subjects_dir = params.subjects_dir
    bold_preprocess_path = params.bold_preprocess_path
    qc_result_path = params.qc_result_path
    work_dir = params.work_dir

    // set bold processing config
    bold_task_type = params.bold_task_type
    bold_skip_frame = params.bold_skip_frame

    bold_sdc = params.bold_sdc
    bold_spaces = params.bold_spaces

    do_bold_confounds = params.bold_confounds.toString().toUpperCase()

    // set software path
    freesurfer_home = params.freesurfer_home
    fs_license_file = params.fs_license_file

    synthmorph_home = params.synthmorph_home
    synthmorph_model_path = params.synthmorph_model_path
    template_space = params.bold_template_space  // templateflow
    template_resolution = params.bold_template_resolution  // templateflow
    templateflow_home = params.templateflow_home  // templateflow

    qc_utils_path = params.qc_utils_path
    reports_utils_path = params.reports_utils_path

    bold_only = params.bold_only.toString().toUpperCase()
    deepprep_version = params.deepprep_version

    _directory = new File(bold_preprocess_path)
        if (!_directory.exists()) {
            _directory.mkdirs()
            println "create dir: ..."
            println _directory
        }

    _directory = new File(qc_result_path)
    if (!_directory.exists()) {
        _directory.mkdirs()
        println "create dir: ..."
        println _directory
    }

    subject_boldfile_txt = bold_get_bold_file_in_bids(bids_dir, subjects_dir, subjects, bold_task_type, bold_only)
    (subject_id, boldfile_id, subject_boldfile_txt) = subject_boldfile_txt.flatten().multiMap { it ->
                                                                                     a: it.name.split('_')[0]
                                                                                     c: it.name
                                                                                     b: it }
    subject_id_boldfile_id = subject_id.merge(boldfile_id)
    (subject_id_unique, boldfile_id_unique) = subject_id_boldfile_id.groupTuple(sort: true).multiMap { tuple ->
                                                                                                        a: tuple[0]
                                                                                                        b: tuple[1][0] }
    if (bold_only == 'TRUE') {
        t1_mgz = subject_id_unique.join(t1_mgz)
        norm_mgz = subject_id_unique.join(norm_mgz)
        mask_mgz = subject_id_unique.join(mask_mgz)
        aseg_mgz = subject_id_unique.join(aseg_mgz)
    }

    // BOLD preprocess
    bold_anat_prepare_input = t1_mgz.join(mask_mgz).join(aseg_mgz)
    (t1_nii, mask_nii, wm_dseg_nii, fsnative2T1w_xfm, wm_probseg_nii, gm_probseg_nii, csf_probseg_nii) = bold_anat_prepare(bold_preprocess_path, bold_anat_prepare_input)
    bold_fieldmap_output = bold_fieldmap(bids_dir, t1_nii, bold_preprocess_path, bold_task_type, bold_spaces, bold_sdc, templateflow_home, qc_result_path)
    bold_pre_process_input = t1_nii.join(mask_nii, by:[0]).join(wm_dseg_nii, by:[0]).join(fsnative2T1w_xfm, by:[0])
    subject_boldfile_txt_bold_pre_process = bold_pre_process(bids_dir, subjects_dir, bold_preprocess_path, bold_task_type, subject_boldfile_txt, bold_spaces, bold_pre_process_input, fs_license_file, bold_sdc, templateflow_home, bold_fieldmap_output, qc_result_path)

//     if (output_std_volume_spaces == 'TRUE') {
//         bold_T1_to_2mm_input = t1_mgz.join(norm_mgz)
//         (t1_native2mm, norm_native2mm) = bold_T1_to_2mm(subjects_dir, bold_preprocess_path, bold_T1_to_2mm_input)
//
//         // add aparc+aseg to synthmorph process to make synthmorph and bbregister processes running at the same time
//         t1_native2mm_aparc_aseg = t1_native2mm.join(aparc_aseg_mgz).join(w_g_pct_mgh)
//         (affine_nii, affine_trans) = synthmorph_affine(subjects_dir, bold_preprocess_path, synthmorph_home, t1_native2mm_aparc_aseg, synthmorph_model_path, template_space, device, gpu_lock)
//
//         synthmorph_norigid_input = t1_native2mm.join(norm_native2mm, by: [0]).join(affine_trans, by: [0])
//         (t1_norigid_nii, norm_norigid_nii, transvoxel) = synthmorph_norigid(subjects_dir, bold_preprocess_path, synthmorph_home, synthmorph_norigid_input, synthmorph_model_path, template_space, device, gpu_lock)
//
//         transvoxel_group = subject_id_boldfile_id.groupTuple(sort: true).join(transvoxel).transpose()
//         synthmorph_norigid_apply_input = t1_native2mm_group.join(mc_nii, by: [0,1]).join(bbregister_native_2mm, by: [0,1]).join(transvoxel_group, by: [0,1])
//         (synthmorph_norigid_bold, synthmorph_norigid_bold_fframe) = synthmorph_norigid_apply(subjects_dir, bold_preprocess_path, synthmorph_home, synthmorph_norigid_apply_input, template_space, template_resolution, device, gpu_lock)
//     }
//
    if (do_bold_confounds == 'TRUE') {
//         subject_boldfile_txt_bold_pre_process.view()
//         aseg_mgz.view()
//         mask_mgz.view()
        bold_confounds_inputs = subject_boldfile_txt_bold_pre_process.groupTuple(sort: true).join(aseg_mgz, by: [0]).join(mask_mgz, by: [0]).transpose()
//         bold_confounds_inputs.view()
        subject_boldfile_txt_bold_confounds = bold_confounds(bids_dir, bold_preprocess_path, bold_confounds_inputs)
    }

    do_tnsr = 'False'
    if (do_tnsr == 'TRUE') {
        bold_tsnr_svg = qc_plot_tsnr(bids_dir, subject_boldfile_txt_bold_pre_process, bold_preprocess_path, qc_result_path, qc_utils_path)
    }

//
//     subject_boldref_file = bold_get_bold_ref_in_bids(bold_preprocess_path, bids_dir, subject_id_unique, boldfile_id_unique)  // subject_id, subject_boldref_file
//     transvoxel_group = subject_id_boldfile_id.groupTuple(sort: true).join(transvoxel).transpose()
//     aparc_aseg_mgz = subject_id_boldfile_id.groupTuple(sort: true).join(aparc_aseg_mgz).transpose()
//     boldfile_id_group = subject_id_boldfile_id.groupTuple(sort: true).join(subject_boldref_file).map { tuple -> tuple[1] }
//     boldfile_id_split = split_subject_boldref_file(boldfile_id_group.flatten())

//     bold_T1_to_2mm_input = t1_mgz.join(norm_mgz)
//     (t1_native2mm, norm_native2mm) = bold_T1_to_2mm(subjects_dir, bold_preprocess_path, bold_T1_to_2mm_input)
//     // add aparc+aseg to synthmorph process to make synthmorph and bbregister processes running at the same time
//     t1_native2mm_aparc_aseg = t1_native2mm.join(aparc_aseg_mgz).join(w_g_pct_mgh)
//     (affine_nii, affine_trans) = synthmorph_affine(subjects_dir, bold_preprocess_path, synthmorph_home, t1_native2mm_aparc_aseg, synthmorph_model_path, template_space, gpu_lock)
//     synthmorph_norigid_input = t1_native2mm.join(norm_native2mm, by: [0]).join(affine_trans, by: [0])
//     (t1_norigid_nii, norm_norigid_nii, transvoxel) = synthmorph_norigid(subjects_dir, bold_preprocess_path, synthmorph_home, synthmorph_norigid_input, synthmorph_model_path, template_space, gpu_lock)
//
//     subject_boldref_file = bold_get_bold_ref_in_bids(bold_preprocess_path, bids_dir, subject_id_unique, boldfile_id_unique)  // subject_id, subject_boldref_file
//     transvoxel_group = subject_id_boldfile_id.groupTuple(sort: true).join(transvoxel).transpose()
//     aparc_aseg_mgz = subject_id_boldfile_id.groupTuple(sort: true).join(aparc_aseg_mgz).transpose()
//     boldfile_id_group = subject_id_boldfile_id.groupTuple(sort: true).join(subject_boldref_file).map { tuple -> tuple[1] }
//     boldfile_id_split = split_subject_boldref_file(boldfile_id_group.flatten())

//     reorient_nii = bold_skip_reorient(bold_preprocess_path, qc_result_path, subject_boldfile_txt, bold_reorient, bold_skip_frame, bold_with_sdc)
//     reorient_nii = boldfile_id_split.join(reorient_nii, by: [0, 1])
//     (mc_nii, mcdat, boldref) = bold_stc_mc(bold_preprocess_path, reorient_nii)
//     if (bold_with_sdc.toString().toUpperCase() == 'TRUE') {
//         bold_sdc_input = mc_nii.join(mcdat, by: [0, 1]).join(boldref, by: [0, 1])
//         mc_nii = bold_sdc(bids_dir, bold_preprocess_path, bold_sdc_input)
//     }
//     bbregister_dat_input = aparc_aseg_mgz.join(mc_nii, by: [0, 1])
//     bbregister_dat = bold_bbregister(subjects_dir, bold_preprocess_path, bbregister_dat_input)
//     t1_native2mm_group = subject_id_boldfile_id.groupTuple(sort: true).join(t1_native2mm).transpose()  // TODO from here can't resume
//     bold_bbregister_to_native_input = boldref.join(mc_nii, by: [0, 1]).join(t1_native2mm_group, by: [0, 1]).join(bbregister_dat, by: [0, 1])
//
//     (bbregister_native_2mm, bbregister_native_2mm_fframe) = bold_bbregister_to_native(subjects_dir, bold_preprocess_path, bold_bbregister_to_native_input, freesurfer_home)
//     if (surface.toString().toUpperCase() == 'TRUE') {
//         vol2surf_input = white_surf.join(pial_surf, by: [0, 1]).join(w_g_pct_mgh, by: [0, 1]).combine(bbregister_native_2mm, by: [0])
//         (hemi_fsnative_surf_output, hemi_fsaverage_surf_output) = bold_vol2surf(subjects_dir, bold_preprocess_path, freesurfer_home, vol2surf_input)
//     }
//
//     bold_aparaseg2mc_inputs = aparc_aseg_mgz.join(mc_nii, by: [0,1]).join(bbregister_dat, by: [0,1])
//     (anat_wm_nii, anat_csf_nii, anat_aseg_nii, anat_ventricles_nii, anat_brainmask_nii, anat_brainmask_bin_nii) = bold_mkbrainmask(subjects_dir, bold_preprocess_path, bold_aparaseg2mc_inputs)
//     synthmorph_norigid_apply_input = t1_native2mm_group.join(mc_nii, by: [0,1]).join(bbregister_native_2mm, by: [0,1]).join(transvoxel_group, by: [0,1])
//     (synthmorph_norigid_bold, synthmorph_norigid_bold_fframe) = synthmorph_norigid_apply(subjects_dir, bold_preprocess_path, synthmorph_home, synthmorph_norigid_apply_input, template_space, template_resolution, device, gpu_lock)
//
//     bold_confounds_inputs = mc_nii.join(mcdat, by: [0,1]).join(anat_wm_nii, by: [0,1]).join(anat_brainmask_nii, by: [0,1]).join(anat_brainmask_bin_nii, by: [0,1]).join(anat_ventricles_nii, by: [0,1])
//     (bold_confounds_txt, bold_confounds_view_txt) = bold_confounds(bold_preprocess_path, bold_confounds_inputs)
//
//     norm_to_mni152_svg = qc_plot_norm_to_mni152(norm_norigid_nii, bold_preprocess_path, qc_utils_path, qc_result_path)

//     qc_plot_mctsnr_input = mc_nii.join(anat_brainmask_nii, by: [0,1])

<<<<<<< HEAD
//     bold_tsnr_svg = qc_plot_tsnr(bids_dir, subject_boldfile_txt_bold_pre_process, bold_preprocess_path, qc_result_path, qc_utils_path)
//     qc_plot_carpet_inputs = mc_nii.join(mcdat, by: [0,1]).join(anat_aseg_nii, by: [0,1]).join(anat_brainmask_nii, by: [0,1]).join(anat_brainmask_bin_nii, by: [0,1]).join(anat_wm_nii, by: [0,1]).join(anat_csf_nii, by: [0,1])
//     (bold_carpet_svg) = qc_plot_carpet(bold_preprocess_path, qc_utils_path, qc_result_path, qc_plot_carpet_inputs)
=======
    bold_tsnr_svg = qc_plot_tsnr(bids_dir, subject_boldfile_txt_bold_pre_process, bold_preprocess_path, qc_result_path, qc_utils_path)
    qc_plot_carpet_inputs = subject_boldfile_txt_bold_pre_process.join(aseg_mgz, by: [0]).join(mask_mgz, by: [0])
    bold_carpet_svg = qc_plot_carpet(bids_dir, qc_plot_carpet_inputs, bold_preprocess_path, qc_result_path, work_dir)
>>>>>>> 5beff244

//     qc_plot_bold_to_space_inputs = synthmorph_norigid_bold_fframe.join(bbregister_native_2mm_fframe, by: [0,1])
//     bold_to_mni152_svg = qc_plot_bold_to_space(qc_plot_bold_to_space_inputs, bold_fs_native_space, subjects_dir, bold_preprocess_path, qc_utils_path, qc_result_path, freesurfer_home)
//     qc_bold_create_report_input = bold_to_mni152_svg.groupTuple(by: 0)
//     qc_report = qc_bold_create_report(qc_bold_create_report_input, reports_utils_path, bids_dir, subjects_dir, qc_result_path, bold_task_type, deepprep_version)

}


workflow {

    gpu_lock = gpu_schedule_lock()

    if (params.anat_only.toString().toUpperCase() == 'TRUE') {
        println "INFO: anat preprocess ONLY"
        (t1_mgz, mask_mgz, norm_mgz, aseg_mgz, white_surf, pial_surf, w_g_pct_mgh) = anat_wf(gpu_lock)
    } else if (params.bold_only.toString().toUpperCase() == 'TRUE') {
        println "INFO: Bold preprocess ONLY"
        subjects_dir = params.subjects_dir
        t1_mgz = Channel.fromPath("${subjects_dir}/sub-*/mri/T1.mgz")
        mask_mgz = Channel.fromPath("${subjects_dir}/sub-*/mri/mask.mgz")
        norm_mgz = Channel.fromPath("${subjects_dir}/sub-*/mri/norm.mgz")
        white_surf = Channel.fromPath("${subjects_dir}/sub-*/surf/*.white")
        (t1_mgz, mask_mgz, norm_mgz, aseg_mgz) = t1_mgz.multiMap { it ->
                                                     c: [it.getParent().getParent().getName(), it]
                                                     d: [it.getParent().getParent().getName(), file("${it.getParent()}/brainmask.mgz")]
                                                     b: [it.getParent().getParent().getName(), file("${it.getParent()}/norm.mgz")]
                                                     a: [it.getParent().getParent().getName(), file("${it.getParent()}/aseg.mgz")]
                                                     }
        (white_surf, pial_surf, w_g_pct_mgh) = white_surf.multiMap {it ->
                c:[it.getParent().getParent().getName(), it.getBaseName(), it]
                b:[it.getParent().getParent().getName(), it.getBaseName(), file("${it.getParent()}/${it.getBaseName()}.pial")]
                a:[it.getParent().getParent().getName(), it.getBaseName(), file("${it.getParent()}/${it.getBaseName()}.w-g.pct.mgh")]}
        bold_wf(t1_mgz, mask_mgz, norm_mgz, aseg_mgz, white_surf, pial_surf, w_g_pct_mgh, gpu_lock)
    } else {
        println "INFO: anat && Bold preprocess"
        (t1_mgz, mask_mgz, norm_mgz, aseg_mgz, white_surf, pial_surf, w_g_pct_mgh) = anat_wf(gpu_lock)
        bold_wf(t1_mgz, mask_mgz, norm_mgz, aseg_mgz, white_surf, pial_surf, w_g_pct_mgh, gpu_lock)
    }
}<|MERGE_RESOLUTION|>--- conflicted
+++ resolved
@@ -1269,8 +1269,7 @@
 
 
 process bold_pre_process {
-    cpus 1
-    label "maxForks_1"
+    cpus 4
 
     input:
     val(bids_dir)
@@ -1828,14 +1827,13 @@
     input:
     val(bids_dir)
     val(bold_preprocess_path)
-    tuple(val(subject_id), val(bold_id), path(subject_boldfile_txt), path(aseg_mgz), path(mask_mgz))
-
-    output:
-    tuple(val(subject_id), val(bold_id), val("${bold_preprocess_path}/${subject_id}/func/${bold_id}_desc-confounds_timeseries.txt")) // emit: bold_confounds_view
+    tuple(val(subject_id), val(bold_id), path(aseg_mgz), path(mask_mgz), path(subject_boldfile_txt))
+
+    output:
+    tuple(val(subject_id), val(bold_id), val("${bold_id}_desc-confounds_timeseries.txt")) // emit: bold_confounds_view
 
     script:
     script_py = "bold_confounds.py"
-    bold_id = subject_boldfile_txt.name
 
     """
     ${script_py} \
@@ -1857,7 +1855,7 @@
 
     input:
     val(bids_dir)
-    tuple(val(subject_id), path(bold_id))
+    tuple(val(subject_id), val(bold_id), path(bold_file_txt))
     val(bold_preprocess_path)
     val(qc_result_path)
     val(qc_utils_path)
@@ -1875,7 +1873,7 @@
     ${script_py} \
     --bids_dir ${bids_dir} \
     --subject_id ${subject_id} \
-    --bold_id ${bold_id} \
+    --bold_file_txt ${bold_file_txt} \
     --bold_preprocess_path  ${bold_preprocess_path} \
     --qc_result_path  ${qc_result_path} \
     --scene_file ${mctsnr_scene} \
@@ -1894,7 +1892,7 @@
 
     input:
     val(bids_dir)
-    tuple(val(subject_id), path(subject_boldfile_txt), path(aseg_mgz), path(mask_mgz))
+    tuple(val(subject_id), val(bold_id), path(aseg_mgz), path(mask_mgz), path(subject_boldfile_txt))
     val(bold_preprocess_path)
     val(qc_result_path)
     val(work_dir)
@@ -1902,7 +1900,6 @@
     tuple(val(subject_id), val(bold_id), val("${qc_result_path}/${subject_id}/figures/${bold_id}_desc-carpet_bold.svg")) // emit: bold_carpet_svg
     script:
     script_py = "bold_averagesingnal.py"
-    bold_id = subject_boldfile_txt.name
 
     """
     ${script_py} \
@@ -2540,17 +2537,15 @@
 //     }
 //
     if (do_bold_confounds == 'TRUE') {
-//         subject_boldfile_txt_bold_pre_process.view()
-//         aseg_mgz.view()
-//         mask_mgz.view()
-        bold_confounds_inputs = subject_boldfile_txt_bold_pre_process.groupTuple(sort: true).join(aseg_mgz, by: [0]).join(mask_mgz, by: [0]).transpose()
-//         bold_confounds_inputs.view()
+        bold_confounds_inputs = subject_id_boldfile_id.groupTuple(sort: true).join(aseg_mgz).join(mask_mgz, by: [0]).transpose().join(subject_boldfile_txt_bold_pre_process, by: [0, 1])
         subject_boldfile_txt_bold_confounds = bold_confounds(bids_dir, bold_preprocess_path, bold_confounds_inputs)
     }
 
-    do_tnsr = 'False'
+    do_tnsr = 'TRUE'
     if (do_tnsr == 'TRUE') {
         bold_tsnr_svg = qc_plot_tsnr(bids_dir, subject_boldfile_txt_bold_pre_process, bold_preprocess_path, qc_result_path, qc_utils_path)
+        qc_plot_carpet_inputs = subject_id_boldfile_id.groupTuple(sort: true).join(aseg_mgz).join(mask_mgz, by: [0]).transpose().join(subject_boldfile_txt_bold_pre_process, by: [0, 1])
+        bold_carpet_svg = qc_plot_carpet(bids_dir, qc_plot_carpet_inputs, bold_preprocess_path, qc_result_path, work_dir)
     }
 
 //
@@ -2604,15 +2599,9 @@
 
 //     qc_plot_mctsnr_input = mc_nii.join(anat_brainmask_nii, by: [0,1])
 
-<<<<<<< HEAD
 //     bold_tsnr_svg = qc_plot_tsnr(bids_dir, subject_boldfile_txt_bold_pre_process, bold_preprocess_path, qc_result_path, qc_utils_path)
-//     qc_plot_carpet_inputs = mc_nii.join(mcdat, by: [0,1]).join(anat_aseg_nii, by: [0,1]).join(anat_brainmask_nii, by: [0,1]).join(anat_brainmask_bin_nii, by: [0,1]).join(anat_wm_nii, by: [0,1]).join(anat_csf_nii, by: [0,1])
-//     (bold_carpet_svg) = qc_plot_carpet(bold_preprocess_path, qc_utils_path, qc_result_path, qc_plot_carpet_inputs)
-=======
-    bold_tsnr_svg = qc_plot_tsnr(bids_dir, subject_boldfile_txt_bold_pre_process, bold_preprocess_path, qc_result_path, qc_utils_path)
-    qc_plot_carpet_inputs = subject_boldfile_txt_bold_pre_process.join(aseg_mgz, by: [0]).join(mask_mgz, by: [0])
-    bold_carpet_svg = qc_plot_carpet(bids_dir, qc_plot_carpet_inputs, bold_preprocess_path, qc_result_path, work_dir)
->>>>>>> 5beff244
+//     qc_plot_carpet_inputs = subject_boldfile_txt_bold_pre_process.join(aseg_mgz, by: [0]).join(mask_mgz, by: [0])
+//     bold_carpet_svg = qc_plot_carpet(bids_dir, qc_plot_carpet_inputs, bold_preprocess_path, qc_result_path, work_dir)
 
 //     qc_plot_bold_to_space_inputs = synthmorph_norigid_bold_fframe.join(bbregister_native_2mm_fframe, by: [0,1])
 //     bold_to_mni152_svg = qc_plot_bold_to_space(qc_plot_bold_to_space_inputs, bold_fs_native_space, subjects_dir, bold_preprocess_path, qc_utils_path, qc_result_path, freesurfer_home)
