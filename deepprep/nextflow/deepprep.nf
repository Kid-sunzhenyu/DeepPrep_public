--- conflicted
+++ resolved
@@ -2071,14 +2071,8 @@
     memory '1.5 GB'
 
     input:
-<<<<<<< HEAD
     tuple(val(subject_id), val(bold_id), path(subject_boldfile_txt), val(synth_apply_template))
     val(bids_dir)
-=======
-    tuple(val(subject_id), val(bold_id), path(bold_atlas_to_mni152), path(bold_to_T1w))
-    val(fs_native_space)
-    val(subjects_dir)
->>>>>>> f006eb8c
     val(bold_preprocess_path)
     val(qc_utils_path)
     val(qc_result_path)
@@ -2103,13 +2097,7 @@
     --space_mni152_bold_path  ${bold_atlas_to_mni152} \
     --space_t1w_bold_path  ${bold_to_T1w} \
     --qc_tool_package  ${qc_tool_package} \
-<<<<<<< HEAD
     --work_dir ${work_dir}/plot_bold_to_space
-=======
-    --svg_outpath ${qc_plot_norm_to_mni152_fig_path} \
-    --freesurfer_home ${freesurfer_home}
-
->>>>>>> f006eb8c
     """
 }
 
@@ -2618,13 +2606,8 @@
 //     bold_carpet_svg = qc_plot_carpet(bids_dir, qc_plot_carpet_inputs, bold_preprocess_path, qc_result_path, work_dir)
 
 
-<<<<<<< HEAD
     qc_plot_bold_to_space_inputs = subject_boldfile_txt_bold_pre_process.join(synth_apply_template, by: [0,1])
     bold_to_mni152_svg = qc_plot_bold_to_space(qc_plot_bold_to_space_inputs, bids_dir, bold_preprocess_path, qc_utils_path, qc_result_path, work_dir)
-=======
-//     qc_plot_bold_to_space_inputs = synthmorph_norigid_bold_fframe.join(bbregister_native_2mm_fframe, by: [0,1])
-//     bold_to_mni152_svg = qc_plot_bold_to_space(qc_plot_bold_to_space_inputs, bold_fs_native_space, subjects_dir, bold_preprocess_path, qc_utils_path, qc_result_path, freesurfer_home)
->>>>>>> f006eb8c
 //     qc_bold_create_report_input = bold_to_mni152_svg.groupTuple(by: 0)
 //     qc_report = qc_bold_create_report(qc_bold_create_report_input, reports_utils_path, bids_dir, subjects_dir, qc_result_path, bold_task_type, deepprep_version)
 
