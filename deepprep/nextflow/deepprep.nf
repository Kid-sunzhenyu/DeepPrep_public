--- conflicted
+++ resolved
@@ -2510,13 +2510,9 @@
     // BOLD preprocess
     bold_anat_prepare_input = t1_mgz.join(mask_mgz).join(aseg_mgz)
     (t1_nii, mask_nii, wm_dseg_nii, fsnative2T1w_xfm, wm_probseg_nii, gm_probseg_nii, csf_probseg_nii) = bold_anat_prepare(bold_preprocess_path, bold_anat_prepare_input)
-<<<<<<< HEAD
-    bold_sdc_done = bold_fieldmap(bids_dir, t1_nii, bold_preprocess_path, bold_task_type, bold_spaces, bold_sdc, templateflow_home)
-=======
     bold_fieldmap_done = bold_fieldmap(bids_dir, t1_nii, bold_preprocess_path, bold_task_type, spaces, fieldmap, templateflow_home)
->>>>>>> b6cf112a
     bold_pre_process_input = t1_nii.join(mask_nii, by:[0]).join(wm_dseg_nii, by:[0]).join(fsnative2T1w_xfm, by:[0])
-    subject_boldfile_txt = bold_pre_process(bids_dir, subjects_dir, bold_preprocess_path, bold_task_type, subject_boldfile_txt, bold_spaces, bold_pre_process_input, fs_license_file, bold_sdc, templateflow_home, bold_sdc_done)
+    subject_boldfile_txt = bold_pre_process(bids_dir, subjects_dir, bold_preprocess_path, bold_task_type, subject_boldfile_txt, bold_spaces, bold_pre_process_input, fs_license_file, bold_sdc, templateflow_home, bold_fieldmap_done)
 
 //     if (output_std_volume_spaces == 'TRUE') {
 //         bold_T1_to_2mm_input = t1_mgz.join(norm_mgz)
