--- conflicted
+++ resolved
@@ -2522,7 +2522,6 @@
     bold_pre_process_input = t1_nii.join(mask_nii, by:[0]).join(wm_dseg_nii, by:[0]).join(fsnative2T1w_xfm, by:[0])
     subject_boldfile_txt_bold_pre_process = bold_pre_process(bids_dir, subjects_dir, bold_preprocess_path, bold_task_type, subject_boldfile_txt, bold_spaces, bold_pre_process_input, fs_license_file, bold_sdc, templateflow_home, bold_fieldmap_output, qc_result_path)
 
-<<<<<<< HEAD
     if (output_std_volume_spaces == 'TRUE') {
         bold_T1_to_2mm_input = t1_mgz.join(norm_mgz)
         (t1_native2mm, norm_native2mm) = bold_T1_to_2mm(subjects_dir, bold_preprocess_path, bold_T1_to_2mm_input)
@@ -2537,33 +2536,12 @@
         t1_native2mm_group = subject_id_boldfile_id.groupTuple(sort: true).join(t1_native2mm).transpose()
         synthmorph_norigid_apply_input = t1_native2mm_group.join(subject_boldfile_txt_bold_pre_process, by: [0,1]).join(transvoxel_group, by: [0,1])
         synth_apply_template = synthmorph_norigid_apply(bids_dir, subjects_dir, bold_preprocess_path, synthmorph_home, freesurfer_home, synthmorph_norigid_apply_input, template_space, template_resolution, device, gpu_lock)
-=======
-//     if (output_std_volume_spaces == 'TRUE') {
-//         bold_T1_to_2mm_input = t1_mgz.join(norm_mgz)
-//         (t1_native2mm, norm_native2mm) = bold_T1_to_2mm(subjects_dir, bold_preprocess_path, bold_T1_to_2mm_input)
-//
-//         // add aparc+aseg to synthmorph process to make synthmorph and bbregister processes running at the same time
-//         t1_native2mm_aparc_aseg = t1_native2mm.join(aparc_aseg_mgz).join(w_g_pct_mgh)
-//         (affine_nii, affine_trans) = synthmorph_affine(subjects_dir, bold_preprocess_path, synthmorph_home, t1_native2mm_aparc_aseg, synthmorph_model_path, template_space, device, gpu_lock)
-//
-//         synthmorph_norigid_input = t1_native2mm.join(norm_native2mm, by: [0]).join(affine_trans, by: [0])
-//         (t1_norigid_nii, norm_norigid_nii, transvoxel) = synthmorph_norigid(subjects_dir, bold_preprocess_path, synthmorph_home, synthmorph_norigid_input, synthmorph_model_path, template_space, device, gpu_lock)
-//
-//         transvoxel_group = subject_id_boldfile_id.groupTuple(sort: true).join(transvoxel).transpose()
-//         synthmorph_norigid_apply_input = t1_native2mm_group.join(mc_nii, by: [0,1]).join(bbregister_native_2mm, by: [0,1]).join(transvoxel_group, by: [0,1])
-//         (synthmorph_norigid_bold, synthmorph_norigid_bold_fframe) = synthmorph_norigid_apply(subjects_dir, bold_preprocess_path, synthmorph_home, synthmorph_norigid_apply_input, template_space, template_resolution, device, gpu_lock)
-//     }
-//
+    }
     if (do_bold_confounds == 'TRUE') {
         bold_confounds_inputs = subject_id_boldfile_id.groupTuple(sort: true).join(aseg_mgz).join(mask_mgz, by: [0]).transpose().join(subject_boldfile_txt_bold_pre_process, by: [0, 1])
         subject_boldfile_txt_bold_confounds = bold_confounds(bids_dir, bold_preprocess_path, bold_confounds_inputs)
->>>>>>> b6499eff
+
     }
-// //
-//     if (do_bold_confounds == 'TRUE') {
-//         bold_confounds_inputs = subject_boldfile_txt_bold_pre_process.join(aseg_mgz, by: [0]).join(mask_mgz, by: [0])
-//         subject_boldfile_txt_bold_confounds = bold_confounds(bids_dir, bold_preprocess_path, bold_confounds_inputs)
-//     }
 
     do_tnsr = 'TRUE'
     if (do_tnsr == 'TRUE') {
@@ -2624,13 +2602,10 @@
 //     qc_plot_mctsnr_input = mc_nii.join(anat_brainmask_nii, by: [0,1])
 
 //     bold_tsnr_svg = qc_plot_tsnr(bids_dir, subject_boldfile_txt_bold_pre_process, bold_preprocess_path, qc_result_path, qc_utils_path)
-<<<<<<< HEAD
-//     qc_plot_carpet_inputs = mc_nii.join(mcdat, by: [0,1]).join(anat_aseg_nii, by: [0,1]).join(anat_brainmask_nii, by: [0,1]).join(anat_brainmask_bin_nii, by: [0,1]).join(anat_wm_nii, by: [0,1]).join(anat_csf_nii, by: [0,1])
-//     (bold_carpet_svg) = qc_plot_carpet(bold_preprocess_path, qc_utils_path, qc_result_path, qc_plot_carpet_inputs)
-=======
+
 //     qc_plot_carpet_inputs = subject_boldfile_txt_bold_pre_process.join(aseg_mgz, by: [0]).join(mask_mgz, by: [0])
 //     bold_carpet_svg = qc_plot_carpet(bids_dir, qc_plot_carpet_inputs, bold_preprocess_path, qc_result_path, work_dir)
->>>>>>> b6499eff
+
 
 //     qc_plot_bold_to_space_inputs = synthmorph_norigid_bold_fframe.join(bbregister_native_2mm_fframe, by: [0,1])
 //     bold_to_mni152_svg = qc_plot_bold_to_space(qc_plot_bold_to_space_inputs, bold_fs_native_space, subjects_dir, bold_preprocess_path, qc_utils_path, qc_result_path, freesurfer_home)
