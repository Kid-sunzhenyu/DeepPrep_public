--- conflicted
+++ resolved
@@ -149,12 +149,9 @@
     Smooth_node.inputs.data_path = data_path
     Smooth_node.inputs.deepprep_subj_path = derivative_deepprep_path / subject_id
     Smooth_node.inputs.preprocess_method = preprocess_method
-<<<<<<< HEAD
-    Smooth_node.inputs.MNI152_T1_2mm_brain_mask = mni152_target
-=======
+
     Smooth_node.inputs.MNI152_T1_2mm_brain_mask = '/usr/local/fsl/data/standard/MNI152_T1_2mm_brain_mask.nii.gz'
 
->>>>>>> a6da1714
 
     # create workflow
 
