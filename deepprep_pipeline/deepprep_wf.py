--- conflicted
+++ resolved
@@ -278,135 +278,6 @@
     Aseg7_node.inputs.aparc_aseg = subjects_dir / subject_id / 'mri' / 'aparc+aseg.mgz'
 
     # Balabels
-<<<<<<< HEAD
-    Balabels_node = Node(BalabelsMult(), name='BalabelsMult_node')
-    Balabels_node.inputs.subjects_dir = subjects_dir
-    Balabels_node.inputs.subject_id = subject_id
-    Balabels_node.inputs.threads = 8
-    # Balabels_node.inputs.lh_sphere = subjects_dir / subject_id / 'surf' / f'lh.sphere.reg'
-    # Balabels_node.inputs.rh_sphere = subjects_dir / subject_id / 'surf' / f'rh.sphere.reg'
-
-    Balabels_node.inputs.lh_BA45_exvivo = subjects_dir / subject_id / 'label' / f'lh.BA45_exvivo.label'
-    Balabels_node.inputs.rh_BA45_exvivo = subjects_dir / subject_id / 'label' / f'rh.BA45_exvivo.label'
-    # Balabels_node.inputs.lh_BA_exvivo_annot = subjects_dir / subject_id / 'label' / f'lh.BA_exvivo.annot'
-    # Balabels_node.inputs.rh_BA_exvivo_annot = subjects_dir / subject_id / 'label' / f'rh.BA_exvivo.annot'
-    Balabels_node.inputs.BA_exvivo_thresh = subjects_dir / subject_id / 'label' / 'BA_exvivo.thresh.ctab'
-    Balabels_node.inputs.lh_perirhinal_exvivo = subjects_dir / subject_id / 'label' / f'lh.perirhinal_exvivo.label'
-    Balabels_node.inputs.rh_perirhinal_exvivo = subjects_dir / subject_id / 'label' / f'rh.perirhinal_exvivo.label'
-    Balabels_node.inputs.lh_entorhinal_exvivo = subjects_dir / subject_id / 'label' / f'lh.entorhinal_exvivo.label'
-    Balabels_node.inputs.rh_entorhinal_exvivo = subjects_dir / subject_id / 'label' / f'rh.entorhinal_exvivo.label'
-
-    # create workflow
-    single_structure_wf.connect([
-                                 (orig_and_rawavg_node, segment_node, [("orig_file", "in_file"),
-                                                                       ]),
-                                 (segment_node, auto_noccseg_node, [("aseg_deep_file", "in_file"),
-                                                                    ]),
-                                 (orig_and_rawavg_node, N4_bias_correct_node, [("orig_file", "orig_file"),
-                                                                               ]),
-                                 (auto_noccseg_node, N4_bias_correct_node, [("mask_file", "mask_file"),
-                                                                            ]),
-                                 (orig_and_rawavg_node, talairach_and_nu_node, [("orig_file", "orig_file"),
-                                                                                ]),
-                                 (N4_bias_correct_node, talairach_and_nu_node, [("orig_nu_file", "orig_nu_file"),
-                                                                                ]),
-                                 (talairach_and_nu_node, brainmask_node, [("nu_file", "nu_file"),
-                                                                        ]),
-                                 (segment_node, updateaseg_node, [("aseg_deep_file", "seg_file"),
-                                                                  ]),
-                                 (auto_noccseg_node, updateaseg_node, [("aseg_noCCseg_file", "aseg_noCCseg_file"),
-                                                                          ]),
-                                 (updateaseg_node, filled_node, [("aseg_auto_file", "aseg_auto_file"),
-                                                                    ]),
-                                 (brainmask_node, filled_node, [("brainmask_file", "brainmask_file"), ("norm_file", "norm_file"),
-                                                                 ]),
-                                 (talairach_and_nu_node, filled_node, [("talairach_lta", "talairach_lta"),
-                                                                        ]),
-                                 (orig_and_rawavg_node, fastcsr_node, [("orig_file", "orig_file"),
-                                                                       ]),
-                                 (brainmask_node, fastcsr_node, [("brainmask_file", "brainmask_file"),
-                                                                ]),
-                                 (filled_node, fastcsr_node, [("aseg_presurf_file", "aseg_presurf_file"), ("wm_filled", "filled_file"),
-                                                              ("brain_finalsurfs_file", "brain_finalsurfs_file"), ("wm_file", "wm_file"),
-                                                                 ]),
-                                 (filled_node, white_preaparc1_node, [("aseg_presurf_file", "aseg_presurf"), ("brain_finalsurfs_file", "brain_finalsurfs"),
-                                                                      ("wm_file", "wm_file"), ("wm_filled", "filled_file"),
-                                                                        ]),
-                                 (fastcsr_node, white_preaparc1_node, [("lh_orig_file", "lh_orig"), ("rh_orig_file", "rh_orig"),
-                                                                        ]),
-                                 (updateaseg_node, SampleSegmentationToSurfave_node, [("aparc_aseg_file", "aparc_aseg_file"),
-                                                                                        ]),
-                                 (white_preaparc1_node, SampleSegmentationToSurfave_node, [("lh_white_preaparc", "lh_white_preaparc_file"), ("rh_white_preaparc", "rh_white_preaparc_file"),
-                                                                                            ("lh_cortex_label", "lh_cortex_label_file"), ("rh_cortex_label", "rh_cortex_label_file"),
-                                                                                            ]),
-                                 (white_preaparc1_node, inflated_sphere_node, [("lh_white_preaparc", "lh_white_preaparc_file"), ("rh_white_preaparc", "rh_white_preaparc_file"),
-                                                                                ]),
-                                 (white_preaparc1_node, featreg_node, [("lh_curv", "lh_curv"), ("rh_curv", "rh_curv"),
-                                                                       ]),
-                                 (inflated_sphere_node, featreg_node, [("lh_sulc", "lh_sulc"), ("rh_sulc", "rh_sulc"),
-                                                                       ("lh_sphere", "lh_sphere"), ("rh_sphere", "rh_sphere"),
-                                                                      ]),
-                                 (white_preaparc1_node, JacobianAvgcurvCortparc_node, [("lh_white_preaparc", "lh_white_preaparc"), ("rh_white_preaparc", "rh_white_preaparc"),
-                                                                                       ("lh_cortex_label", "lh_cortex_label"), ("rh_cortex_label", "rh_cortex_label"),
-                                                                                        ]),
-                                 (filled_node, JacobianAvgcurvCortparc_node, [("aseg_presurf_file", "aseg_presurf_file"),
-                                                                                ]),
-                                 (featreg_node, JacobianAvgcurvCortparc_node, [("lh_sphere_reg", "lh_sphere_reg"), ("rh_sphere_reg", "rh_sphere_reg"),
-                                                                                ]),
-                                 (filled_node, white_pial_thickness1_node, [("aseg_presurf_file", "aseg_presurf"), ("brain_finalsurfs_file", "brain_finalsurfs"),
-                                                                               ]),
-                                 (white_preaparc1_node, white_pial_thickness1_node, [("lh_white_preaparc", "lh_white_preaparc"), ("rh_white_preaparc", "rh_white_preaparc"),
-                                                                                     ("lh_cortex_label", "lh_cortex_label"), ("rh_cortex_label", "rh_cortex_label"),
-                                                                                    ]),
-                                 (SampleSegmentationToSurfave_node, white_pial_thickness1_node, [("lh_aparc_DKTatlas_mapped_file", "lh_aparc_DKTatlas_mapped_annot"),
-                                                                                                 ("rh_aparc_DKTatlas_mapped_file", "rh_aparc_DKTatlas_mapped_annot"),
-                                                                                                ]),
-                                 (JacobianAvgcurvCortparc_node, white_pial_thickness1_node, [("lh_aparc_annot", "lh_aparc_annot"), ("rh_aparc_annot", "rh_aparc_annot"),
-                                                                                            ]),
-                                 (inflated_sphere_node, Curvstats_node, [("lh_smoothwm", "lh_smoothwm"), ("rh_smoothwm", "rh_smoothwm"),
-                                                                         ("lh_sulc", "lh_sulc"), ("rh_sulc", "rh_sulc"),
-                                                                          ]),
-                                 (white_pial_thickness1_node, Curvstats_node, [("lh_curv", "lh_curv"), ("rh_curv", "rh_curv"),
-                                                                              ]),
-                                 (filled_node, Cortribbon_node, [("aseg_presurf_file", "aseg_presurf_file"),
-                                                                ]),
-                                 (white_pial_thickness1_node, Cortribbon_node, [("lh_white", "lh_white"), ("rh_white", "rh_white"),
-                                                                                ("lh_pial", "lh_pial"), ("rh_pial", "rh_pial"),
-                                                                                ]),
-                                 (Cortribbon_node, Parcstats_node, [("ribbon", "ribbon_file"),
-                                                                     ]),
-                                 (filled_node, Parcstats_node, [("wm_file", "wm_file"),
-                                                               ]),
-                                 (JacobianAvgcurvCortparc_node, Parcstats_node, [("lh_aparc_annot", "lh_aparc_annot"), ("rh_aparc_annot", "rh_aparc_annot"),
-                                                                                ]),
-                                 (white_pial_thickness1_node, Parcstats_node, [("lh_white", "lh_white"), ("rh_white", "rh_white"),
-                                                                               ("lh_pial", "lh_pial"), ("rh_pial", "rh_pial"),
-                                                                               ("lh_thickness", "lh_thickness"), ("rh_thickness", "rh_thickness"),
-                                                                               ]),
-                                 (orig_and_rawavg_node, Pctsurfcon_node, [("orig_file", "orig_file"), ("rawavg_file", "rawavg_file"),
-                                                                         ]),
-                                 (white_preaparc1_node, Pctsurfcon_node, [("lh_cortex_label", "lh_cortex_label"), ("rh_cortex_label", "rh_cortex_label"),
-                                                                         ]),
-                                 (white_pial_thickness1_node, Pctsurfcon_node, [("lh_white", "lh_white"), ("rh_white", "rh_white"),
-                                                                                ]),
-                                 (filled_node, Hyporelabel_node, [("aseg_presurf_file", "aseg_presurf")
-                                                                 ]),
-                                 (white_pial_thickness1_node, Hyporelabel_node, [("lh_white", "lh_white"), ("rh_white", "rh_white"),
-                                                                                ]),
-                                 (white_pial_thickness1_node, Aseg7ToAseg_node, [("lh_white", "lh_white"), ("rh_white", "rh_white"),
-                                                                                 ("lh_pial", "lh_pial"), ("rh_pial", "rh_pial"),
-                                                                                ]),
-                                 (white_preaparc1_node, Aseg7ToAseg_node, [("lh_cortex_label", "lh_cortex_label"), ("rh_cortex_label", "rh_cortex_label"),
-                                                                          ]),
-                                 (white_pial_thickness1_node, Aseg7_node, [("lh_white", "lh_white"), ("rh_white", "rh_white"),
-                                                                            ("lh_pial", "lh_pial"), ("rh_pial", "rh_pial"),
-                                                                            ]),
-                                 (white_preaparc1_node, Aseg7_node, [("lh_cortex_label", "lh_cortex_label"), ("rh_cortex_label", "rh_cortex_label"),
-                                                                    ]),
-                                 (JacobianAvgcurvCortparc_node, Aseg7_node, [("lh_aparc_annot", "lh_aparc_annot"), ("rh_aparc_annot", "rh_aparc_annot"),
-                                                                            ]),
-                                 (featreg_node, Balabels_node, [("lh_sphere_reg", "lh_sphere_reg"), ("rh_sphere_reg", "rh_sphere_reg"),
-=======
     BalabelsMult_node = Node(BalabelsMult(), name='BalabelsMult_node')
     BalabelsMult_node.inputs.subjects_dir = subjects_dir
     BalabelsMult_node.inputs.subject_id = subject_id
@@ -539,9 +410,8 @@
                                  # (JacobianAvgcurvCortparc_node, Aseg7_node, [("lh_aparc_annot", "lh_aparc_annot"), ("rh_aparc_annot", "rh_aparc_annot"),
                                  #                                            ]),
                                  (featreg_node, BalabelsMult_node, [("lh_sphere_reg", "lh_sphere_reg"), ("rh_sphere_reg", "rh_sphere_reg"),
->>>>>>> 318fa991
-                                                                ]),
-                                 ])
+                                                                    ])
+        ])
 
     return single_structure_wf
 
