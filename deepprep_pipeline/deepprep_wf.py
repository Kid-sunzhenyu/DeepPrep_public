--- conflicted
+++ resolved
@@ -518,10 +518,6 @@
 
 
 def pipeline(t1w_files, subjects_dir, subject_id):
-    # t1w_files = [
-    #     f'/mnt/ngshare/ProjData/SurfRecon/V001/sub-001/ses-01/anat/sub-001_ses-01_T1w.nii.gz',
-    # ]
-<<<<<<< HEAD
     pwd = Path.cwd()
     python_interpret = Path('/home/youjia/anaconda3/envs/3.8/bin/python3')
     fastsurfer_home = pwd / "FastSurfer"
@@ -542,41 +538,6 @@
                                       'log_to_file': True}})
     logging.update_logging(config)
     wf.run()
-
-
-    ##############################################################
-    # t1w_files = [
-    #     f'/mnt/ngshare/Data_Mirror/SDCFlows_test/MSC1/sub-MSC01/ses-struct01/anat/sub-MSC01_ses-struct01_run-01_T1w.nii.gz',
-    # ]
-    # t1w_files = ['/home/anning/Downloads/anat/001/guo_mei_hui_fMRI_22-9-20_ABI1_t1iso_TFE_20220920161141_201.nii.gz']
-=======
->>>>>>> 06a0f290
-    # pwd = Path.cwd()
-    # python_interpret = Path('/home/youjia/anaconda3/envs/3.8/bin/python3')
-    # fastsurfer_home = pwd / "FastSurfer"
-    # freesurfer_home = Path('/usr/local/freesurfer')
-    # fastcsr_home = pwd.parent / "deepprep_pipeline/FastCSR"
-    # featreg_home = pwd.parent / "deepprep_pipeline/FeatReg"
-    #
-    # # subjects_dir = Path('/mnt/ngshare/DeepPrep_flowtest/V001/derivatives/deepprep/Recon')
-    # # subject_id = 'sub-001'
-    #
-    # os.environ['SUBJECTS_DIR'] = str(subjects_dir)
-    #
-    # wf = init_single_structure_wf(t1w_files, subjects_dir, subject_id, python_interpret, fastsurfer_home,
-    #                               freesurfer_home, fastcsr_home, featreg_home)
-    # wf.base_dir = subjects_dir
-    # # wf.write_graph(graph2use='flat', simple_form=False)
-    # wf.run()
-
-class myThread(threading.Thread):   #继承父类threading.Thread
-    def __init__(self, t1w_files, subjects_dir, subject_id):
-        threading.Thread.__init__(self)
-        self.t1w_files = t1w_files
-        self.subjects_dir = subjects_dir
-        self.subject_id = subject_id
-    def run(self): #把要执行的代码写到run函数里面 线程在创建后会直接运行run函数
-        pipeline(self.t1w_files, self.subjects_dir, self.subject_id)
 
 
     ##############################################################
@@ -601,6 +562,18 @@
     wf.base_dir = f'/mnt/ngshare/Data_Mirror/pipeline_test'
     wf.write_graph(graph2use='flat', simple_form=False)
     wf.run()
+
+
+
+class myThread(threading.Thread):   #继承父类threading.Thread
+    def __init__(self, t1w_files, subjects_dir, subject_id):
+        threading.Thread.__init__(self)
+        self.t1w_files = t1w_files
+        self.subjects_dir = subjects_dir
+        self.subject_id = subject_id
+    def run(self): #把要执行的代码写到run函数里面 线程在创建后会直接运行run函数
+        pipeline(self.t1w_files, self.subjects_dir, self.subject_id)
+
 
 
 if __name__ == '__main__':
