--- conflicted
+++ resolved
@@ -132,11 +132,8 @@
     # SampleSegmentationToSurfave_node.inputs.rh_white_preaparc_file = subjects_dir / subject_id / "surf" / "rh.white.preaparc"
     # SampleSegmentationToSurfave_node.inputs.lh_cortex_label_file = subjects_dir / subject_id / "label" / "lh.cortex.label"
     # SampleSegmentationToSurfave_node.inputs.rh_cortex_label_file = subjects_dir / subject_id / "label" / "rh.cortex.label"
-<<<<<<< HEAD
-
-=======
-    #
->>>>>>> 9da15f7e
+
+    #
     SampleSegmentationToSurfave_node.inputs.lh_aparc_DKTatlas_mapped_prefix_file = subjects_dir / subject_id / 'label' / 'lh.aparc.DKTatlas.mapped.prefix.annot'
     SampleSegmentationToSurfave_node.inputs.rh_aparc_DKTatlas_mapped_prefix_file = subjects_dir / subject_id / 'label' / 'rh.aparc.DKTatlas.mapped.prefix.annot'
     SampleSegmentationToSurfave_node.inputs.lh_aparc_DKTatlas_mapped_file = subjects_dir / subject_id / 'label' / 'lh.aparc.DKTatlas.mapped.annot'
