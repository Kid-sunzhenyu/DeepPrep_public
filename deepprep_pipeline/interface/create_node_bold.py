from interface.bold_node import *
from interface.node_source import Source

from nipype import Node

"""环境变量
subjects_dir = Path(os.environ['SUBJECTS_DIR'])
bold_preprocess_dir = Path(os.environ['BOLD_PREPROCESS_DIR'])
workflow_cached_dir = Path(os.environ['WORKFLOW_CACHED_DIR'])
fastsurfer_home = Path(os.environ['FASTSURFER_HOME'])
freesurfer_home = Path(os.environ['FREESURFER_HOME'])
fastcsr_home = Path(os.environ['FASTCSR_HOME'])
featreg_home = Path(os.environ['FEATREG_HOME'])
python_interpret = sys.executable
"""


def create_VxmRegistraion_node(subject_id: str, task: str, atlas_type: str, preprocess_method: str):
    subjects_dir = Path(os.environ['SUBJECTS_DIR'])
    derivative_deepprep_path = os.environ['BOLD_PREPROCESS_DIR']
    workflow_cached_dir = Path(os.environ['WORKFLOW_CACHED_DIR'])
    data_path = Path(os.environ['BIDS_DIR'])
    vxm_model_path = Path(os.environ['VXM_MODEL_PATH'])
    gpuid = os.environ['DEEPPREP_DEVICES']

    VxmRegistraion_node = Node(VxmRegistraion(), name=f'{subject_id}_VxmRegistraion_node')
    VxmRegistraion_node.inputs.subject_id = subject_id
    VxmRegistraion_node.inputs.data_path = data_path
    VxmRegistraion_node.inputs.derivative_deepprep_path = derivative_deepprep_path
    VxmRegistraion_node.inputs.subjects_dir = subjects_dir
    VxmRegistraion_node.inputs.model_file = vxm_model_path / atlas_type / 'model.h5'
    VxmRegistraion_node.inputs.vxm_model_path = vxm_model_path
    VxmRegistraion_node.inputs.atlas_type = atlas_type
    VxmRegistraion_node.inputs.task = task
    VxmRegistraion_node.inputs.preprocess_method = preprocess_method
    VxmRegistraion_node.inputs.gpuid = gpuid

    VxmRegistraion_node.base_dir = workflow_cached_dir
    VxmRegistraion_node.source = Source(CPU_n=1, GPU_MB=2715, RAM_MB=3000, IO_write_MB=0, IO_read_MB=0)

    return VxmRegistraion_node


def create_BoldSkipReorient_node(subject_id: str, task: str, atlas_type: str, preprocess_method: str):
    workflow_cached_dir = Path(os.environ['WORKFLOW_CACHED_DIR'])
    derivative_deepprep_path = Path(os.environ['BOLD_PREPROCESS_DIR'])
    data_path = Path(os.environ['BIDS_DIR'])

    BoldSkipReorient_node = Node(BoldSkipReorient(), name=f'{subject_id}_BoldSkipReorient_node')
    BoldSkipReorient_node.inputs.subject_id = subject_id
    BoldSkipReorient_node.inputs.data_path = data_path
    BoldSkipReorient_node.inputs.derivative_deepprep_path = derivative_deepprep_path
    BoldSkipReorient_node.inputs.task = task
    BoldSkipReorient_node.inputs.atlas_type = atlas_type
    BoldSkipReorient_node.inputs.preprocess_method = preprocess_method

    BoldSkipReorient_node.base_dir = workflow_cached_dir
    BoldSkipReorient_node.source = Source(CPU_n=0, GPU_MB=0, RAM_MB=1000, IO_write_MB=20, IO_read_MB=40)

    return BoldSkipReorient_node


def create_Stc_node(subject_id: str, task: str, atlas_type: str, preprocess_method: str):
    workflow_cached_dir = Path(os.environ['WORKFLOW_CACHED_DIR'])
    derivative_deepprep_path = Path(os.environ['BOLD_PREPROCESS_DIR'])
    data_path = Path(os.environ['BIDS_DIR'])

    Stc_node = Node(Stc(), name=f'{subject_id}_stc_node')
    Stc_node.inputs.subject_id = subject_id
    Stc_node.inputs.task = task
    Stc_node.inputs.data_path = data_path
    Stc_node.inputs.derivative_deepprep_path = derivative_deepprep_path
    Stc_node.inputs.atlas_type = atlas_type
    Stc_node.inputs.preprocess_method = preprocess_method

    Stc_node.base_dir = workflow_cached_dir
    Stc_node.source = Source(CPU_n=0, GPU_MB=0, RAM_MB=1000, IO_write_MB=20, IO_read_MB=40)

    return Stc_node


def create_MkTemplate_node(subject_id: str, task: str, atlas_type: str, preprocess_method: str):
    workflow_cached_dir = Path(os.environ['WORKFLOW_CACHED_DIR'])
    derivative_deepprep_path = Path(os.environ['BOLD_PREPROCESS_DIR'])
    data_path = Path(os.environ['BIDS_DIR'])

    MkTemplate_node = Node(MkTemplate(), name=f'{subject_id}_MkTemplate_node')
    MkTemplate_node.inputs.subject_id = subject_id
    MkTemplate_node.inputs.task = task
    MkTemplate_node.inputs.data_path = data_path
    MkTemplate_node.inputs.derivative_deepprep_path = derivative_deepprep_path
    MkTemplate_node.inputs.atlas_type = atlas_type
    MkTemplate_node.inputs.preprocess_method = preprocess_method

    MkTemplate_node.base_dir = workflow_cached_dir
    MkTemplate_node.source = Source(CPU_n=1, GPU_MB=0, RAM_MB=1000, IO_write_MB=0, IO_read_MB=0)

    return MkTemplate_node


def create_MotionCorrection_node(subject_id: str, task: str, atlas_type: str, preprocess_method: str):
    workflow_cached_dir = Path(os.environ['WORKFLOW_CACHED_DIR'])
    derivative_deepprep_path = Path(os.environ['BOLD_PREPROCESS_DIR'])
    data_path = Path(os.environ['BIDS_DIR'])

    MotionCorrection_node = Node(MotionCorrection(), name=f'{subject_id}_MotionCorrection_node')
    MotionCorrection_node.inputs.subject_id = subject_id
    MotionCorrection_node.inputs.task = task
    MotionCorrection_node.inputs.data_path = data_path
    MotionCorrection_node.inputs.derivative_deepprep_path = derivative_deepprep_path
    MotionCorrection_node.inputs.atlas_type = atlas_type
    MotionCorrection_node.inputs.preprocess_method = preprocess_method

    MotionCorrection_node.base_dir = workflow_cached_dir
    MotionCorrection_node.source = Source(CPU_n=0, GPU_MB=0, RAM_MB=1000, IO_write_MB=20, IO_read_MB=40)

    return MotionCorrection_node


def create_Register_node(subject_id: str, task: str, atlas_type: str, preprocess_method: str):
    workflow_cached_dir = Path(os.environ['WORKFLOW_CACHED_DIR'])
    derivative_deepprep_path = Path(os.environ['BOLD_PREPROCESS_DIR'])
    data_path = Path(os.environ['BIDS_DIR'])

    Register_node = Node(Register(), name=f'{subject_id}_register_node')
    Register_node.inputs.subject_id = subject_id
    Register_node.inputs.task = task
    Register_node.inputs.data_path = data_path
    Register_node.inputs.derivative_deepprep_path = derivative_deepprep_path
    Register_node.inputs.atlas_type = atlas_type
    Register_node.inputs.preprocess_method = preprocess_method

    Register_node.base_dir = workflow_cached_dir
    Register_node.source = Source(CPU_n=0, GPU_MB=0, RAM_MB=1000, IO_write_MB=20, IO_read_MB=40)

    return Register_node


def create_Mkbrainmask_node(subject_id: str, task: str, atlas_type: str, preprocess_method: str):
    workflow_cached_dir = Path(os.environ['WORKFLOW_CACHED_DIR'])
    derivative_deepprep_path = Path(os.environ['BOLD_PREPROCESS_DIR'])
    data_path = Path(os.environ['BIDS_DIR'])
    subjects_dir = Path(os.environ['SUBJECTS_DIR'])

    Mkbrainmask_node = Node(MkBrainmask(), name=f'{subject_id}_mkbrainmask_node')
    Mkbrainmask_node.inputs.subject_id = subject_id
    Mkbrainmask_node.inputs.subjects_dir = subjects_dir
    Mkbrainmask_node.inputs.task = task
    Mkbrainmask_node.inputs.data_path = data_path
    Mkbrainmask_node.inputs.derivative_deepprep_path = derivative_deepprep_path
    Mkbrainmask_node.inputs.atlas_type = atlas_type
    Mkbrainmask_node.inputs.preprocess_method = preprocess_method

    Mkbrainmask_node.base_dir = workflow_cached_dir
    Mkbrainmask_node.source = Source(CPU_n=1, GPU_MB=0, RAM_MB=1000, IO_write_MB=0, IO_read_MB=0)

    return Mkbrainmask_node


def create_RestGauss_node(subject_id: str, task: str, atlas_type: str, preprocess_method: str):
    workflow_cached_dir = Path(os.environ['WORKFLOW_CACHED_DIR'])
    derivative_deepprep_path = Path(os.environ['BOLD_PREPROCESS_DIR'])
    data_path = Path(os.environ['BIDS_DIR'])
    subjects_dir = Path(os.environ['SUBJECTS_DIR'])

    RestGauss_node = Node(RestGauss(), name=f'{subject_id}_RestGauss_node')
    RestGauss_node.inputs.subject_id = subject_id
    RestGauss_node.inputs.subjects_dir = subjects_dir
    RestGauss_node.inputs.data_path = data_path
    RestGauss_node.inputs.task = task
    RestGauss_node.inputs.derivative_deepprep_path = derivative_deepprep_path
    RestGauss_node.inputs.atlas_type = atlas_type
    RestGauss_node.inputs.preprocess_method = preprocess_method

    RestGauss_node.base_dir = workflow_cached_dir
    RestGauss_node.source = Source(CPU_n=1, GPU_MB=0, RAM_MB=2000, IO_write_MB=0, IO_read_MB=0)

    return RestGauss_node


def create_RestBandpass_node(subject_id: str, task: str, atlas_type: str, preprocess_method: str):
    workflow_cached_dir = Path(os.environ['WORKFLOW_CACHED_DIR'])
    derivative_deepprep_path = Path(os.environ['BOLD_PREPROCESS_DIR'])
    data_path = Path(os.environ['BIDS_DIR'])

    RestBandpass_node = Node(RestBandpass(), name=f'{subject_id}_RestBandpass_node')
    RestBandpass_node.inputs.subject_id = subject_id
    RestBandpass_node.inputs.data_path = data_path
    RestBandpass_node.inputs.task = task
    RestBandpass_node.inputs.derivative_deepprep_path = derivative_deepprep_path
    RestBandpass_node.inputs.atlas_type = atlas_type
    RestBandpass_node.inputs.preprocess_method = preprocess_method

    RestBandpass_node.base_dir = workflow_cached_dir
    RestBandpass_node.source = Source(CPU_n=1, GPU_MB=0, RAM_MB=3000, IO_write_MB=0, IO_read_MB=0)

    return RestBandpass_node


def create_RestRegression_node(subject_id: str, task: str, atlas_type: str, preprocess_method: str):
    workflow_cached_dir = Path(os.environ['WORKFLOW_CACHED_DIR'])
    derivative_deepprep_path = Path(os.environ['BOLD_PREPROCESS_DIR'])
    data_path = Path(os.environ['BIDS_DIR'])
    subjects_dir = Path(os.environ['SUBJECTS_DIR'])

    RestRegression_node = Node(RestRegression(), name=f'{subject_id}_RestRegression_node')
    RestRegression_node.inputs.subject_id = subject_id
    RestRegression_node.inputs.subjects_dir = subjects_dir
    RestRegression_node.inputs.data_path = data_path
    RestRegression_node.inputs.task = task
    RestRegression_node.inputs.derivative_deepprep_path = derivative_deepprep_path
    RestRegression_node.inputs.atlas_type = atlas_type
    RestRegression_node.inputs.preprocess_method = preprocess_method

    RestRegression_node.base_dir = workflow_cached_dir
    RestRegression_node.source = Source(CPU_n=0, GPU_MB=0, RAM_MB=4000, IO_write_MB=20, IO_read_MB=40)

    return RestRegression_node


def create_VxmRegNormMNI152_node(subject_id: str, task: str, atlas_type: str, preprocess_method: str):
    workflow_cached_dir = Path(os.environ['WORKFLOW_CACHED_DIR'])
    derivative_deepprep_path = Path(os.environ['BOLD_PREPROCESS_DIR'])
    data_path = Path(os.environ['BIDS_DIR'])
    subjects_dir = Path(os.environ['SUBJECTS_DIR'])
    vxm_model_path = Path(os.environ['VXM_MODEL_PATH'])
    resource_dir = Path(os.environ['RESOURCE_DIR'])
    gpuid = os.environ['DEEPPREP_DEVICES']

    VxmRegNormMNI152_node = Node(VxmRegNormMNI152(), name=f'{subject_id}_VxmRegNormMNI152_node')
    VxmRegNormMNI152_node.inputs.subjects_dir = subjects_dir
    VxmRegNormMNI152_node.inputs.subject_id = subject_id
    VxmRegNormMNI152_node.inputs.atlas_type = atlas_type
    VxmRegNormMNI152_node.inputs.task = task
    VxmRegNormMNI152_node.inputs.data_path = data_path
    VxmRegNormMNI152_node.inputs.preprocess_method = preprocess_method
    VxmRegNormMNI152_node.inputs.vxm_model_path = vxm_model_path
    VxmRegNormMNI152_node.inputs.resource_dir = resource_dir
    VxmRegNormMNI152_node.inputs.derivative_deepprep_path = derivative_deepprep_path
    VxmRegNormMNI152_node.inputs.gpuid = gpuid

    VxmRegNormMNI152_node.base_dir = workflow_cached_dir
    VxmRegNormMNI152_node.source = Source(CPU_n=0, GPU_MB=4529, RAM_MB=14000, IO_write_MB=20, IO_read_MB=40)

    return VxmRegNormMNI152_node


def create_Smooth_node(subject_id: str, task: str, atlas_type: str, preprocess_method: str):
    workflow_cached_dir = Path(os.environ['WORKFLOW_CACHED_DIR'])
    derivative_deepprep_path = Path(os.environ['BOLD_PREPROCESS_DIR'])
    data_path = Path(os.environ['BIDS_DIR'])
    mni152_brain_mask = Path(os.environ['MNI152_BRAIN_MASK'])

    Smooth_node = Node(Smooth(), name=f'{subject_id}_Smooth_node')
    Smooth_node.inputs.subject_id = subject_id
    Smooth_node.inputs.task = task
    Smooth_node.inputs.data_path = data_path
    Smooth_node.inputs.atlas_type = atlas_type
    Smooth_node.inputs.preprocess_method = preprocess_method
    Smooth_node.inputs.MNI152_T1_2mm_brain_mask = mni152_brain_mask
    Smooth_node.inputs.derivative_deepprep_path = derivative_deepprep_path

    Smooth_node.base_dir = workflow_cached_dir
    Smooth_node.source = Source(CPU_n=1, GPU_MB=0, RAM_MB=7000, IO_write_MB=0, IO_read_MB=0)

    return Smooth_node


def create_node_t():
    from interface.run import set_envrion
    set_envrion()

    pwd = Path.cwd()
    pwd = pwd.parent
    fastsurfer_home = pwd / "FastSurfer"
    freesurfer_home = Path('/usr/local/freesurfer720')
    fastcsr_home = pwd / "FastCSR"
    featreg_home = pwd / "FeatReg"

    bids_data_dir_test = '/mnt/ngshare/DeepPrep_Data/glioma_ChineseAcadem_bids'
    subjects_dir_test = '/mnt/ngshare/DeepPrep/glioma_ChineseAcadem/Recon'
    bold_preprocess_dir_test = '/mnt/ngshare/DeepPrep/glioma_ChineseAcadem/BoldPreprocess'
    workflow_cached_dir_test = '/mnt/ngshare/DeepPrep/glioma_ChineseAcadem/Workflow'
    vxm_model_path_test = '/home/youjia/workspace/DeepPrep/deepprep_pipeline/model/voxelmorph'
    mni152_brain_mask_test = '/usr/local/fsl/data/standard/MNI152_T1_2mm_brain_mask.nii.gz'
    resource_dir_test = '/home/youjia/workspace/DeepPrep/deepprep_pipeline/resource'

    subject_id_tests = ['sub-L02-ses-01', 'sub-L03-ses-01', 'sub-L04-ses-01', 'sub-L04-ses-02',
                        'sub-L05-ses-01', 'sub-L06-ses-01', 'sub-L07-ses-01', 'sub-L07-ses-02',
                        'sub-L14-ses-01', 'sub-L15-ses-01', 'sub-L16-ses-01',
                        'sub-R01-ses-01', 'sub-R02-ses-01', 'sub-R03-ses-01', 'sub-R04-ses-01',
                        'sub-R05-ses-01', 'sub-R06-ses-01', 'sub-R08-ses-01', 'sub-R09-ses-01',
                        'sub-R10-ses-01', 'sub-R11-ses-01', 'sub-R14-ses-01', 'sub-R15-ses-01',
                        'sub-R16-ses-01', 'sub-ZHANGYAN-ses-01']
    # t1w_files = ['/mnt/ngshare/DeepPrep_workflow_test/UKB_BIDS/sub-1000037/ses-02/anat/sub-1000037_ses-02_T1w.nii.gz']

<<<<<<< HEAD
    for subject_id_test in subject_id_tests:
        os.environ['SUBJECTS_DIR'] = str(subjects_dir_test)
        os.environ['BOLD_PREPROCESS_DIR'] = str(bold_preprocess_dir_test)
        os.environ['WORKFLOW_CACHED_DIR'] = str(workflow_cached_dir_test)
        os.environ['FASTSURFER_HOME'] = str(fastsurfer_home)
        os.environ['FREESURFER_HOME'] = str(freesurfer_home)
        os.environ['FASTCSR_HOME'] = str(fastcsr_home)
        os.environ['FEATREG_HOME'] = str(featreg_home)
        os.environ['BIDS_DIR'] = bids_data_dir_test
        os.environ['VXM_MODEL_PATH'] = str(vxm_model_path_test)
        os.environ['MNI152_BRAIN_MASK'] = str(mni152_brain_mask_test)
        os.environ['RESOURCE_DIR'] = str(resource_dir_test)

        atlas_type_test = 'MNI152_T1_2mm'
        task_test = 'rest'
        preprocess_method_test = 'rest'

        os.environ['DEEPPREP_ATLAS_TYPE'] = atlas_type_test
        os.environ['DEEPPREP_TASK'] = task_test
        os.environ['DEEPPREP_PREPROCESS_METHOD'] = preprocess_method_test

        node = create_VxmRegistraion_node(subject_id=subject_id_test, task=task_test, atlas_type=atlas_type_test,
                                          preprocess_method=preprocess_method_test)
        node.run()
        # sub_node = node.interface.create_sub_node()
        # sub_node.run()

        print('#####################################################1#####################################################')

        node = create_BoldSkipReorient_node(subject_id=subject_id_test, task=task_test, atlas_type=atlas_type_test,
                                            preprocess_method=preprocess_method_test)
        node.run()
        # sub_node = node.interface.create_sub_node()
        # sub_node.run()
        print('#####################################################2#####################################################')
        node = create_Stc_node(subject_id=subject_id_test, task=task_test, atlas_type=atlas_type_test,
                               preprocess_method=preprocess_method_test)
        node.run()
        # sub_node = node.interface.create_sub_node()
        # sub_node.run()
        print('#####################################################3#####################################################')
        node = create_MkTemplate_node(subject_id=subject_id_test, task=task_test, atlas_type=atlas_type_test,
                                      preprocess_method=preprocess_method_test)
        node.run()
        # sub_node = node.interface.create_sub_node()
        # sub_node.run()
        print('#####################################################4#####################################################')
        node = create_MotionCorrection_node(subject_id=subject_id_test, task=task_test, atlas_type=atlas_type_test,
                                            preprocess_method=preprocess_method_test)
        node.run()
        # sub_node = node.interface.create_sub_node()
        # sub_node.run()
        print('#####################################################5#####################################################')
        node = create_Register_node(subject_id=subject_id_test, task=task_test, atlas_type=atlas_type_test,
=======
    os.environ['SUBJECTS_DIR'] = str(subjects_dir_test)
    os.environ['BOLD_PREPROCESS_DIR'] = str(bold_preprocess_dir_test)
    os.environ['WORKFLOW_CACHED_DIR'] = str(workflow_cached_dir_test)
    os.environ['FASTSURFER_HOME'] = str(fastsurfer_home)
    os.environ['FREESURFER_HOME'] = str(freesurfer_home)
    os.environ['FASTCSR_HOME'] = str(fastcsr_home)
    os.environ['FEATREG_HOME'] = str(featreg_home)
    os.environ['BIDS_DIR'] = bids_data_dir_test
    os.environ['VXM_MODEL_PATH'] = str(vxm_model_path_test)
    os.environ['MNI152_BRAIN_MASK'] = str(mni152_brain_mask_test)
    os.environ['RESOURCE_DIR'] = str(resource_dir_test)
    os.environ['DEEPPREP_DEVICES'] = 'cuda'

    atlas_type_test = 'MNI152_T1_2mm'
    task_test = 'rest'
    preprocess_method_test = 'rest'

    os.environ['DEEPPREP_ATLAS_TYPE'] = atlas_type_test
    os.environ['DEEPPREP_TASK'] = task_test
    os.environ['DEEPPREP_PREPROCESS_METHOD'] = preprocess_method_test

    node = create_Smooth_node(subject_id=subject_id_test, task=task_test, atlas_type=atlas_type_test,
                                      preprocess_method=preprocess_method_test)
    node.run()
    exit()
    sub_node = node.interface.create_sub_node()
    sub_node.run()

    print('#####################################################1#####################################################')

    node = create_BoldSkipReorient_node(subject_id=subject_id_test, task=task_test, atlas_type=atlas_type_test,
                                        preprocess_method=preprocess_method_test)
    node.run()
    sub_node = node.interface.create_sub_node()
    sub_node.run()
    print('#####################################################2#####################################################')
    node = create_Stc_node(subject_id=subject_id_test, task=task_test, atlas_type=atlas_type_test,
                           preprocess_method=preprocess_method_test)
    node.run()
    sub_node = node.interface.create_sub_node()
    sub_node.run()
    print('#####################################################3#####################################################')
    node = create_MkTemplate_node(subject_id=subject_id_test, task=task_test, atlas_type=atlas_type_test,
                                  preprocess_method=preprocess_method_test)
    node.run()
    sub_node = node.interface.create_sub_node()
    sub_node.run()
    print('#####################################################4#####################################################')
    node = create_MotionCorrection_node(subject_id=subject_id_test, task=task_test, atlas_type=atlas_type_test,
                                        preprocess_method=preprocess_method_test)
    node.run()
    sub_node = node.interface.create_sub_node()
    sub_node.run()
    print('#####################################################5#####################################################')
    node = create_Register_node(subject_id=subject_id_test, task=task_test, atlas_type=atlas_type_test,
                                preprocess_method=preprocess_method_test)
    node.run()
    sub_node = node.interface.create_sub_node()
    sub_node.run()
    print('#####################################################6#####################################################')
    node = create_Mkbrainmask_node(subject_id=subject_id_test, task=task_test, atlas_type=atlas_type_test,
                                   preprocess_method=preprocess_method_test)
    node.run()
    sub_node = node.interface.create_sub_node()
    sub_node.run()
    print('#####################################################7#####################################################')
    node = create_RestGauss_node(subject_id=subject_id_test, task=task_test, atlas_type=atlas_type_test,
                                 preprocess_method=preprocess_method_test)
    node.run()
    sub_node = node.interface.create_sub_node()
    sub_node.run()
    print('#####################################################8#####################################################')
    node = create_RestBandpass_node(subject_id=subject_id_test, task=task_test, atlas_type=atlas_type_test,
>>>>>>> 0b8032f5
                                    preprocess_method=preprocess_method_test)
        node.run()
        # sub_node = node.interface.create_sub_node()
        # sub_node.run()
        print('#####################################################6#####################################################')
        node = create_Mkbrainmask_node(subject_id=subject_id_test, task=task_test, atlas_type=atlas_type_test,
                                       preprocess_method=preprocess_method_test)
        node.run()
        # sub_node = node.interface.create_sub_node()
        # sub_node.run()
        print('#####################################################7#####################################################')
        node = create_RestGauss_node(subject_id=subject_id_test, task=task_test, atlas_type=atlas_type_test,
                                     preprocess_method=preprocess_method_test)
        node.run()
        # sub_node = node.interface.create_sub_node()
        # sub_node.run()
        print('#####################################################8#####################################################')
        node = create_RestBandpass_node(subject_id=subject_id_test, task=task_test, atlas_type=atlas_type_test,
                                        preprocess_method=preprocess_method_test)
        node.run()
        # sub_node = node.interface.create_sub_node()
        # sub_node.run()
        print('#####################################################9#####################################################')
        node = create_RestRegression_node(subject_id=subject_id_test, task=task_test, atlas_type=atlas_type_test,
                                          preprocess_method=preprocess_method_test)
        node.run()
        # sub_node = node.interface.create_sub_node()
        # sub_node.run()
        print('####################################################10####################################################')
        node = create_VxmRegNormMNI152_node(subject_id=subject_id_test, task=task_test, atlas_type=atlas_type_test,
                                            preprocess_method=preprocess_method_test)
        node.run()
        # sub_node = node.interface.create_sub_node()
        # sub_node.run()
        print('####################################################11####################################################')
        node = create_Smooth_node(subject_id=subject_id_test, task=task_test, atlas_type=atlas_type_test,
                                  preprocess_method=preprocess_method_test)
        node.run()


if __name__ == '__main__':
    create_node_t()  # 测试<|MERGE_RESOLUTION|>--- conflicted
+++ resolved
@@ -285,6 +285,7 @@
     mni152_brain_mask_test = '/usr/local/fsl/data/standard/MNI152_T1_2mm_brain_mask.nii.gz'
     resource_dir_test = '/home/youjia/workspace/DeepPrep/deepprep_pipeline/resource'
 
+    subject_id_test = ['sub-L02-ses-01']
     subject_id_tests = ['sub-L02-ses-01', 'sub-L03-ses-01', 'sub-L04-ses-01', 'sub-L04-ses-02',
                         'sub-L05-ses-01', 'sub-L06-ses-01', 'sub-L07-ses-01', 'sub-L07-ses-02',
                         'sub-L14-ses-01', 'sub-L15-ses-01', 'sub-L16-ses-01',
@@ -294,62 +295,6 @@
                         'sub-R16-ses-01', 'sub-ZHANGYAN-ses-01']
     # t1w_files = ['/mnt/ngshare/DeepPrep_workflow_test/UKB_BIDS/sub-1000037/ses-02/anat/sub-1000037_ses-02_T1w.nii.gz']
 
-<<<<<<< HEAD
-    for subject_id_test in subject_id_tests:
-        os.environ['SUBJECTS_DIR'] = str(subjects_dir_test)
-        os.environ['BOLD_PREPROCESS_DIR'] = str(bold_preprocess_dir_test)
-        os.environ['WORKFLOW_CACHED_DIR'] = str(workflow_cached_dir_test)
-        os.environ['FASTSURFER_HOME'] = str(fastsurfer_home)
-        os.environ['FREESURFER_HOME'] = str(freesurfer_home)
-        os.environ['FASTCSR_HOME'] = str(fastcsr_home)
-        os.environ['FEATREG_HOME'] = str(featreg_home)
-        os.environ['BIDS_DIR'] = bids_data_dir_test
-        os.environ['VXM_MODEL_PATH'] = str(vxm_model_path_test)
-        os.environ['MNI152_BRAIN_MASK'] = str(mni152_brain_mask_test)
-        os.environ['RESOURCE_DIR'] = str(resource_dir_test)
-
-        atlas_type_test = 'MNI152_T1_2mm'
-        task_test = 'rest'
-        preprocess_method_test = 'rest'
-
-        os.environ['DEEPPREP_ATLAS_TYPE'] = atlas_type_test
-        os.environ['DEEPPREP_TASK'] = task_test
-        os.environ['DEEPPREP_PREPROCESS_METHOD'] = preprocess_method_test
-
-        node = create_VxmRegistraion_node(subject_id=subject_id_test, task=task_test, atlas_type=atlas_type_test,
-                                          preprocess_method=preprocess_method_test)
-        node.run()
-        # sub_node = node.interface.create_sub_node()
-        # sub_node.run()
-
-        print('#####################################################1#####################################################')
-
-        node = create_BoldSkipReorient_node(subject_id=subject_id_test, task=task_test, atlas_type=atlas_type_test,
-                                            preprocess_method=preprocess_method_test)
-        node.run()
-        # sub_node = node.interface.create_sub_node()
-        # sub_node.run()
-        print('#####################################################2#####################################################')
-        node = create_Stc_node(subject_id=subject_id_test, task=task_test, atlas_type=atlas_type_test,
-                               preprocess_method=preprocess_method_test)
-        node.run()
-        # sub_node = node.interface.create_sub_node()
-        # sub_node.run()
-        print('#####################################################3#####################################################')
-        node = create_MkTemplate_node(subject_id=subject_id_test, task=task_test, atlas_type=atlas_type_test,
-                                      preprocess_method=preprocess_method_test)
-        node.run()
-        # sub_node = node.interface.create_sub_node()
-        # sub_node.run()
-        print('#####################################################4#####################################################')
-        node = create_MotionCorrection_node(subject_id=subject_id_test, task=task_test, atlas_type=atlas_type_test,
-                                            preprocess_method=preprocess_method_test)
-        node.run()
-        # sub_node = node.interface.create_sub_node()
-        # sub_node.run()
-        print('#####################################################5#####################################################')
-        node = create_Register_node(subject_id=subject_id_test, task=task_test, atlas_type=atlas_type_test,
-=======
     os.environ['SUBJECTS_DIR'] = str(subjects_dir_test)
     os.environ['BOLD_PREPROCESS_DIR'] = str(bold_preprocess_dir_test)
     os.environ['WORKFLOW_CACHED_DIR'] = str(workflow_cached_dir_test)
@@ -423,45 +368,44 @@
     sub_node.run()
     print('#####################################################8#####################################################')
     node = create_RestBandpass_node(subject_id=subject_id_test, task=task_test, atlas_type=atlas_type_test,
->>>>>>> 0b8032f5
                                     preprocess_method=preprocess_method_test)
-        node.run()
-        # sub_node = node.interface.create_sub_node()
-        # sub_node.run()
-        print('#####################################################6#####################################################')
-        node = create_Mkbrainmask_node(subject_id=subject_id_test, task=task_test, atlas_type=atlas_type_test,
-                                       preprocess_method=preprocess_method_test)
-        node.run()
-        # sub_node = node.interface.create_sub_node()
-        # sub_node.run()
-        print('#####################################################7#####################################################')
-        node = create_RestGauss_node(subject_id=subject_id_test, task=task_test, atlas_type=atlas_type_test,
-                                     preprocess_method=preprocess_method_test)
-        node.run()
-        # sub_node = node.interface.create_sub_node()
-        # sub_node.run()
-        print('#####################################################8#####################################################')
-        node = create_RestBandpass_node(subject_id=subject_id_test, task=task_test, atlas_type=atlas_type_test,
+    node.run()
+    # sub_node = node.interface.create_sub_node()
+    # sub_node.run()
+    print('#####################################################6#####################################################')
+    node = create_Mkbrainmask_node(subject_id=subject_id_test, task=task_test, atlas_type=atlas_type_test,
+                                   preprocess_method=preprocess_method_test)
+    node.run()
+    # sub_node = node.interface.create_sub_node()
+    # sub_node.run()
+    print('#####################################################7#####################################################')
+    node = create_RestGauss_node(subject_id=subject_id_test, task=task_test, atlas_type=atlas_type_test,
+                                 preprocess_method=preprocess_method_test)
+    node.run()
+    # sub_node = node.interface.create_sub_node()
+    # sub_node.run()
+    print('#####################################################8#####################################################')
+    node = create_RestBandpass_node(subject_id=subject_id_test, task=task_test, atlas_type=atlas_type_test,
+                                    preprocess_method=preprocess_method_test)
+    node.run()
+    # sub_node = node.interface.create_sub_node()
+    # sub_node.run()
+    print('#####################################################9#####################################################')
+    node = create_RestRegression_node(subject_id=subject_id_test, task=task_test, atlas_type=atlas_type_test,
+                                      preprocess_method=preprocess_method_test)
+    node.run()
+    # sub_node = node.interface.create_sub_node()
+    # sub_node.run()
+    print('####################################################10####################################################')
+    node = create_VxmRegNormMNI152_node(subject_id=subject_id_test, task=task_test, atlas_type=atlas_type_test,
                                         preprocess_method=preprocess_method_test)
-        node.run()
-        # sub_node = node.interface.create_sub_node()
-        # sub_node.run()
-        print('#####################################################9#####################################################')
-        node = create_RestRegression_node(subject_id=subject_id_test, task=task_test, atlas_type=atlas_type_test,
-                                          preprocess_method=preprocess_method_test)
-        node.run()
-        # sub_node = node.interface.create_sub_node()
-        # sub_node.run()
-        print('####################################################10####################################################')
-        node = create_VxmRegNormMNI152_node(subject_id=subject_id_test, task=task_test, atlas_type=atlas_type_test,
-                                            preprocess_method=preprocess_method_test)
-        node.run()
-        # sub_node = node.interface.create_sub_node()
-        # sub_node.run()
-        print('####################################################11####################################################')
-        node = create_Smooth_node(subject_id=subject_id_test, task=task_test, atlas_type=atlas_type_test,
-                                  preprocess_method=preprocess_method_test)
-        node.run()
+    node.run()
+    # sub_node = node.interface.create_sub_node()
+    # sub_node.run()
+    print('####################################################11####################################################')
+    node = create_Smooth_node(subject_id=subject_id_test, task=task_test, atlas_type=atlas_type_test,
+                              preprocess_method=preprocess_method_test)
+    node.run()
 
 
 if __name__ == '__main__':
