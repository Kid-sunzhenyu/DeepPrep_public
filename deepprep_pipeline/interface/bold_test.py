--- conflicted
+++ resolved
@@ -122,11 +122,7 @@
     preprocess_dir = data_path / 'derivatives' / 'deepprep' / subject_id / 'tmp' / f'task-{task}'
     runs = sorted([d.name for d in (preprocess_dir / subject_id / 'bold').iterdir() if d.is_dir()])
     for run in runs:
-<<<<<<< HEAD
-        Mkbrainmask_node = Node(MkBrainmask(), f'mkbrainmask_node')
-=======
         Mkbrainmask_node = Node(MkBrainmask(), name='mkbrainmask_node')
->>>>>>> d8b3b084
         Mkbrainmask_node.inputs.subject_id = subject_id
         Mkbrainmask_node.inputs.preprocess_dir = preprocess_dir
         Mkbrainmask_node.inputs.seg = subjects_dir / subject_id / 'mri/aparc+aseg.mgz'
@@ -140,8 +136,6 @@
         Mkbrainmask_node.inputs.mask = preprocess_dir / subject_id / 'bold' / run / f'{subject_id}.brainmask.nii.gz'
         Mkbrainmask_node.inputs.binmask = preprocess_dir / subject_id / 'bold' / run / f'{subject_id}.brainmask.bin.nii.gz'
         Mkbrainmask_node.run()
-<<<<<<< HEAD
-=======
 
 def VxmRegistraion_test():
     subject_id = 'sub-MSC01'
@@ -185,7 +179,6 @@
         RestGauss_node.inputs.preprocess_dir = preprocess_dir
         RestGauss_node.inputs.mc = preprocess_dir / subject_id / 'bold' / run / f'{subject_id}_bld_rest_reorient_skip_faln_mc.nii.gz'
         RestGauss_node.run()
->>>>>>> d8b3b084
 
 
 def RestBandpass_test():
@@ -229,18 +222,13 @@
 
 if __name__ == '__main__':
     set_envrion()
-<<<<<<< HEAD
-
-    # BoldSkipReorient_test()
-
-    # MotionCorrection_test()
-
-    # Stc_test()
-
-    Register_test()
-=======
     # BoldSkipReorient_test()
     # MotionCorrection_test()
     # Stc_test()
     VxmRegistraion_test()
->>>>>>> d8b3b084
+
+    # MotionCorrection_test()
+
+    # Stc_test()
+
+    Register_test()