--- conflicted
+++ resolved
@@ -247,16 +247,16 @@
     derivative_deepprep_path = data_path / 'derivatives' / 'deepprep'
     deepprep_subj_path = derivative_deepprep_path / f'sub-{subj}'
     subjects_dir = Path('/mnt/DATA/lincong/temp/DeepPrep/MSC/derivatives/deepprep/Recon')
-<<<<<<< HEAD
+
     preprocess_dir = deepprep_subj_path / 'tmp' / f'task-{task}'
-=======
+
 
     data_path = Path(f'/mnt/ngshare/DeepPrep/MSC')  # BIDS path
     subjects_dir = Path('/mnt/ngshare/DeepPrep/MSC/derivatives/deepprep_wftest/Recon')
     preprocess_dir = data_path / 'derivatives' / 'deepprep_wftest' / subject_id / 'tmp' / f'task-{task}'
     derivative_deepprep_path = data_path / 'derivatives' / 'deepprep_wftest'
     deepprep_subj_path = derivative_deepprep_path / f'sub-{subj}'
->>>>>>> aa408810
+
     os.environ['SUBJECTS_DIR'] = str(subjects_dir)
 
 
@@ -265,10 +265,7 @@
     Smooth_node.inputs.subject_id = subject_id
     Smooth_node.inputs.subj = subj
     Smooth_node.inputs.task = task
-<<<<<<< HEAD
     Smooth_node.inputs.preprocess_dir = preprocess_dir
-=======
->>>>>>> aa408810
     Smooth_node.inputs.data_path = data_path
     Smooth_node.inputs.deepprep_subj_path = deepprep_subj_path
     Smooth_node.inputs.preprocess_method = preprocess_method
