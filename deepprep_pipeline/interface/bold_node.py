from nipype.interfaces.base import BaseInterface, \
    BaseInterfaceInputSpec, File, TraitedSpec, Directory, Str
from interface.run import multipool_run, multipool_BidsBolds, multipool_BidsBolds_2
import sys
import sh
import nibabel as nib
import numpy as np
from pathlib import Path
import bids
import os
import tensorflow as tf
import ants
import shutil
import voxelmorph as vxm

from app.filters.filters import bandpass_nifti


class BoldSkipReorientInputSpec(BaseInterfaceInputSpec):
    subject_id = Str(exists=True, desc="subject id", mandatory=True)
    data_path = Directory(exists=True, desc="data path", mandatory=True)
    derivative_deepprep_path = Directory(exists=True, desc="derivative_deepprep_path", mandatory=True)
    task = Str(exists=True, desc="task", mandatory=True)
    preprocess_method = Str(exists=True, desc='preprocess method', mandatory=True)
    atlas_type = Str(exists=True, desc='MNI152_T1_2mm', mandatory=True)


class BoldSkipReorientOutputSpec(TraitedSpec):
    data_path = Directory(exists=True, desc="data path")
    subject_id = Str(exists=True, desc="subject id")


class BoldSkipReorient(BaseInterface):
    input_spec = BoldSkipReorientInputSpec
    output_spec = BoldSkipReorientOutputSpec

    time = 14 / 60  # 运行时间：分钟
    cpu = 2.5  # 最大cpu占用：个
    gpu = 0  # 最大gpu占用：MB

    def __init__(self):
        super(BoldSkipReorient, self).__init__()

    def check_output(self, runs):
        sub = self.inputs.subject_id
        task = self.inputs.task
        for run in runs:
            BoldSkipReorient_output_files = [f'{sub}_bld{run}_rest.nii.gz', f'{sub}_bld{run}_rest_reorient_skip.nii.gz',
                                             f'{sub}_bld{run}_rest_skip.nii.gz', f'{sub}_bld_rest_reorient_skip.nii.gz']
            output_list = os.listdir(
                Path(self.inputs.derivative_deepprep_path) / sub / 'tmp' / f'task-{task}' / sub / 'bold' / run)
            check_result = set(BoldSkipReorient_output_files) <= set(output_list)
            if not check_result:
                raise FileExistsError

    def dimstr2dimno(self, dimstr):
        if 'x' in dimstr:
            return 0

        if 'y' in dimstr:
            return 1

        if 'z' in dimstr:
            return 2

    def swapdim(self, infile, a, b, c, outfile):
        '''
        infile  - str. Path to file to read and swap dimensions of.
        a       - str. New x dimension.
        b       - str. New y dimension.
        c       - str. New z dimension.
        outfile - str. Path to file to create.

        Returns None.
        '''

        # Read original file.
        img = nib.load(infile)

        # Build orientation matrix.
        ornt = np.zeros((3, 2))
        order_strs = [a, b, c]
        dim_order = list(map(self.dimstr2dimno, order_strs))
        i_dim = np.argsort(dim_order)
        for i, dim in enumerate(i_dim):
            ornt[i, 1] = -1 if '-' in order_strs[dim] else 1

        ornt[:, 0] = i_dim

        # Transform and save.
        newimg = img.as_reoriented(ornt)
        nib.save(newimg, outfile)

    def cmd(self, run):
        preprocess_dir = Path(
            self.inputs.derivative_deepprep_path) / self.inputs.subject_id / 'tmp' / f'task-{self.inputs.task}'
        subj_bold_dir = preprocess_dir / f'{self.inputs.subject_id}' / 'bold'

        bold = Path(
            preprocess_dir) / self.inputs.subject_id / 'bold' / run / f'{self.inputs.subject_id}_bld{run}_rest.nii.gz'
        skip_bold = Path(
            preprocess_dir) / self.inputs.subject_id / 'bold' / run / f'{self.inputs.subject_id}_bld{run}_rest_skip.nii.gz'
        reorient_skip_bold = Path(
            preprocess_dir) / self.inputs.subject_id / 'bold' / run / f'{self.inputs.subject_id}_bld{run}_rest_reorient_skip.nii.gz'
        # skip 0 frame
        sh.mri_convert('-i', bold, '-o', skip_bold, _out=sys.stdout)

        # reorient
        self.swapdim(str(skip_bold), 'x', '-y', 'z', str(reorient_skip_bold))
        shutil.copy(subj_bold_dir / run / f'{self.inputs.subject_id}_bld{run}_rest_reorient_skip.nii.gz',
                    subj_bold_dir / run / f'{self.inputs.subject_id}_bld_rest_reorient_skip.nii.gz')

    def _run_interface(self, runtime):
        preprocess_dir = Path(
            self.inputs.derivative_deepprep_path) / self.inputs.subject_id / 'tmp' / f'task-{self.inputs.task}'
        deepprep_subj_path = Path(self.inputs.derivative_deepprep_path) / self.inputs.subject_id
        subj = self.inputs.subject_id.split('-')[1]
        layout = bids.BIDSLayout(str(self.inputs.data_path), derivatives=False)
        sess = layout.get_session(subject=subj)
        tmpdir = deepprep_subj_path / 'tmp'
        trf_file = tmpdir / f'{self.inputs.subject_id}_affine.mat'
        warp_file = tmpdir / f'{self.inputs.subject_id}_warp.nii.gz'
        warped_file = tmpdir / f'{self.inputs.subject_id}_warped.nii.gz'
        subj_bold_dir = Path(preprocess_dir) / f'{self.inputs.subject_id}' / 'bold'
        subj_bold_dir.mkdir(parents=True, exist_ok=True)
        if len(sess) == 0:
            subj_func_path = deepprep_subj_path / 'func'
            subj_func_path.mkdir(exist_ok=True)
            shutil.copy(trf_file, subj_func_path / f'{self.inputs.subject_id}_affine.mat')
            shutil.copy(warp_file, subj_func_path / f'{self.inputs.subject_id}_warp.nii.gz')
            shutil.copy(warped_file, subj_func_path / f'{self.inputs.subject_id}_warped.nii.gz')
        else:
            for ses in sess:
                if self.inputs.task is None:
                    bids_bolds = layout.get(subject=subj, session=ses, suffix='bold', extension='.nii.gz')
                else:
                    bids_bolds = layout.get(subject=subj, session=ses, task=self.inputs.task, suffix='bold',
                                            extension='.nii.gz')
                if len(bids_bolds) == 0:
                    continue
                subj_func_path = deepprep_subj_path / f'ses-{ses}' / 'func'
                subj_func_path.mkdir(parents=True, exist_ok=True)
                shutil.copy(trf_file, subj_func_path / f'{self.inputs.subject_id}_affine.mat')
                shutil.copy(warp_file, subj_func_path / f'{self.inputs.subject_id}_warp.nii.gz')
                shutil.copy(warped_file, subj_func_path / f'{self.inputs.subject_id}_warped.nii.gz')
        if self.inputs.task is None:
            bids_bolds = layout.get(subject=subj, suffix='bold', extension='.nii.gz')
        else:
            bids_bolds = layout.get(subject=subj, task=self.inputs.task, suffix='bold', extension='.nii.gz')
        for idx, bids_bold in enumerate(bids_bolds):
            bids_file = Path(bids_bold.path)
            run = f'{idx + 1:03}'
            (subj_bold_dir / run).mkdir(exist_ok=True)
            shutil.copy(bids_file, subj_bold_dir / run / f'{self.inputs.subject_id}_bld{run}_rest.nii.gz')
        runs = sorted(
            [d.name for d in (Path(preprocess_dir) / self.inputs.subject_id / 'bold').iterdir() if d.is_dir()])
        multipool_run(self.cmd, runs, Multi_Num=8)

        self.check_output(runs)
        return runtime

    def _list_outputs(self):
        outputs = self._outputs().get()
        outputs["data_path"] = self.inputs.data_path
        outputs["subject_id"] = self.inputs.subject_id

        return outputs

    def create_sub_node(self):
        from interface.create_node_bold import create_Stc_node
        node = create_Stc_node(self.inputs.subject_id,
                               self.inputs.task,
                               self.inputs.atlas_type,
                               self.inputs.preprocess_method)

        return node


class MotionCorrectionInputSpec(BaseInterfaceInputSpec):
    subject_id = Str(exists=True, desc='subject_id', mandatory=True)
    task = Str(exists=True, desc="task", mandatory=True)
    data_path = Directory(exists=True, desc="data path", mandatory=True)
    derivative_deepprep_path = Directory(exists=True, desc="derivative_deepprep_path", mandatory=True)
    preprocess_method = Str(exists=True, desc='preprocess method', mandatory=True)
    atlas_type = Str(exists=True, desc='MNI152_T1_2mm', mandatory=True)


class MotionCorrectionOutputSpec(TraitedSpec):
    data_path = Directory(exists=True, desc="data path")
    subject_id = Str(exists=True, desc="subject id")


class MotionCorrection(BaseInterface):
    input_spec = MotionCorrectionInputSpec
    output_spec = MotionCorrectionOutputSpec

    time = 400 / 60  # 运行时间：分钟 / 单run测试时间
    cpu = 0  # 最大cpu占用：个
    gpu = 0  # 最大gpu占用：MB

    def __init__(self):
        super(MotionCorrection, self).__init__()

    def check_output(self, runs):
        sub = self.inputs.subject_id
        task = self.inputs.task
        for run in runs:
            MotionCorrection_output_files = ['mcextreg', f'{sub}_bld_rest_reorient_skip_faln_mc.mat.aff12.1D',
                                             f'{sub}_bld_rest_reorient_skip_faln_mc.mcdat',
                                             f'{sub}_bld_rest_reorient_skip_faln_mc.nii.gz']
            output_list = os.listdir(
                Path(self.inputs.derivative_deepprep_path) / sub / 'tmp' / f'task-{task}' / sub / 'bold' / run)
            check_result = set(MotionCorrection_output_files) <= set(output_list)
            if not check_result:
                return FileExistsError

    def cmd(self, run):
        # ln create 001
        # run mc
        # mv result file
        preprocess_dir = Path(
            self.inputs.derivative_deepprep_path) / self.inputs.subject_id / 'tmp' / f'task-{self.inputs.task}'
        link_dir = preprocess_dir / self.inputs.subject_id / 'bold' / run / self.inputs.subject_id / 'bold' / run
        if not link_dir.exists():
            link_dir.mkdir(parents=True, exist_ok=True)
        link_files = os.listdir(Path(preprocess_dir) / self.inputs.subject_id / 'bold' / run)
        link_files.remove(self.inputs.subject_id)
        try:
            os.symlink(Path(preprocess_dir) / self.inputs.subject_id / 'bold' / 'template.nii.gz',
                       Path(
                           preprocess_dir) / self.inputs.subject_id / 'bold' / run / self.inputs.subject_id / 'bold' / 'template.nii.gz')
        except:
            pass
        for link_file in link_files:
            try:
                os.symlink(Path(preprocess_dir) / self.inputs.subject_id / 'bold' / run / link_file,
                           link_dir / link_file)
            except:
                continue
        shargs = [
            '-s', self.inputs.subject_id,
            '-d', Path(preprocess_dir) / self.inputs.subject_id / 'bold' / run,
            '-per-session',
            '-fsd', 'bold',
            '-fstem', f'{self.inputs.subject_id}_bld_rest_reorient_skip_faln',
            '-fmcstem', f'{self.inputs.subject_id}_bld_rest_reorient_skip_faln_mc',
            '-nolog']
        sh.mc_sess(*shargs, _out=sys.stdout)
        ori_path = Path(preprocess_dir) / self.inputs.subject_id / 'bold' / run
        try:
            shutil.move(link_dir / f'{self.inputs.subject_id}_bld_rest_reorient_skip_faln_mc.nii.gz',
                        ori_path / f'{self.inputs.subject_id}_bld_rest_reorient_skip_faln_mc.nii.gz')
            shutil.move(link_dir / f'{self.inputs.subject_id}_bld_rest_reorient_skip_faln_mc.mat.aff12.1D',
                        ori_path / f'{self.inputs.subject_id}_bld_rest_reorient_skip_faln_mc.mat.aff12.1D')
            shutil.move(link_dir / f'{self.inputs.subject_id}_bld_rest_reorient_skip_faln_mc.nii.gz.mclog',
                        ori_path / f'{self.inputs.subject_id}_bld_rest_reorient_skip_faln_mc.nii.gz.mclog')
            shutil.move(link_dir / f'{self.inputs.subject_id}_bld_rest_reorient_skip_faln_mc.mcdat',
                        ori_path / f'{self.inputs.subject_id}_bld_rest_reorient_skip_faln_mc.mcdat')
            shutil.move(link_dir / 'mcextreg', ori_path / 'mcextreg')
            shutil.move(link_dir / 'mcdat2extreg.log', ori_path / 'mcdat2extreg.log')
        except:
            pass
        shutil.rmtree(ori_path / self.inputs.subject_id)

    def _run_interface(self, runtime):
        preprocess_dir = Path(
            self.inputs.derivative_deepprep_path) / self.inputs.subject_id / 'tmp' / f'task-{self.inputs.task}'
        runs = sorted(
            [d.name for d in (Path(preprocess_dir) / self.inputs.subject_id / 'bold').iterdir() if d.is_dir()])
        # runs = ['001', '002', '003', '004', '005', '006', '007', '008']
        multipool_run(self.cmd, runs, Multi_Num=8)

        layout = bids.BIDSLayout(str(self.inputs.data_path), derivatives=False)
        subj = self.inputs.subject_id.split('-')[1]
        if self.inputs.task is None:
            bids_bolds = layout.get(subject=subj, suffix='bold', extension='.nii.gz')
        else:
            bids_bolds = layout.get(subject=subj, task=self.inputs.task, suffix='bold', extension='.nii.gz')
        subj_bold_dir = Path(preprocess_dir) / f'{self.inputs.subject_id}' / 'bold'
        deepprep_subj_path = Path(self.inputs.derivative_deepprep_path) / self.inputs.subject_id
        deepprep_subj_path = Path(deepprep_subj_path)
        for idx, bids_bold in enumerate(bids_bolds):
            run = f"{idx + 1:03}"
            entities = dict(bids_bold.entities)
            file_prefix = Path(bids_bold.path).name.replace('.nii.gz', '')
            if 'session' in entities:
                subj_func_path = deepprep_subj_path / f"ses-{entities['session']}" / 'func'
            else:
                subj_func_path = deepprep_subj_path / 'func'
            src_mc_file = subj_bold_dir / run / f'{self.inputs.subject_id}_bld_rest_reorient_skip_faln_mc.nii.gz'
            dst_mc_file = subj_func_path / f'{file_prefix}_mc.nii.gz'
            shutil.copy(src_mc_file, dst_mc_file)

        self.check_output(runs)

        return runtime

    def _list_outputs(self):
        outputs = self._outputs().get()
        outputs["data_path"] = self.inputs.data_path
        outputs["subject_id"] = self.inputs.subject_id
        return outputs

    def create_sub_node(self):
        return []


class StcInputSpec(BaseInterfaceInputSpec):
    subject_id = Str(exists=True, desc='subject_id', mandatory=True)
    task = Str(exists=True, desc="task", mandatory=True)
    data_path = Directory(exists=True, desc="data path", mandatory=True)
    derivative_deepprep_path = Directory(exists=True, desc="derivative_deepprep_path", mandatory=True)
    preprocess_method = Str(exists=True, desc='preprocess method', mandatory=True)
    atlas_type = Str(exists=True, desc='MNI152_T1_2mm', mandatory=True)


class StcOutputSpec(TraitedSpec):
    data_path = Directory(exists=True, desc="data path")
    subject_id = Str(exists=True, desc="subject id")


class Stc(BaseInterface):
    input_spec = StcInputSpec
    output_spec = StcOutputSpec

    time = 214 / 60  # 运行时间：分钟
    cpu = 6  # 最大cpu占用：个
    gpu = 0  # 最大gpu占用：MB

    def __init__(self):
        super(Stc, self).__init__()

    def check_output(self, runs):
        sub = self.inputs.subject_id
        task = self.inputs.task
        for run in runs:
            Stc_output_files = [f'{sub}_bld_rest_reorient_skip_faln.nii.gz']
            output_list = os.listdir(
                Path(self.inputs.derivative_deepprep_path) / sub / 'tmp' / f'task-{task}' / sub / 'bold' / run)
            check_result = set(Stc_output_files) <= set(output_list)
            if not check_result:
                return FileExistsError

    def cmd(self, run):
        preprocess_dir = Path(
            self.inputs.derivative_deepprep_path) / self.inputs.subject_id / 'tmp' / f'task-{self.inputs.task}'
        link_dir = Path(preprocess_dir) / self.inputs.subject_id / 'bold' / run / self.inputs.subject_id / 'bold' / run
        if not link_dir.exists():
            link_dir.mkdir(parents=True, exist_ok=True)
        link_files = os.listdir(Path(preprocess_dir) / self.inputs.subject_id / 'bold' / run)
        link_files.remove(self.inputs.subject_id)
        try:
            os.symlink(Path(preprocess_dir) / self.inputs.subject_id / 'bold' / 'template.nii.gz',
                       Path(
                           preprocess_dir) / self.inputs.subject_id / 'bold' / run / self.inputs.subject_id / 'bold' / 'template.nii.gz')
        except:
            pass
        for link_file in link_files:
            try:
                os.symlink(Path(preprocess_dir) / self.inputs.subject_id / 'bold' / run / link_file,
                           link_dir / link_file)
            except:
                continue
        input_fname = f'{self.inputs.subject_id}_bld_rest_reorient_skip'
        output_fname = f'{self.inputs.subject_id}_bld_rest_reorient_skip_faln'
        shargs = [
            '-s', self.inputs.subject_id,
            '-d', Path(preprocess_dir) / self.inputs.subject_id / 'bold' / run,
            '-fsd', 'bold',
            '-so', 'odd',
            '-ngroups', 1,
            '-i', input_fname,
            '-o', output_fname,
            '-nolog']
        sh.stc_sess(*shargs, _out=sys.stdout)
        ori_path = Path(preprocess_dir) / self.inputs.subject_id / 'bold' / run
        try:
            shutil.move(link_dir / f'{self.inputs.subject_id}_bld_rest_reorient_skip_faln.nii.gz',
                        ori_path / f'{self.inputs.subject_id}_bld_rest_reorient_skip_faln.nii.gz')
            shutil.move(link_dir / f'{self.inputs.subject_id}_bld_rest_reorient_skip_faln.nii.gz.log',
                        ori_path / f'{self.inputs.subject_id}_bld_rest_reorient_skip_faln.nii.gz.log')
            shutil.move(link_dir / f'{self.inputs.subject_id}_bld_rest_reorient_skip_faln.nii.gz.log.bak',
                        ori_path / f'{self.inputs.subject_id}_bld_rest_reorient_skip_faln.nii.gz.log.bak')
        except:
            pass
        shutil.rmtree(ori_path / self.inputs.subject_id)

    def _run_interface(self, runtime):
        preprocess_dir = Path(
            self.inputs.derivative_deepprep_path) / self.inputs.subject_id / 'tmp' / f'task-{self.inputs.task}'
        runs = sorted([d.name for d in (Path(preprocess_dir) / self.inputs.subject_id / 'bold').iterdir() if
                       d.is_dir()])
        # # runs = ['001', '002', '003', '004', '005', '006', '007', '008']
        # # # runs = ['001', '002', '003', '004']
        # # # runs = ['001', '002']
        # # runs = ['001']
        multipool_run(self.cmd, runs, Multi_Num=8)

        # input_fname = f'{self.inputs.subject_id}_bld_rest_reorient_skip'
        # output_fname = f'{self.inputs.subject_id}_bld_rest_reorient_skip_faln'
        # shargs = [
        #     '-s', self.inputs.subject_id,
        #     '-d', self.inputs.preprocess_dir,
        #     '-fsd', 'bold',
        #     '-so', 'odd',
        #     '-ngroups', 1,
        #     '-i', input_fname,
        #     '-o', output_fname,
        #     '-nolog']
        # sh.stc_sess(*shargs, _out=sys.stdout)

        self.check_output(runs)
        return runtime

    def _list_outputs(self):
        outputs = self._outputs().get()
        outputs["data_path"] = self.inputs.data_path
        outputs["subject_id"] = self.inputs.subject_id
        return outputs

    def create_sub_node(self):
        from interface.create_node_bold import create_MkTemplate_node
        node = create_MkTemplate_node(self.inputs.subject_id,
                                      self.inputs.task,
                                      self.inputs.atlas_type,
                                      self.inputs.preprocess_method)

        return node


class RegisterInputSpec(BaseInterfaceInputSpec):
    subject_id = Str(exists=True, desc='subject_id', mandatory=True)
    task = Str(exists=True, desc="task", mandatory=True)
    data_path = Directory(exists=True, desc="data path", mandatory=True)
    derivative_deepprep_path = Directory(exists=True, desc="derivative_deepprep_path", mandatory=True)
    preprocess_method = Str(exists=True, desc='preprocess method', mandatory=True)
    atlas_type = Str(exists=True, desc='MNI152_T1_2mm', mandatory=True)


class RegisterOutputSpec(TraitedSpec):
    data_path = Directory(exists=True, desc="data path")
    subject_id = Str(exists=True, desc="subject id")


class Register(BaseInterface):
    input_spec = RegisterInputSpec
    output_spec = RegisterOutputSpec

    time = 382 / 60  # 运行时间：分钟
    cpu = 1  # 最大cpu占用：个
    gpu = 0  # 最大gpu占用：MB

    def __init__(self):
        super(Register, self).__init__()

    def check_output(self, runs):
        sub = self.inputs.subject_id
        task = self.inputs.task
        for run in runs:
            Register_output_files = [f'{sub}_bld_rest_reorient_skip_faln_mc.register.dat',
                                     f'{sub}_bld_rest_reorient_skip_faln_mc.register.dat.mincost',
                                     f'{sub}_bld_rest_reorient_skip_faln_mc.register.dat.param',
                                     f'{sub}_bld_rest_reorient_skip_faln_mc.register.dat.sum']
            output_list = os.listdir(
                Path(self.inputs.derivative_deepprep_path) / sub / 'tmp' / f'task-{task}' / sub / 'bold' / run)
            check_result = set(Register_output_files) <= set(output_list)
            if not check_result:
                return FileExistsError

    def cmd(self, run):
        preprocess_dir = Path(
            self.inputs.derivative_deepprep_path) / self.inputs.subject_id / 'tmp' / f'task-{self.inputs.task}'
        mov = Path(
            preprocess_dir) / self.inputs.subject_id / 'bold' / run / f'{self.inputs.subject_id}_bld_rest_reorient_skip_faln_mc.nii.gz'
        reg = Path(
            preprocess_dir) / self.inputs.subject_id / 'bold' / run / f'{self.inputs.subject_id}_bld_rest_reorient_skip_faln_mc.register.dat'
        shargs = [
            '--bold',
            '--s', self.inputs.subject_id,
            '--mov', mov,
            '--reg', reg]
        sh.bbregister(*shargs, _out=sys.stdout)

    def _run_interface(self, runtime):
        preprocess_dir = Path(
            self.inputs.derivative_deepprep_path) / self.inputs.subject_id / 'tmp' / f'task-{self.inputs.task}'
        runs = sorted(
            [d.name for d in (Path(preprocess_dir) / self.inputs.subject_id / 'bold').iterdir() if d.is_dir()])
        multipool_run(self.cmd, runs, Multi_Num=8)

        layout = bids.BIDSLayout(str(self.inputs.data_path), derivatives=False)
        subj = self.inputs.subject_id.split('-')[1]
        if self.inputs.task is None:
            bids_bolds = layout.get(subject=subj, suffix='bold', extension='.nii.gz')
        else:
            bids_bolds = layout.get(subject=subj, task=self.inputs.task, suffix='bold', extension='.nii.gz')
        subj_bold_dir = Path(preprocess_dir) / f'{self.inputs.subject_id}' / 'bold'
        deepprep_subj_path = Path(self.inputs.derivative_deepprep_path) / self.inputs.subject_id
        deepprep_subj_path = Path(deepprep_subj_path)
        for idx, bids_bold in enumerate(bids_bolds):
            run = f"{idx + 1:03}"
            entities = dict(bids_bold.entities)
            file_prefix = Path(bids_bold.path).name.replace('.nii.gz', '')
            if 'session' in entities:
                subj_func_path = deepprep_subj_path / f"ses-{entities['session']}" / 'func'
            else:
                subj_func_path = deepprep_subj_path / 'func'
            src_reg_file = subj_bold_dir / run / f'{self.inputs.subject_id}_bld_rest_reorient_skip_faln_mc.register.dat'
            dst_reg_file = subj_func_path / f'{file_prefix}_bbregister.register.dat'
            shutil.copy(src_reg_file, dst_reg_file)

        self.check_output(runs)
        return runtime

    def _list_outputs(self):
        outputs = self._outputs().get()
        outputs["data_path"] = self.inputs.data_path
        outputs["subject_id"] = self.inputs.subject_id
        return outputs

    def create_sub_node(self):
        return []


class MkBrainmaskInputSpec(BaseInterfaceInputSpec):
    subject_id = Str(exists=True, desc='subject_id', mandatory=True)
    task = Str(exists=True, desc="task", mandatory=True)
    data_path = Directory(exists=True, desc="data path", mandatory=True)
    subjects_dir = Directory(exists=True, desc='subjects_dir', mandatory=True)
    derivative_deepprep_path = Directory(exists=True, desc="derivative_deepprep_path", mandatory=True)
    preprocess_method = Str(exists=True, desc='preprocess method', mandatory=True)
    atlas_type = Str(exists=True, desc='MNI152_T1_2mm', mandatory=True)


class MkBrainmaskOutputSpec(TraitedSpec):
    data_path = Directory(exists=True, desc="data path")
    subject_id = Str(exists=True, desc="subject id")


class MkBrainmask(BaseInterface):
    input_spec = MkBrainmaskInputSpec
    output_spec = MkBrainmaskOutputSpec

    time = 18 / 60  # 运行时间：分钟 / 单run测试时间
    cpu = 2.7  # 最大cpu占用：个
    gpu = 0  # 最大gpu占用：MB

    def __init__(self):
        super(MkBrainmask, self).__init__()

    def check_output(self, runs):
        sub = self.inputs.subject_id
        task = self.inputs.task
        for run in runs:
            MkBrainmask_output_files = [f'{sub}.brainmask.bin.nii.gz', f'{sub}.brainmask.nii.gz',
                                        f'{sub}.func.aseg.nii', f'{sub}.func.ventricles.nii.gz', f'{sub}.func.wm.nii.gz']
            output_list = os.listdir(
                Path(self.inputs.derivative_deepprep_path) / sub / 'tmp' / f'task-{task}' / sub / 'bold' / run)
            check_result = set(MkBrainmask_output_files) <= set(output_list)
            if not check_result:
                return FileExistsError

    def cmd(self, run):
        preprocess_dir = Path(
            self.inputs.derivative_deepprep_path) / self.inputs.subject_id / 'tmp' / f'task-{self.inputs.task}'
        seg = Path(
            self.inputs.subjects_dir) / self.inputs.subject_id / 'mri/aparc+aseg.mgz'  # TODO 这个应该由structure_workflow传进来
        mov = Path(
            preprocess_dir) / self.inputs.subject_id / 'bold' / run / f'{self.inputs.subject_id}_bld_rest_reorient_skip_faln_mc.nii.gz'
        reg = Path(
            preprocess_dir) / self.inputs.subject_id / 'bold' / run / f'{self.inputs.subject_id}_bld_rest_reorient_skip_faln_mc.register.dat'
        func = Path(preprocess_dir) / self.inputs.subject_id / 'bold' / run / f'{self.inputs.subject_id}.func.aseg.nii'
        wm = Path(preprocess_dir) / self.inputs.subject_id / 'bold' / run / f'{self.inputs.subject_id}.func.wm.nii.gz'
        vent = Path(
            preprocess_dir) / self.inputs.subject_id / 'bold' / run / f'{self.inputs.subject_id}.func.ventricles.nii.gz'
        targ = Path(
            self.inputs.subjects_dir) / self.inputs.subject_id / 'mri/brainmask.mgz'  # TODO 这个应该由structure_workflow传进来
        mask = Path(
            preprocess_dir) / self.inputs.subject_id / 'bold' / run / f'{self.inputs.subject_id}.brainmask.nii.gz'
        binmask = Path(
            preprocess_dir) / self.inputs.subject_id / 'bold' / run / f'{self.inputs.subject_id}.brainmask.bin.nii.gz'
        shargs = [
            '--seg', seg,
            '--temp', mov,
            '--reg', reg,
            '--o', func]
        sh.mri_label2vol(*shargs, _out=sys.stdout)

        shargs = [
            '--i', func,
            '--wm',
            '--erode', 1,
            '--o', wm]
        sh.mri_binarize(*shargs, _out=sys.stdout)

        shargs = [
            '--i', func,
            '--ventricles',
            '--o', vent]
        sh.mri_binarize(*shargs, _out=sys.stdout)

        shargs = [
            '--reg', reg,
            '--targ', targ,
            '--mov', mov,
            '--inv',
            '--o', mask]
        sh.mri_vol2vol(*shargs, _out=sys.stdout)

        shargs = [
            '--i', mask,
            '--o', binmask,
            '--min', 0.0001]
        sh.mri_binarize(*shargs, _out=sys.stdout)

    def _run_interface(self, runtime):
        preprocess_dir = Path(
            self.inputs.derivative_deepprep_path) / self.inputs.subject_id / 'tmp' / f'task-{self.inputs.task}'
        runs = sorted(
            [d.name for d in (Path(preprocess_dir) / self.inputs.subject_id / 'bold').iterdir() if d.is_dir()])

        multipool_run(self.cmd, runs, Multi_Num=8)

        self.check_output(runs)

        return runtime

    def _list_outputs(self):
        outputs = self._outputs().get()
        outputs["data_path"] = self.inputs.data_path
        outputs["subject_id"] = self.inputs.subject_id
        return outputs

    def create_sub_node(self):
        from interface.create_node_bold import create_RestGauss_node, create_VxmRegNormMNI152_node
        if self.inputs.preprocess_method == 'rest':
            node = create_RestGauss_node(self.inputs.subject_id,
                                         self.inputs.task,
                                         self.inputs.atlas_type,
                                         self.inputs.preprocess_method)
        else:
            node = create_VxmRegNormMNI152_node(self.inputs.subject_id,
                                                self.inputs.task,
                                                self.inputs.atlas_type,
                                                self.inputs.preprocess_method)

        return node


class VxmRegistraionInputSpec(BaseInterfaceInputSpec):
    subject_id = Str(desc="subject id", mandatory=True)
    subjects_dir = Directory(exists=True, desc='subjects_dir', mandatory=True)
    data_path = Directory(exists=True, desc='data path', mandatory=True)
    derivative_deepprep_path = Directory(exists=True, desc='derivative_deepprep_path', mandatory=True)
    model_file = File(exists=True, desc="atlas_type/model.h5", mandatory=True)
    vxm_model_path = Directory(exists=True, desc="model/voxelmorph", mandatory=True)
    atlas_type = Str(desc="atlas_type", mandatory=True)
    task = Str(exists=True, desc="task", mandatory=True)
    preprocess_method = Str(exists=True, desc='preprocess method', mandatory=True)
    gpuid = Str(exists=True, desc='gpuid set', mandatory=True)


class VxmRegistraionOutputSpec(TraitedSpec):
    subjects_dir = Directory(exists=True, desc='subjects_dir')


class VxmRegistraion(BaseInterface):
    input_spec = VxmRegistraionInputSpec
    output_spec = VxmRegistraionOutputSpec

    time = 15 / 60  # 运行时间：分钟 / 单run测试时间
    cpu = 14  # 最大cpu占用：个
    gpu = 2703  # 最大gpu占用：MB

    def __init__(self):
        super(VxmRegistraion, self).__init__()

    def check_output(self):
        sub = self.inputs.subject_id
        VxmRegistraion_output_files = ['warped.nii.gz', 'warp.nii.gz', 'vxminput.npz', f'{sub}_warped.nii.gz',
                                       f'{sub}_warp.nii.gz', f'{sub}_affine.mat']
        output_list = os.listdir(Path(self.inputs.derivative_deepprep_path) / sub / 'tmp')
        check_result = set(VxmRegistraion_output_files) <= set(output_list)
        if not check_result:
            return FileExistsError

    def _run_interface(self, runtime):
        # import tensorflow as tf
        # import ants
        # import shutil
        # import deepprep_pipeline.voxelmorph as vxm
        subject_id = self.inputs.subject_id
        deepprep_subj_path = Path(self.inputs.derivative_deepprep_path) / subject_id

        norm = Path(self.inputs.subjects_dir) / subject_id / 'mri' / 'norm.mgz'
        trf_path = deepprep_subj_path / 'tmp' / f'{subject_id}_affine.mat'
        warp_path = deepprep_subj_path / 'tmp' / f'{subject_id}_warp.nii.gz'
        warped_path = deepprep_subj_path / 'tmp' / f'{subject_id}_warped.nii.gz'
        vxm_warp = deepprep_subj_path / 'tmp' / 'warp.nii.gz'
        vxm_warped_path = deepprep_subj_path / 'tmp' / 'warped.nii.gz'
        npz = deepprep_subj_path / 'tmp' / 'vxminput.npz'
        Path(deepprep_subj_path).mkdir(exist_ok=True)

        tmpdir = Path(deepprep_subj_path) / 'tmp'
        tmpdir.mkdir(exist_ok=True)

        # atlas and model
        vxm_model_path = Path(self.inputs.vxm_model_path)
        atlas_type = self.inputs.atlas_type
        model_file = self.inputs.model_file  # vxm_model_path / atlas_type / f'model.h5'
        atlas_path = vxm_model_path / atlas_type / f'{atlas_type}_brain.nii.gz'
        vxm_atlas_path = vxm_model_path / atlas_type / f'{atlas_type}_brain_vxm.nii.gz'
        vxm_atlas_npz_path = vxm_model_path / atlas_type / f'{atlas_type}_brain_vxm.npz'
        vxm2atlas_trf = vxm_model_path / atlas_type / f'{atlas_type}_vxm2atlas.mat'

        norm = ants.image_read(str(norm))
        vxm_atlas = ants.image_read(str(vxm_atlas_path))
        tx = ants.registration(fixed=vxm_atlas, moving=norm, type_of_transform='Affine')
        trf = ants.read_transform(tx['fwdtransforms'][0])
        ants.write_transform(trf, str(trf_path))
        affined = tx['warpedmovout']
        vol = affined.numpy() / 255.0
        np.savez_compressed(npz, vol=vol)

        # voxelmorph
        # tensorflow device handling
        if 'cuda' in self.inputs.gpuid:
            if len(self.inputs.gpuid) == 4:
                deepprep_device = '0'
            else:
                deepprep_device = self.inputs.gpuid.split(":")[1]
        else:
            deepprep_device = -1
        device, nb_devices = vxm.tf.utils.setup_device(deepprep_device)

        # load moving and fixed images
        add_feat_axis = True
        moving = vxm.py.utils.load_volfile(str(npz), add_batch_axis=True, add_feat_axis=add_feat_axis)
        fixed, fixed_affine = vxm.py.utils.load_volfile(str(vxm_atlas_npz_path), add_batch_axis=True,
                                                        add_feat_axis=add_feat_axis,
                                                        ret_affine=True)
        vxm_atlas_nib = nib.load(str(vxm_atlas_path))
        fixed_affine = vxm_atlas_nib.affine.copy()
        inshape = moving.shape[1:-1]
        nb_feats = moving.shape[-1]

        with tf.device(device):
            # load model and predict
            warp = vxm.networks.VxmDense.load(model_file).register(moving, fixed)
            # warp = vxm.networks.VxmDenseSemiSupervisedSeg.load(args.model).register(moving, fixed)
            moving = affined.numpy()[np.newaxis, ..., np.newaxis]
            moved = vxm.networks.Transform(inshape, nb_feats=nb_feats).predict([moving, warp])

        # save warp
        vxm.py.utils.save_volfile(warp.squeeze(), str(vxm_warp), fixed_affine)
        shutil.copy(vxm_warp, warp_path)

        # save moved image
        vxm.py.utils.save_volfile(moved.squeeze(), str(vxm_warped_path), fixed_affine)

        # affine to atlas
        atlas = ants.image_read(str(atlas_path))
        vxm_warped = ants.image_read(str(vxm_warped_path))
        warped = ants.apply_transforms(fixed=atlas, moving=vxm_warped, transformlist=[str(vxm2atlas_trf)])
        Path(warped_path).parent.mkdir(parents=True, exist_ok=True)
        ants.image_write(warped, str(warped_path))

        self.check_output()

        return runtime

    def _list_outputs(self):
        outputs = self._outputs().get()
        outputs["subjects_dir"] = self.inputs.subjects_dir
        return outputs

    def create_sub_node(self):
        from interface.create_node_bold import create_BoldSkipReorient_node
        node = create_BoldSkipReorient_node(self.inputs.subject_id, self.inputs.task, self.inputs.atlas_type,
                                            self.inputs.preprocess_method)
        return node


class RestGaussInputSpec(BaseInterfaceInputSpec):
    subject_id = Str(exists=True, desc="subject id", mandatory=True)
    subjects_dir = Directory(exists=True, desc='subjects_dir', mandatory=True)
    data_path = Directory(exists=True, desc='data path', mandatory=True)
    task = Str(exists=True, desc="task", mandatory=True)
    derivative_deepprep_path = Directory(exists=True, desc='derivative_deepprep_path', mandatory=True)
    preprocess_method = Str(exists=True, desc='preprocess method', mandatory=True)
    atlas_type = Str(exists=True, desc='MNI152_T1_2mm', mandatory=True)


class RestGaussOutputSpec(TraitedSpec):
    subject_id = Str(exists=True, desc="subject id")


class RestGauss(BaseInterface):
    input_spec = RestGaussInputSpec
    output_spec = RestGaussOutputSpec

    time = 11 / 60  # 运行时间：分钟
    cpu = 0  # 最大cpu占用：个
    gpu = 0  # 最大gpu占用：MB

    def __init__(self):
        super(RestGauss, self).__init__()

    def check_output(self, runs):
        sub = self.inputs.subject_id
        task = self.inputs.task

        for run in runs:
            RestGauss_output_files = [f'{sub}_bld_rest_reorient_skip_faln_mc_g1000000000.nii.gz']
            output_list = os.listdir(Path(self.inputs.derivative_deepprep_path) / sub / 'tmp' / f'task-{task}' / sub / 'bold' / run)
            check_result = set(RestGauss_output_files) <= set(output_list)
            if not check_result:
                return FileExistsError

    def cmd(self, run):
        from app.filters.filters import gauss_nifti

        preprocess_dir = Path(
            self.inputs.derivative_deepprep_path) / self.inputs.subject_id / 'tmp' / f'task-{self.inputs.task}'
        mc = Path(
            preprocess_dir) / self.inputs.subject_id / 'bold' / run / f'{self.inputs.subject_id}_bld_rest_reorient_skip_faln_mc.nii.gz'
        fcmri_dir = Path(preprocess_dir) / self.inputs.subject_id / 'fcmri'
        Path(fcmri_dir).mkdir(parents=True, exist_ok=True)
        gauss_nifti(str(mc), 1000000000)

    def _run_interface(self, runtime):
        preprocess_dir = Path(
            self.inputs.derivative_deepprep_path) / self.inputs.subject_id / 'tmp' / f'task-{self.inputs.task}'
        runs = sorted(
            [d.name for d in (Path(preprocess_dir) / self.inputs.subject_id / 'bold').iterdir() if d.is_dir()])
        multipool_run(self.cmd, runs, Multi_Num=8)

        self.check_output(runs)

        return runtime

    def _list_outputs(self):
        outputs = self._outputs().get()
        outputs["subject_id"] = self.inputs.subject_id
        return outputs

    def create_sub_node(self):
        from interface.create_node_bold import create_RestBandpass_node
        node = create_RestBandpass_node(self.inputs.subject_id,
                                        self.inputs.task,
                                        self.inputs.atlas_type,
                                        self.inputs.preprocess_method)

        return node


class RestBandpassInputSpec(BaseInterfaceInputSpec):
    subject_id = Str(exists=True, desc='subject', mandatory=True)
    task = Str(exists=True, desc='task', mandatory=True)
    data_path = Directory(exists=True, desc='data path', mandatory=True)
    derivative_deepprep_path = Directory(exists=True, desc='derivative_deepprep_path', mandatory=True)
    preprocess_method = Str(exists=True, desc='preprocess method', mandatory=True)
    atlas_type = Str(exists=True, desc='MNI152_T1_2mm', mandatory=True)


class RestBandpassOutputSpec(TraitedSpec):
    subject_id = Str(exists=True, desc='subject')
    data_path = Directory(exists=True, desc='data path')


class RestBandpass(BaseInterface):
    input_spec = RestBandpassInputSpec
    output_spec = RestBandpassOutputSpec

    time = 120 / 60  # 运行时间：分钟
    cpu = 2  # 最大cpu占用：个
    gpu = 0  # 最大gpu占用：MB

    def __init__(self):
        super(RestBandpass, self).__init__()

    def check_output(self, runs):
        sub = self.inputs.subject_id
        task = self.inputs.task

        for run in runs:
            RestBandpass_output_files = [f'{sub}_bld_rest_reorient_skip_faln_mc_g1000000000_bpss.nii.gz']
            output_list = os.listdir(
                Path(self.inputs.derivative_deepprep_path) / sub / 'tmp'/ f'task-{task}' / sub / 'bold' / run)
            check_result = set(RestBandpass_output_files) <= set(output_list)
            if not check_result:
                return FileExistsError

    def cmd(self, idx, bids_entities, bids_path):
        preprocess_dir = Path(
            self.inputs.derivative_deepprep_path) / self.inputs.subject_id / 'tmp' / f'task-{self.inputs.task}'
        entities = dict(bids_entities)
        if 'RepetitionTime' in entities:
            TR = entities['RepetitionTime']
        else:
            bold = ants.image_read(bids_path)
            TR = bold.spacing[3]
        run = f'{idx + 1:03}'
        gauss_path = preprocess_dir / self.inputs.subject_id / 'bold' / run / f'{self.inputs.subject_id}_bld_rest_reorient_skip_faln_mc_g1000000000.nii.gz'
        bandpass_nifti(str(gauss_path), TR)

    def _run_interface(self, runtime):
        preprocess_dir = Path(
            self.inputs.derivative_deepprep_path) / self.inputs.subject_id / 'tmp' / f'task-{self.inputs.task}'
        layout = bids.BIDSLayout(str(self.inputs.data_path), derivatives=False)
        subj = self.inputs.subject_id.split('-')[1:]
        if self.inputs.task is None:
            bids_bolds = layout.get(subject=subj, suffix='bold', extension='.nii.gz')
        else:
            bids_bolds = layout.get(subject=subj, task=self.inputs.task, suffix='bold', extension='.nii.gz')
        all_idx = []
        all_bids_entities = []
        all_bids_path = []
        for idx, bids_bold in enumerate(bids_bolds):
            all_idx.append(idx)
            all_bids_entities.append(bids_bold.entities)
            all_bids_path.append(bids_bold.path)
        multipool_BidsBolds(self.cmd, all_idx, all_bids_entities, all_bids_path, Multi_Num=8)
        runs = sorted(
            [d.name for d in (Path(preprocess_dir) / self.inputs.subject_id / 'bold').iterdir() if d.is_dir()])

        self.check_output(runs)

        return runtime

    def _list_outputs(self):
        outputs = self._outputs().get()
        outputs["subject_id"] = self.inputs.subject_id
        outputs["data_path"] = self.inputs.data_path

        return outputs

    def create_sub_node(self):
        from interface.create_node_bold import create_RestRegression_node
        node = create_RestRegression_node(self.inputs.subject_id,
                                          self.inputs.task,
                                          self.inputs.atlas_type,
                                          self.inputs.preprocess_method)

        return node


class RestRegressionInputSpec(BaseInterfaceInputSpec):
    subject_id = Str(exists=True, desc='subject', mandatory=True)
    subjects_dir = Directory(exists=True, desc='subjects_dir', mandatory=True)
    data_path = Directory(exists=True, desc='data_path', mandatory=True)
    task = Str(exists=True, desc='task', mandatory=True)
    derivative_deepprep_path = Directory(exists=True, desc='derivative_deepprep_path', mandatory=True)
    preprocess_method = Str(exists=True, desc='preprocess method', mandatory=True)
    atlas_type = Str(exists=True, desc='MNI152_T1_2mm', mandatory=True)


class RestRegressionOutputSpec(TraitedSpec):
    subject_id = Str(exists=True, desc='subject')
    data_path = Directory(exists=True, desc='data_path')


class RestRegression(BaseInterface):
    input_spec = RestRegressionInputSpec
    output_spec = RestRegressionOutputSpec

    # time = 120 / 60  # 运行时间：分钟
    # cpu = 2  # 最大cpu占用：个
    # gpu = 0  # 最大gpu占用：MB
    def __init__(self):
        super(RestRegression, self).__init__()

    def check_output(self,runs):
        sub = self.inputs.subject_id
        task = self.inputs.task

        for run in runs:
            RestRegression_bold_output_files = [f'{sub}_bld_rest_reorient_skip_faln_mc_g1000000000_bpss_resid_snr.nii.gz',
                                                f'{sub}_bld_rest_reorient_skip_faln_mc_g1000000000_bpss_resid_sd1.nii.gz',
                                                f'{sub}_bld_rest_reorient_skip_faln_mc_g1000000000_bpss_resid.nii.gz']
            bold_output_list = os.listdir(
                Path(self.inputs.derivative_deepprep_path) / sub / 'tmp'/ f'task-{task}' / sub / 'bold' / run)
            check_bold_result = set(RestRegression_bold_output_files) <= set(bold_output_list)

            RestRegression_fcmri_output_files = [f"{sub}_bld{run}_mov_regressor.dat", f"{sub}_bld{run}_pca_regressor_dt.dat",
                                                 f"{sub}_bld{run}_regressors.dat", f"{sub}_bld{run}_ventricles_regressor_dt.dat",
                                                 f"{sub}_bld{run}_vent_wm_dt.dat", f"{sub}_bld{run}_WB_regressor_dt.dat",
                                                 f"{sub}_bld{run}_wm_regressor_dt.dat"]
            fcmri_output_list = os.listdir(
                Path(self.inputs.derivative_deepprep_path) / sub / 'tmp'/ f'task-{task}' / sub / 'fcmri')
            check_fcmri_result = set(RestRegression_fcmri_output_files) <= set(fcmri_output_list)

            RestRegression_movement_output_files = [f"{sub}_bld{run}_rest_reorient_skip_faln_mc.dat",
                                                 f"{sub}_bld{run}_rest_reorient_skip_faln_mc.ddat",
                                                 f"{sub}_bld{run}_rest_reorient_skip_faln_mc.par",
                                                 f"{sub}_bld{run}_rest_reorient_skip_faln_mc.rdat",
                                                 f"{sub}_bld{run}_rest_reorient_skip_faln_mc.rddat"]
            movement_output_list = os.listdir(
                Path(self.inputs.derivative_deepprep_path) / sub / 'tmp' / f'task-{task}' / sub / 'movement')
            check_movement_result = set(RestRegression_movement_output_files) <= set(movement_output_list)

        if not check_bold_result and not check_fcmri_result and not check_movement_result:
            return FileExistsError

    def setenv_smooth_downsampling(self):
        subjects_dir = Path(self.inputs.subjects_dir)
        fsaverage6_dir = subjects_dir / 'fsaverage6'
        if not fsaverage6_dir.exists():
            src_fsaverage6_dir = Path(os.environ['FREESURFER_HOME']) / 'subjects' / 'fsaverage6'
            try:
                os.symlink(src_fsaverage6_dir, fsaverage6_dir)
            except FileExistsError:
                pass

        fsaverage5_dir = subjects_dir / 'fsaverage5'
        if not fsaverage5_dir.exists():
            src_fsaverage5_dir = Path(os.environ['FREESURFER_HOME']) / 'subjects' / 'fsaverage5'
            try:
                os.symlink(src_fsaverage5_dir, fsaverage5_dir)
            except FileExistsError:
                pass

        fsaverage4_dir = subjects_dir / 'fsaverage4'
        if not fsaverage4_dir.exists():
            src_fsaverage4_dir = Path(os.environ['FREESURFER_HOME']) / 'subjects' / 'fsaverage4'
            try:
                os.symlink(src_fsaverage4_dir, fsaverage4_dir)
            except FileExistsError:
                pass

    # smooth_downsampling
    # def cmd(self, hemi, subj_surf_path, dst_resid_file, dst_reg_file):
    #     from deepprep_pipeline.app.surface_projection import surface_projection as sp
    #     fs6_path = sp.indi_to_fs6(subj_surf_path, f'{self.inputs.subject_id}', dst_resid_file, dst_reg_file,
    #                               hemi)
    #     sm6_path = sp.smooth_fs6(fs6_path, hemi)
    #     sp.downsample_fs6_to_fs4(sm6_path, hemi)
    def _run_interface(self, runtime):
        from app.regressors.regressors import compile_regressors, regression
        from app.surface_projection import surface_projection as sp

        preprocess_dir = Path(
            self.inputs.derivative_deepprep_path) / self.inputs.subject_id / 'tmp' / f'task-{self.inputs.task}'

        deepprep_subj_path = Path(self.inputs.derivative_deepprep_path) / self.inputs.subject_id
        fcmri_dir = preprocess_dir / self.inputs.subject_id / 'fcmri'
        bold_dir = preprocess_dir / self.inputs.subject_id / 'bold'
        layout = bids.BIDSLayout(str(self.inputs.data_path), derivatives=False)
        subj = self.inputs.subject_id.split('-')[1]
        if self.inputs.task is None:
            bids_bolds = layout.get(subject=subj, suffix='bold', extension='.nii.gz')
        else:
            bids_bolds = layout.get(subject=subj, task=self.inputs.task, suffix='bold', extension='.nii.gz')
        for idx, bids_bold in enumerate(bids_bolds):
            run = f'{idx + 1:03}'
            bpss_path = f'{preprocess_dir}/{self.inputs.subject_id}/bold/{run}/{self.inputs.subject_id}_bld_rest_reorient_skip_faln_mc_g1000000000_bpss.nii.gz'

            all_regressors = compile_regressors(Path(preprocess_dir), Path(bold_dir), run, self.inputs.subject_id,
                                                Path(fcmri_dir), bpss_path)
            regression(bpss_path, all_regressors)

        self.setenv_smooth_downsampling()
        deepprep_subj_path = Path(deepprep_subj_path)

        subj_bold_dir = Path(preprocess_dir) / f'{self.inputs.subject_id}' / 'bold'
        for idx, bids_bold in enumerate(bids_bolds):
            run = f"{idx + 1:03}"
            entities = dict(bids_bold.entities)
            # subj = entities['subject']
            file_prefix = Path(bids_bold.path).name.replace('.nii.gz', '')
            if 'session' in entities:
                subj_func_path = deepprep_subj_path / f"ses-{entities['session']}" / 'func'
                subj_surf_path = deepprep_subj_path / f"ses-{entities['session']}" / 'surf'
            else:
                subj_func_path = deepprep_subj_path / 'func'
                subj_surf_path = deepprep_subj_path / 'surf'
            subj_surf_path.mkdir(exist_ok=True)
            src_resid_file = subj_bold_dir / run / f'{self.inputs.subject_id}_bld_rest_reorient_skip_faln_mc_g1000000000_bpss_resid.nii.gz'
            dst_resid_file = subj_func_path / f'{file_prefix}_resid.nii.gz'
            shutil.copy(src_resid_file, dst_resid_file)

            dst_reg_file = subj_func_path / f'{file_prefix}_bbregister.register.dat'
            # hemi = ['lh','rh']
            # multiregressionpool(self.cmd, hemi, subj_surf_path, dst_resid_file, dst_reg_file, Multi_Num=2)
            for hemi in ['lh', 'rh']:
                fs6_path = sp.indi_to_fs6(subj_surf_path, f'{self.inputs.subject_id}', dst_resid_file, dst_reg_file,
                                          hemi)
                sm6_path = sp.smooth_fs6(fs6_path, hemi)
                sp.downsample_fs6_to_fs4(sm6_path, hemi)

            runs = sorted(
                [d.name for d in (Path(preprocess_dir) / self.inputs.subject_id / 'bold').iterdir() if d.is_dir()])
            self.check_output(runs)
        return runtime

    def _list_outputs(self):
        outputs = self._outputs().get()
        outputs["subject_id"] = self.inputs.subject_id
        outputs["data_path"] = self.inputs.data_path

        return outputs

    def create_sub_node(self):
        from interface.create_node_bold import create_VxmRegNormMNI152_node
        node = create_VxmRegNormMNI152_node(self.inputs.subject_id,
                                            self.inputs.task,
                                            self.inputs.atlas_type,
                                            self.inputs.preprocess_method)

        return node


class VxmRegNormMNI152InputSpec(BaseInterfaceInputSpec):
    subjects_dir = Directory(exists=True, desc='subjects_dir', mandatory=True)
    subject_id = Str(exists=True, desc='subject', mandatory=True)
    task = Str(exists=True, desc='task', mandatory=True)
    data_path = Directory(exists=True, desc='data_path', mandatory=True)
    preprocess_method = Str(exists=True, desc='preprocess method', mandatory=True)
    vxm_model_path = Directory(exists=True, desc='model/voxelmorph', mandatory=True)
    atlas_type = Str(exists=True, desc='MNI152_T1_2mm', mandatory=True)
    resource_dir = Directory(exists=True, desc='resource', mandatory=True)
    derivative_deepprep_path = Directory(exists=True, desc='derivative_deepprep_path', mandatory=True)
    gpuid = Str(exists=True, desc='gpuid set', mandatory=True)


class VxmRegNormMNI152OutputSpec(TraitedSpec):
    subject_id = Str(exists=True, desc='subject')
    data_path = Directory(exists=True, desc='data_path')


class VxmRegNormMNI152(BaseInterface):
    input_spec = VxmRegNormMNI152InputSpec
    output_spec = VxmRegNormMNI152OutputSpec

    time = 503 / 60  # 运行时间：分钟
    cpu = 2  # 最大cpu占用：个
    gpu = 0  # 最大gpu占用：MB

    def __init__(self):
        super(VxmRegNormMNI152, self).__init__()

    def check_output(self, subj_func_path, file_prefix):
        sub = self.inputs.subject_id

        VxmRegNormMNI152_output_files = [f'{sub}_norm_2mm.nii.gz', f'{sub}_MNI2mm.nii.gz', f'{file_prefix}_bbregister.register.dat']
        output_list = os.listdir(subj_func_path)
        check_result = set(VxmRegNormMNI152_output_files) <= set(output_list)
        if not check_result:
            return FileExistsError

    def register_dat_to_fslmat(self, mov_file, ref_file, reg_file, fslmat_file):
        sh.tkregister2('--mov', mov_file,
                       '--targ', ref_file,
                       '--reg', reg_file,
                       '--fslregout', fslmat_file,
                       '--noedit')

    def register_dat_to_trf(self, mov_file, ref_file, reg_file, preprocess_dir, trf_file):
        import SimpleITK as sitk

        fsltrf_file = os.path.join(preprocess_dir, 'fsl_trf.fsl')
        self.register_dat_to_fslmat(mov_file, ref_file, reg_file, fsltrf_file)
        first_frame_file = os.path.join(preprocess_dir, 'frame0.nii.gz')
        bold = ants.image_read(str(mov_file))
        frame0_np = bold[:, :, :, 0]
        origin = bold.origin[:3]
        spacing = bold.spacing[:3]
        direction = bold.direction[:3, :3].copy()
        frame0 = ants.from_numpy(frame0_np, origin=origin, spacing=spacing, direction=direction)
        ants.image_write(frame0, str(first_frame_file))
        tfm_file = os.path.join(preprocess_dir, 'itk_trf.tfm')
        c3d_affine_tool = Path(self.inputs.resource_dir) / 'c3d_affine_tool'
        cmd = f'{c3d_affine_tool} -ref {ref_file} -src {first_frame_file} {fsltrf_file} -fsl2ras -oitk {tfm_file}'
        os.system(cmd)
        trf_sitk = sitk.ReadTransform(tfm_file)
        trf = ants.new_ants_transform()
        trf.set_parameters(trf_sitk.GetParameters())
        trf.set_fixed_parameters(trf_sitk.GetFixedParameters())
        ants.write_transform(trf, trf_file)

    def native_bold_to_T1_2mm_ants(self, residual_file, subject_id, subj_t1_file, reg_file, save_file: str, preprocess_dir,
                                   verbose=False):
        subj_t1_2mm_file = os.path.join(os.path.split(save_file)[0], f'{subject_id}_norm_2mm.nii.gz')
        sh.mri_convert('-ds', 2, 2, 2,
                       '-i', subj_t1_file,
                       '-o', subj_t1_2mm_file)
        trf_file = os.path.join(preprocess_dir, 'reg.mat')
        self.register_dat_to_trf(residual_file, subj_t1_2mm_file, reg_file, preprocess_dir, trf_file)
        bold_img = ants.image_read(str(residual_file))
        fixed = ants.image_read(subj_t1_2mm_file)
        affined_bold_img = ants.apply_transforms(fixed=fixed, moving=bold_img, transformlist=[trf_file], imagetype=3)
        if verbose:
            ants.image_write(affined_bold_img, str(save_file))
<<<<<<< HEAD
            shutil.copy(trf_file, os.path.join(os.path.split(save_file)[0], f'{subject_id}_reg.mat'))
=======
>>>>>>> c12847b7
        return affined_bold_img

    def vxm_warp_bold_2mm(self, resid_t1, affine_file, warp_file, warped_file, verbose=True):
        import voxelmorph as vxm
        import tensorflow as tf
        import time

        vxm_model_path = Path(self.inputs.vxm_model_path)
        atlas_type = self.inputs.atlas_type

        atlas_file = vxm_model_path / atlas_type / f'{atlas_type}_brain_vxm.nii.gz'
        MNI152_2mm_file = vxm_model_path / atlas_type / f'{atlas_type}_brain.nii.gz'
        MNI152_2mm = ants.image_read(str(MNI152_2mm_file))
        atlas = ants.image_read(str(atlas_file))
        if isinstance(resid_t1, str):
            bold_img = ants.image_read(resid_t1)
        else:
            bold_img = resid_t1
        n_frame = bold_img.shape[3]
        bold_origin = bold_img.origin
        bold_spacing = bold_img.spacing
        bold_direction = bold_img.direction.copy()

        # tensorflow device handling
        if 'cuda' in self.inputs.gpuid:
            if len(self.inputs.gpuid) == 4:
                deepprep_device = '0'
            else:
                deepprep_device = self.inputs.gpuid.split(":")[1]
        else:
            deepprep_device = -1
        device, nb_devices = vxm.tf.utils.setup_device(deepprep_device)

        fwdtrf_MNI152_2mm = [str(affine_file)]
        trf_file = vxm_model_path / atlas_type / f'{atlas_type}_vxm2atlas.mat'
        fwdtrf_atlas2MNI152_2mm = [str(trf_file)]
        deform, deform_affine = vxm.py.utils.load_volfile(str(warp_file), add_batch_axis=True, ret_affine=True)

        # affine to MNI152 croped
        tic = time.time()
        # affined_img = ants.apply_transforms(atlas, bold_img, fwdtrf_MNI152_2mm, imagetype=3)
        affined_np = ants.apply_transforms(atlas, bold_img, fwdtrf_MNI152_2mm, imagetype=3).numpy()
        # print(sys.getrefcount(affined_img))
        # del affined_img
        # toc = time.time()
        # print(toc - tic)
        # gc.collect()
        # voxelmorph warp
        tic = time.time()
        warped_np = np.zeros(shape=(*atlas.shape, n_frame), dtype=np.float32)
        with tf.device(device):
            transform = vxm.networks.Transform(atlas.shape, interp_method='linear', nb_feats=1)
            # for idx in range(affined_np.shape[3]):
            #     frame_np = affined_np[:, :, :, idx]
            #     frame_np = frame_np[..., np.newaxis]
            #     frame_np = frame_np[np.newaxis, ...]
            #
            #     moved = transform.predict([frame_np, deform])
            #     warped_np[:, :, :, idx] = moved.squeeze()
            tf_dataset = tf.data.Dataset.from_tensor_slices(np.transpose(affined_np, (3, 0, 1, 2)))
            del affined_np
            batch_size = 16
            deform = tf.convert_to_tensor(deform)
            deform = tf.keras.backend.tile(deform, [batch_size, 1, 1, 1, 1])
            for idx, batch_data in enumerate(tf_dataset.batch(batch_size=batch_size)):
                if batch_data.shape[0] != deform.shape[0]:
                    deform = deform[:batch_data.shape[0], :, :, :, :]
                moved = transform.predict([batch_data, deform]).squeeze()
                if len(moved.shape) == 4:
                    moved_data = np.transpose(moved, (1, 2, 3, 0))
                else:
                    moved_data = moved[:, :, :, np.newaxis]
                warped_np[:, :, :, idx * batch_size:(idx + 1) * batch_size] = moved_data
                # print(f'batch: {idx}')
            del transform
            del tf_dataset
            del moved
            del moved_data
        # toc = time.time()
        # print(toc - tic)

        # affine to MNI152
        # tic = time.time()
        origin = (*atlas.origin, bold_origin[3])
        spacing = (*atlas.spacing, bold_spacing[3])
        direction = bold_direction.copy()
        direction[:3, :3] = atlas.direction

        warped_img = ants.from_numpy(warped_np, origin=origin, spacing=spacing, direction=direction)
        del warped_np
        moved_img = ants.apply_transforms(MNI152_2mm, warped_img, fwdtrf_atlas2MNI152_2mm, imagetype=3)
        del warped_img
        moved_np = moved_img.numpy()
        del moved_img
        # toc = time.time()
        # print(toc - tic)

        # save
        origin = (*MNI152_2mm.origin, bold_origin[3])
        spacing = (*MNI152_2mm.spacing, bold_spacing[3])
        direction = bold_direction.copy()
        direction[:3, :3] = MNI152_2mm.direction
        warped_bold_img = ants.from_numpy(moved_np, origin=origin, spacing=spacing, direction=direction)
        del moved_np
        warped_file = str(warped_file)
        if verbose:
            ants.image_write(warped_bold_img, warped_file)
        return warped_bold_img

    def _run_interface(self, runtime):
        layout = bids.BIDSLayout(str(self.inputs.data_path), derivatives=False)
        subj = self.inputs.subject_id.split('-')[1]
        derivative_deepprep_path = Path(self.inputs.derivative_deepprep_path)
        deepprep_subj_path = derivative_deepprep_path / self.inputs.subject_id
        norm_path = Path(self.inputs.subjects_dir) / self.inputs.subject_id / 'mri' / 'norm.mgz'
        preprocess_dir = derivative_deepprep_path / self.inputs.subject_id / 'tmp' / f'task-{self.inputs.task}'
        if self.inputs.task is None:
            bids_bolds = layout.get(subject=subj, suffix='bold', extension='.nii.gz')
        else:
            bids_bolds = layout.get(subject=subj, task=self.inputs.task, suffix='bold', extension='.nii.gz')

        subject_id = self.inputs.subject_id
        bids_entities = []
        bids_path = []
        for bids_bold in bids_bolds:
            entities = dict(bids_bold.entities)
            file_prefix = Path(bids_bold.path).name.replace('.nii.gz', '')
            if 'session' in entities:
                ses = entities['session']
                subj_func_path = Path(deepprep_subj_path) / f'ses-{ses}' / 'func'
            else:
                subj_func_path = Path(deepprep_subj_path) / 'func'
            if self.inputs.preprocess_method == 'rest':
                bold_file = subj_func_path / f'{file_prefix}_resid.nii.gz'
            else:
                bold_file = subj_func_path / f'{file_prefix}_mc.nii.gz'

            reg_file = subj_func_path / f'{file_prefix}_bbregister.register.dat'
            bold_t1_file = subj_func_path / f'{file_prefix}_native_t1_2mm.nii.gz'  # jiance zheng que xing yong de
            bold_t1_out = self.native_bold_to_T1_2mm_ants(bold_file, subject_id, norm_path, reg_file,
                                                          bold_t1_file, preprocess_dir, verbose=True)

            warp_file = subj_func_path / f'{subject_id}_warp.nii.gz'
            affine_file = subj_func_path / f'{subject_id}_affine.mat'
            warped_file = subj_func_path / f'{subject_id}_MNI2mm.nii.gz'
            warped_img = self.vxm_warp_bold_2mm(bold_t1_out, affine_file, warp_file, warped_file, verbose=True)

            self.check_output(subj_func_path,file_prefix)

        return runtime

    def _list_outputs(self):
        outputs = self._outputs().get()
        outputs["subject_id"] = self.inputs.subject_id
        outputs["data_path"] = self.inputs.data_path

        return outputs

    def create_sub_node(self):
        from interface.create_node_bold import create_Smooth_node
        node = create_Smooth_node(self.inputs.subject_id,
                                  self.inputs.task,
                                  self.inputs.atlas_type,
                                  self.inputs.preprocess_method)

        return node


class SmoothInputSpec(BaseInterfaceInputSpec):
    subject_id = Str(exists=True, desc='subject', mandatory=True)
    task = Str(exists=True, desc='task', mandatory=True)
    data_path = Directory(exists=True, desc='data_path', mandatory=True)
    preprocess_method = Str(exists=True, desc='preprocess method', mandatory=True)
    MNI152_T1_2mm_brain_mask = File(exists=True, desc='MNI152 brain mask path', mandatory=True)
    derivative_deepprep_path = Directory(exists=True, desc='derivative_deepprep_path', mandatory=True)
    atlas_type = Str(exists=True, desc='MNI152_T1_2mm', mandatory=True)


class SmoothOutputSpec(TraitedSpec):
    subject_id = Str(exists=True, desc='subject')
    data_path = Directory(exists=True, desc='data_path')


class Smooth(BaseInterface):
    input_spec = SmoothInputSpec
    output_spec = SmoothOutputSpec

    time = 68 / 60  # 运行时间：分钟
    cpu = 1  # 最大cpu占用：个
    gpu = 0  # 最大gpu占用：MB

    def __init__(self):
        super(Smooth, self).__init__()

    def check_output(self, subj_func_path, file_prefix):
        sub = self.inputs.subject_id

        Smooth_output_files = [f'{file_prefix}_resid_MNI2mm_sm6.nii.gz'] # TODO MNI2mm 要不要优化
        output_list = os.listdir(subj_func_path)
        check_result = set(Smooth_output_files) <= set(output_list)
        if not check_result:
            return FileExistsError

    def save_bold(self, warped_img, temp_file, bold_file, save_file):
        ants.image_write(warped_img, str(temp_file))
        bold_info = nib.load(bold_file)
        affine_info = nib.load(temp_file)
        bold2 = nib.Nifti1Image(warped_img.numpy(), affine=affine_info.affine, header=bold_info.header)
        del bold_info
        del affine_info
        os.remove(temp_file)
        nib.save(bold2, save_file)

    def bold_smooth_6_ants(self, t12mm: str, t12mm_sm6_file: Path,
                           temp_file: Path, bold_file: Path, verbose=False):

        # mask file
        # MNI152_T1_2mm_brain_mask = '/usr/local/fsl/data/standard/MNI152_T1_2mm_brain_mask.nii.gz'
        brain_mask = ants.image_read(self.inputs.MNI152_T1_2mm_brain_mask)

        if isinstance(t12mm, str):
            bold_img = ants.image_read(t12mm)
        else:
            bold_img = t12mm

        bold_origin = bold_img.origin
        bold_spacing = bold_img.spacing
        bold_direction = bold_img.direction.copy()

        # smooth
        smoothed_img = ants.from_numpy(bold_img.numpy(), bold_origin[:3], bold_spacing[:3],
                                       bold_direction[:3, :3].copy(), has_components=True)
        # mask
        smoothed_np = ants.smooth_image(smoothed_img, sigma=6, FWHM=True).numpy()
        del smoothed_img
        mask_np = brain_mask.numpy()
        masked_np = np.zeros(smoothed_np.shape, dtype=np.float32)
        idx = mask_np == 1
        masked_np[idx, :] = smoothed_np[idx, :]
        del smoothed_np
        masked_img = ants.from_numpy(masked_np, bold_origin, bold_spacing, bold_direction)
        del masked_np
        if verbose:
            # save
            self.save_bold(masked_img, temp_file, bold_file, t12mm_sm6_file)
            # ants.image_write(masked_img, str(t12mm_sm6_file))
        return masked_img

    def cmd(self, bids_entities, bids_path):
        entities = dict(bids_entities)
        file_prefix = Path(bids_path).name.replace('.nii.gz', '')
        preprocess_dir = Path(
            self.inputs.derivative_deepprep_path) / self.inputs.subject_id / 'tmp' / f'task-{self.inputs.task}'
        derivative_deepprep_path = Path(self.inputs.derivative_deepprep_path)
        deepprep_subj_path = derivative_deepprep_path / self.inputs.subject_id
        if 'session' in entities:
            ses = entities['session']
            subj_func_path = Path(deepprep_subj_path) / f'ses-{ses}' / 'func'
        else:
            subj_func_path = Path(deepprep_subj_path) / 'func'
        if self.inputs.preprocess_method == 'rest':
            bold_file = subj_func_path / f'{file_prefix}_resid.nii.gz'
            save_file = subj_func_path / f'{file_prefix}_resid_MIN2mm_sm6.nii.gz'
        else:
            bold_file = subj_func_path / f'{file_prefix}_mc.nii.gz'
            save_file = subj_func_path / f'{file_prefix}_mc_MIN2mm.nii.gz'
        if self.inputs.preprocess_method == 'rest':
            temp_file = Path(preprocess_dir) / f'{file_prefix}_MNI2mm_sm6_temp.nii.gz'
            warped_file = subj_func_path / f'{self.inputs.subject_id}_MNI2mm.nii.gz'
            warped_img = ants.image_read(str(warped_file))
            self.bold_smooth_6_ants(warped_img, save_file, temp_file, bold_file, verbose=True)
        else:
            temp_file = Path(preprocess_dir) / f'{file_prefix}_MNI2mm_temp.nii.gz'
            warped_file = subj_func_path / f'{self.inputs.subject_id}_MNI2mm.nii.gz'
            warped_img = ants.image_read(str(warped_file))
            self.save_bold(warped_img, temp_file, bold_file, save_file)

    def _run_interface(self, runtime):
        layout = bids.BIDSLayout(str(self.inputs.data_path), derivatives=False)
        subj = self.inputs.subject_id.split('-')[1]
        if self.inputs.task is None:
            bids_bolds = layout.get(subject=subj, suffix='bold', extension='.nii.gz')
        else:
            bids_bolds = layout.get(subject=subj, task=self.inputs.task, suffix='bold', extension='.nii.gz')
        bids_entities = []
        bids_path = []
        for bids_bold in bids_bolds:
            bids_entities.append(bids_bold.entities)
            bids_path.append(bids_bold.path)
        multipool_BidsBolds_2(self.cmd, bids_entities, bids_path, Multi_Num=8)

        derivative_deepprep_path = Path(self.inputs.derivative_deepprep_path)
        deepprep_subj_path = derivative_deepprep_path / self.inputs.subject_id
        for i in range(len(bids_entities)):
            entities = dict(bids_entities[i])
            file_prefix = Path(bids_path[i]).name.replace('.nii.gz', '')
            if 'session' in entities:
                ses = entities['session']
                subj_func_path = Path(deepprep_subj_path) / f'ses-{ses}' / 'func'
            else:
                subj_func_path = Path(deepprep_subj_path) / 'func'
            self.check_output(subj_func_path, file_prefix)

        return runtime

    def _list_outputs(self):
        outputs = self._outputs().get()
        outputs["subject_id"] = self.inputs.subject_id
        outputs["data_path"] = self.inputs.data_path

        return outputs


class MkTemplateInputSpec(BaseInterfaceInputSpec):
    subject_id = Str(exists=True, desc='subject', mandatory=True)
    data_path = Directory(exists=True, desc="data path", mandatory=True)
    task = Str(exists=True, desc='task', mandatory=True)
    derivative_deepprep_path = Directory(exists=True, desc="derivative_deepprep_path", mandatory=True)
    preprocess_method = Str(exists=True, desc='preprocess method', mandatory=True)
    atlas_type = Str(exists=True, desc='MNI152_T1_2mm', mandatory=True)


class MkTemplateOutputSpec(TraitedSpec):
    data_path = Directory(exists=True, desc="data path")
    subject_id = Str(exists=True, desc="subject id")


class MkTemplate(BaseInterface):
    input_spec = MkTemplateInputSpec
    output_spec = MkTemplateOutputSpec

    # time = 120 / 60  # 运行时间：分钟
    # cpu = 2  # 最大cpu占用：个
    # gpu = 0  # 最大gpu占用：MB

    def __init__(self):
        super(MkTemplate, self).__init__()

    def check_output(self, runs):
        sub = self.inputs.subject_id
        task = self.inputs.task
        for run in runs:
            MkTemplate_output_files = ['template.nii.gz']
            output_list = os.listdir(
                Path(self.inputs.derivative_deepprep_path) / sub / 'tmp' / f'task-{task}' / sub / 'bold' / run)
            check_result = set(MkTemplate_output_files) <= set(output_list)
            if not check_result:
                return FileExistsError

    def _run_interface(self, runtime):
        preprocess_dir = Path(
            self.inputs.derivative_deepprep_path) / self.inputs.subject_id / 'tmp' / f'task-{self.inputs.task}'
        shargs = [
            '-s', self.inputs.subject_id,
            '-d', preprocess_dir,
            '-fsd', 'bold',
            '-funcstem', f'{self.inputs.subject_id}_bld_rest_reorient_skip_faln',
            '-nolog']
        sh.mktemplate_sess(*shargs, _out=sys.stdout)

        runs = sorted(
            [d.name for d in (Path(preprocess_dir) / self.inputs.subject_id / 'bold').iterdir() if d.is_dir()])
        self.check_output(runs)
        return runtime

    def _list_outputs(self):
        outputs = self._outputs().get()
        outputs["data_path"] = self.inputs.data_path
        outputs["subject_id"] = self.inputs.subject_id
        return outputs

    def create_sub_node(self):
        from interface.create_node_bold import create_MotionCorrection_node
        node = create_MotionCorrection_node(self.inputs.subject_id,
                                            self.inputs.task,
                                            self.inputs.atlas_type,
                                            self.inputs.preprocess_method)

        return node<|MERGE_RESOLUTION|>--- conflicted
+++ resolved
@@ -1191,10 +1191,7 @@
         affined_bold_img = ants.apply_transforms(fixed=fixed, moving=bold_img, transformlist=[trf_file], imagetype=3)
         if verbose:
             ants.image_write(affined_bold_img, str(save_file))
-<<<<<<< HEAD
             shutil.copy(trf_file, os.path.join(os.path.split(save_file)[0], f'{subject_id}_reg.mat'))
-=======
->>>>>>> c12847b7
         return affined_bold_img
 
     def vxm_warp_bold_2mm(self, resid_t1, affine_file, warp_file, warped_file, verbose=True):
