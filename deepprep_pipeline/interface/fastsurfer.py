--- conflicted
+++ resolved
@@ -51,40 +51,6 @@
 
     def _list_outputs(self):
         outputs = self._outputs().get()
-<<<<<<< HEAD
-        outputs['out_file'] = self.inputs.out_file
-        return outputs
-
-
-class NoccsegThresholdInputSpec(BaseInterfaceInputSpec):
-    python_interpret = File(exists=True, mandatory=True, desc='the python interpret to use')
-    mask_file = File(exists=True, mandatory=True, desc='mask.mgz')
-    in_file = File(exists=True, mandatory=True, desc='name of file to process. Default: aparc.DKTatlas+aseg.orig.mgz')
-    out_file = File(mandatory=True,
-                    desc='Default: aseg.auto_noCCseg.mgz'
-                         'reduce labels to aseg, then create mask (dilate 5, erode 4, largest component), also mask aseg to remove outliers'
-                         'output will be uchar (else mri_cc will fail below)')  # Do not set exists=True !!
-    reduce_to_aseg_py = File(exists=True, mandatory=True, desc="reduce to aseg")
-
-
-class NoccsegThresholdOutputSpec(TraitedSpec):
-    out_file = File(exists=True, desc="aseg.auto_noCCseg.mgz")
-
-
-class Noccseg(BaseInterface):
-    input_spec = NoccsegThresholdInputSpec
-    output_spec = NoccsegThresholdOutputSpec
-
-    time = 21 / 60  # 运行时间：分钟
-    cpu = 1  # 最大cpu占用：个
-    gpu = 0  # 最大gpu占用：MB
-
-    def _run_interface(self, runtime):
-        cmd = f'{self.inputs.python_interpret} {self.inputs.reduce_to_aseg_py} ' \
-              f'-i {self.inputs.in_file} ' \
-              f'-o {self.inputs.out_file} --outmask {self.inputs.mask_file} --fixwm'
-        run_cmd_with_timing(cmd)
-=======
         outputs['aseg_deep_file'] = self.inputs.out_file
         return outputs
 
@@ -193,15 +159,46 @@
         cmd = f'mri_add_xform_to_header -c {self.inputs.talairach_xfm} {self.inputs.orig_nu_file} {self.inputs.nu_file}'
         run_cmd_with_timing(cmd)
 
->>>>>>> d207f3df
-        return runtime
-
-    def _list_outputs(self):
-        outputs = self._outputs().get()
-<<<<<<< HEAD
-        outputs['out_file'] = self.inputs.out_file
-=======
+        return runtime
+
+    def _list_outputs(self):
+        outputs = self._outputs().get()
         outputs["talairach_lta"] = self.inputs.talairach_lta
         outputs['nu_file'] = self.inputs.nu_file
->>>>>>> d207f3df
+        return outputs
+
+
+class NoccsegThresholdInputSpec(BaseInterfaceInputSpec):
+    python_interpret = File(exists=True, mandatory=True, desc='the python interpret to use')
+    mask_file = File(exists=True, mandatory=True, desc='mask.mgz')
+    in_file = File(exists=True, mandatory=True, desc='name of file to process. Default: aparc.DKTatlas+aseg.orig.mgz')
+    out_file = File(mandatory=True,
+                    desc='Default: aseg.auto_noCCseg.mgz'
+                         'reduce labels to aseg, then create mask (dilate 5, erode 4, largest component), also mask aseg to remove outliers'
+                         'output will be uchar (else mri_cc will fail below)')  # Do not set exists=True !!
+    reduce_to_aseg_py = File(exists=True, mandatory=True, desc="reduce to aseg")
+
+
+class NoccsegThresholdOutputSpec(TraitedSpec):
+    out_file = File(exists=True, desc="aseg.auto_noCCseg.mgz")
+
+
+class Noccseg(BaseInterface):
+    input_spec = NoccsegThresholdInputSpec
+    output_spec = NoccsegThresholdOutputSpec
+
+    time = 21 / 60  # 运行时间：分钟
+    cpu = 1  # 最大cpu占用：个
+    gpu = 0  # 最大gpu占用：MB
+
+    def _run_interface(self, runtime):
+        cmd = f'{self.inputs.python_interpret} {self.inputs.reduce_to_aseg_py} ' \
+              f'-i {self.inputs.in_file} ' \
+              f'-o {self.inputs.out_file} --outmask {self.inputs.mask_file} --fixwm'
+        run_cmd_with_timing(cmd)
+        return runtime
+
+    def _list_outputs(self):
+        outputs = self._outputs().get()
+        outputs['out_file'] = self.inputs.out_file
         return outputs