from pathlib import Path
from nipype.interfaces.base import BaseInterfaceInputSpec, BaseInterface, File, TraitedSpec, Directory, traits, traits_extension

from cmd import run_cmd_with_timing


class SegmentInputSpec(BaseInterfaceInputSpec):
    python_interpret = File(exists=True, mandatory=True, desc='the python interpret to use')
    in_file = File(exists=True, mandatory=True, desc='name of file to process. Default: mri/orig.mgz')
    out_file = File(mandatory=True,
                    desc='name under which segmentation will be saved. Default: mri/aparc.DKTatlas+aseg.deep.mgz. '
                         'If a separate subfolder is desired (e.g. FS conform, add it to the name: '
                         'mri/aparc.DKTatlas+aseg.deep.mgz)')  # Do not set exists=True !!
    conformed_file = File(desc='Name under which the conformed input image will be saved, in the same directory as '
                               'the segmentation (the input image is always conformed first, if it is not already '
                               'conformed). The original input image is saved in the output directory as '
                               '$id/mri/orig/001.mgz. Default: mri/conform.mgz.')
    eval_py = File(exists=True, mandatory=True, desc="FastSurfer segmentation script")
    network_sagittal_path = File(exists=True, mandatory=True, desc="path to pre-trained weights of sagittal network")
    network_coronal_path = File(exists=True, mandatory=True, desc="pre-trained weights of coronal network")
    network_axial_path = File(exists=True, mandatory=True, desc="pre-trained weights of axial network")


class SegmentOutputSpec(TraitedSpec):
    aseg_deep_file = File(exists=True, desc='the output seg image: mri/aparc.DKTatlas+aseg.deep.mgz')


class Segment(BaseInterface):
    input_spec = SegmentInputSpec
    output_spec = SegmentOutputSpec

    time = 24 / 60  # 运行时间：分钟
    cpu = 10  # 最大cpu占用：个
    gpu = 9756  # 最大gpu占用：MB

    def _run_interface(self, runtime):
        if self.inputs.conformed_file is None:
            conformed_file = Path(self.inputs.out_file).parent / 'conformed.mgz'
        else:
            conformed_file = self.inputs.conformed_file
        cmd = f'{self.inputs.python_interpret} {self.inputs.eval_py} ' \
              f'--in_name {self.inputs.in_file} ' \
              f'--out_name {self.inputs.out_file} ' \
              f'--conformed_name {conformed_file} ' \
              '--order 1 ' \
              f'--network_sagittal_path {self.inputs.network_sagittal_path} ' \
              f'--network_coronal_path {self.inputs.network_coronal_path} ' \
              f'--network_axial_path {self.inputs.network_axial_path} ' \
              '--batch_size 1 --simple_run --run_viewagg_on check'
        run_cmd_with_timing(cmd)
        return runtime

    def _list_outputs(self):
        outputs = self._outputs().get()
<<<<<<< HEAD
        outputs['out_file'] = self.inputs.out_file
        return outputs


class N4BiasCorrectInputSpec(BaseInterfaceInputSpec):
    python = traits.Str(exists=True, desc="default: python3", mandatory=True)
    orig_file = File(exists=True, desc="mri/orig.mgz", mandatory=True)
    orig_nu_file = File(desc="mri/orig_nu.mgz", mandatory=True)
    mask_file = File(exists=True, desc="mri/mask.mgz", mandatory=True)
    threads = traits.Int(desc="threads")


class N4BiasCorrectOutputSpec(TraitedSpec):
    nu_file = File(exists=True, desc="mri/orig_nu.mgz")


class N4BiasCorrect(BaseInterface):
    input_spec = N4BiasCorrectInputSpec
    output_spec = N4BiasCorrectOutputSpec

    time = 7 / 60 # per minute
    cpu = 10
    gpu = 0

    def __init__(self, fastsurfer_home: Path):
        super(N4BiasCorrect, self).__init__()
        self.fastsurfer_bin = fastsurfer_home / "recon_surf"

    def _run_interface(self, runtime):
        # orig_nu nu correct
        if not traits_extension.isdefined(self.inputs.threads):
            self.inputs.threads = 1

        py = self.fastsurfer_bin / "N4_bias_correct.py"
        cmd = f"{self.inputs.python} {py} --in {self.inputs.orig_file} --out {self.inputs.orig_nu_file} " \
              f"--mask {self.inputs.mask_file}  --threads {self.inputs.threads}"
        run_cmd_with_timing(cmd)

        return runtime

    def _list_outputs(self):
        outputs = self._outputs().get()
        outputs['nu_file'] = self.inputs.orig_nu_file


class TalairachAndNuInputSpec(BaseInterfaceInputSpec):
    sub_mri_dir = Directory(exists=True, desc="subject path", mandatory=True)
    threads = traits.Int(desc="threads")
    orig_nu_file = File(exists=True, desc="mri/orig_nu.mgz", mandatory=True)
    talairach_auto_xfm = File(exists=True, desc="mri/transforms/talairach.auto.xfm", value=None)
    talairach_xfm = File(exists=True, desc="mri/transforms/talairach.xfm", mandatory=True)
    orig_file = File(exists=True, desc="mri/orig.mgz", mandatory=True)
    talairach_xfm_lta = File(exists=True, desc="mri/transforms/talairach.xfm.lta", mandatory=True)
    talairach_lta = File(exists=True, desc="mri/transforms/talairach.lta")
    talairach_skull_lta = File(exists=True, desc="mri/transforms/talairach_with_skull.lta")

    nu_file = File(desc="mri/nu.mgz", mandatory=True)


class TalairachAndNuOutputSpec(TraitedSpec):
    talairach_lta = File(exists=True, desc="mri/transforms/talairach.lta")
    nu_file = File(exists=True, desc="mri/nu.mgz")


class TalairachAndNu(BaseInterface):
    input_spec = TalairachAndNuInputSpec
    output_spec = TalairachAndNuOutputSpec

    time = 18 / 60
    cpu = 1
    gpu = 0
    def __init__(self, freesurfer_home: Path):
        super(TalairachAndNu, self).__init__()
        self.mni305 = freesurfer_home / "average" / "mni305.cor.mgz"

    def _run_interface(self, runtime):
        if self.inputs.threads is None:
            self.inputs.threads = 1
        if not traits_extension.isdefined(self.inputs.talairach_auto_xfm):
            self.inputs.talairach_auto_xfm = Path(self.inputs.sub_mri_dir) / "transforms" / "talairach.auto.xfm"
        if not traits_extension.isdefined(self.inputs.talairach_lta):
            self.inputs.talairach_lta = Path(self.inputs.sub_mri_dir) / "transforms" / "talairach.lta"
        if not traits_extension.isdefined(self.inputs.talairach_skull_lta):
            self.inputs.talairach_skull_lta = Path(self.inputs.sub_mri_dir) / "transforms" / "talairach_with_skull.lta"

        # talairach.xfm: compute talairach full head (25sec)
        cmd = f'cd {self.inputs.sub_mri_dir} && ' \
              f'talairach_avi --i {self.inputs.orig_nu_file} --xfm {self.inputs.talairach_auto_xfm}'
        run_cmd_with_timing(cmd)
        cmd = f'cp {self.inputs.talairach_auto_xfm} {self.inputs.talairach_xfm}'
        run_cmd_with_timing(cmd)

        # talairach.lta:  convert to lta
        cmd = f"lta_convert --src {self.inputs.orig_file} --trg {self.mni305} " \
              f"--inxfm {self.inputs.talairach_xfm} --outlta {self.inputs.talairach_xfm_lta} " \
              f"--subject fsaverage --ltavox2vox"
        run_cmd_with_timing(cmd)

        # Since we do not run mri_em_register we sym-link other talairach transform files here
        cmd = f"cp {self.inputs.talairach_xfm_lta} {self.inputs.talairach_skull_lta}"
        run_cmd_with_timing(cmd)
        cmd = f"cp {self.inputs.talairach_xfm_lta} {self.inputs.talairach_lta}"
        run_cmd_with_timing(cmd)

        # Add xfm to nu
        cmd = f'mri_add_xform_to_header -c {self.inputs.talairach_xfm} {self.inputs.orig_nu_file} {self.inputs.nu_file}'
        run_cmd_with_timing(cmd)

        return runtime

    def _list_outputs(self):
        outputs = self._outputs().get()
        outputs["talairach_lta"] = self.inputs.talairach_lta
        outputs['nu_file'] = self.inputs.nu_file
=======
        outputs['aseg_deep_file'] = self.inputs.out_file
>>>>>>> e82c7f1e
        return outputs<|MERGE_RESOLUTION|>--- conflicted
+++ resolved
@@ -52,8 +52,7 @@
 
     def _list_outputs(self):
         outputs = self._outputs().get()
-<<<<<<< HEAD
-        outputs['out_file'] = self.inputs.out_file
+        outputs['aseg_deep_file'] = self.inputs.out_file
         return outputs
 
 
@@ -167,7 +166,4 @@
         outputs = self._outputs().get()
         outputs["talairach_lta"] = self.inputs.talairach_lta
         outputs['nu_file'] = self.inputs.nu_file
-=======
-        outputs['aseg_deep_file'] = self.inputs.out_file
->>>>>>> e82c7f1e
         return outputs