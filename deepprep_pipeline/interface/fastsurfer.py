--- conflicted
+++ resolved
@@ -95,10 +95,6 @@
     def _list_outputs(self):
         outputs = self._outputs().get()
         outputs['orig_nu_file'] = self.inputs.orig_nu_file
-<<<<<<< HEAD
-=======
-
->>>>>>> edbbdf46
         return outputs
 
 
@@ -208,13 +204,8 @@
 
     def _list_outputs(self):
         outputs = self._outputs().get()
-<<<<<<< HEAD
         outputs['mask_file'] = self.inputs.mask_file
         outputs['aseg_noccseg_file'] = self.inputs.aseg_noccseg_file
-=======
-        outputs['out_file'] = self.inputs.out_file
-
->>>>>>> edbbdf46
         return outputs
 
 
