import os
from freesurfer import OrigAndRawavg, WhitePreaparc
from pathlib import Path
from freesurfer import Brainmask, UpdateAseg, Inflated_Sphere
from nipype import Node
from run import set_envrion


def OrigAndRawavg_test():
    set_envrion(1)
    subject_dir = '/mnt/ngshare/Data_Mirror/SDCFlows_test/MSC1/derivatives/deepprep/Recon'
    os.environ['SUBJECTS_DIR'] = subject_dir  # 设置FreeSurfer的subjects_dir

    subject_id = 'OrigAndRawavg_test1'
    t1w_files = [
        f'/mnt/ngshare/Data_Mirror/SDCFlows_test/MSC1/sub-MSC01/ses-struct01/anat/sub-MSC01_ses-struct01_run-01_T1w.nii.gz',
    ]
    origandrawavg_node = Node(OrigAndRawavg(), f'origandrawavg_node')
    origandrawavg_node.inputs.t1w_files = t1w_files
    origandrawavg_node.inputs.subject_dir = subject_dir
    origandrawavg_node.inputs.subject_id = subject_id
    origandrawavg_node.inputs.threads = 1
    origandrawavg_node.run()

    subject_id = 'OrigAndRawavg_test2'
    t1w_files = [
        f'/mnt/ngshare/Data_Mirror/SDCFlows_test/MSC1/sub-MSC01/ses-struct01/anat/sub-MSC01_ses-struct01_run-01_T1w.nii.gz',
        f'/mnt/ngshare/Data_Mirror/SDCFlows_test/MSC1/sub-MSC01/ses-struct01/anat/sub-MSC01_ses-struct01_run-01_T1w.nii.gz',
    ]
    origandrawavg_node = Node(OrigAndRawavg(), f'origandrawavg_node')
    origandrawavg_node.inputs.t1w_files = t1w_files
    origandrawavg_node.inputs.subject_dir = subject_dir
    origandrawavg_node.inputs.subject_id = subject_id
    origandrawavg_node.inputs.threads = 1
    origandrawavg_node.run()


def Brainmask_test():
    set_envrion()
    subject_dir = Path(f'/mnt/ngshare/DeepPrep/MSC/derivatives/deepprep/Recon')
    subject_id = 'sub-MSC01'
    brainmask_node = Node(Brainmask(), name='brainmask_node')
    brainmask_node.inputs.subject_dir = subject_dir
    brainmask_node.inputs.subject_id = subject_id
    brainmask_node.inputs.need_t1 = True
    brainmask_node.inputs.nu_file = subject_dir / subject_id / 'mri' / 'nu.mgz'
    brainmask_node.inputs.mask_file = subject_dir / subject_id / 'mri' / 'mask.mgz'
    brainmask_node.inputs.T1_file = subject_dir / subject_id / 'mri' / 'T1.mgz'
    brainmask_node.inputs.brainmask_file = subject_dir / subject_id / 'mri' / 'brainmask.mgz'
    brainmask_node.inputs.norm_file = subject_dir / subject_id / 'mri' / 'norm.mgz'
    brainmask_node.run()

<<<<<<< HEAD
def Inflated_Sphere_test():
    set_envrion()
    subject_dir = Path("/mnt/ngshare/Data_Mirror/SDCFlows_test/MSC1/derivatives/deepprep/Recon")
    subject_id = "sub-001"
    hemi = "lh"
    os.environ['SUBJECTS_DIR'] = str(subject_dir)
    white_preaparc_dir = subject_dir / subject_id / "surf" / f"{hemi}.white.preaparc"
    smoothwm_dir = subject_dir / subject_id / "surf" / f"{hemi}.smoothwm"
    inflated_dir = subject_dir / subject_id / "surf" / f"{hemi}.inflated"
    sulc_dir = subject_dir / subject_id / "surf" / f"{hemi}.sulc"

    Inflated_Sphere_node = Node(Inflated_Sphere(), f'Inflated_Sphere_node')
    Inflated_Sphere_node.inputs.hemi = hemi
    threads = 30
    Inflated_Sphere_node.inputs.fsthreads = f'-threads {threads} -itkthreads {threads}'
    Inflated_Sphere_node.inputs.subject = subject_id
    Inflated_Sphere_node.inputs.white_preaparc_file = white_preaparc_dir
    Inflated_Sphere_node.inputs.smoothwm_file = smoothwm_dir
    Inflated_Sphere_node.inputs.inflated_file = inflated_dir
    Inflated_Sphere_node.inputs.sulc_file = sulc_dir
=======
def white_preaparc_test():

    fswhitepreaparc = True
    subject_dir = Path("/mnt/ngshare/DeepPrep_flowtest/V001/derivatives/deepprep/Recon")
    subject = "sub-001"
    hemi = "lh"
    threads = 8

    os.environ['SUBJECTS_DIR'] = str(subject_dir)

    white_preaparc = Node(WhitePreaparc(output_dir=subject_dir), name="white_preaparc")
    white_preaparc.inputs.fswhitepreaparc = fswhitepreaparc
    white_preaparc.inputs.subject = subject
    white_preaparc.inputs.hemi = hemi
    white_preaparc.inputs.threads = threads

    white_preaparc.run()


>>>>>>> 68abcdc0

    Inflated_Sphere_node.run()

if __name__ == '__main__':
<<<<<<< HEAD
    OrigAndRawavg_test()
    Brainmask_test()
    Inflated_Sphere_test()
=======
    set_envrion()

    # OrigAndRawavg_test()

    # Brainmask_test()

    white_preaparc_test()
>>>>>>> 68abcdc0
<|MERGE_RESOLUTION|>--- conflicted
+++ resolved
@@ -50,7 +50,25 @@
     brainmask_node.inputs.norm_file = subject_dir / subject_id / 'mri' / 'norm.mgz'
     brainmask_node.run()
 
-<<<<<<< HEAD
+
+def white_preaparc_test():
+
+    fswhitepreaparc = True
+    subject_dir = Path("/mnt/ngshare/DeepPrep_flowtest/V001/derivatives/deepprep/Recon")
+    subject = "sub-001"
+    hemi = "lh"
+    threads = 8
+
+    os.environ['SUBJECTS_DIR'] = str(subject_dir)
+
+    white_preaparc = Node(WhitePreaparc(output_dir=subject_dir), name="white_preaparc")
+    white_preaparc.inputs.fswhitepreaparc = fswhitepreaparc
+    white_preaparc.inputs.subject = subject
+    white_preaparc.inputs.hemi = hemi
+    white_preaparc.inputs.threads = threads
+
+    white_preaparc.run()
+
 def Inflated_Sphere_test():
     set_envrion()
     subject_dir = Path("/mnt/ngshare/Data_Mirror/SDCFlows_test/MSC1/derivatives/deepprep/Recon")
@@ -71,41 +89,14 @@
     Inflated_Sphere_node.inputs.smoothwm_file = smoothwm_dir
     Inflated_Sphere_node.inputs.inflated_file = inflated_dir
     Inflated_Sphere_node.inputs.sulc_file = sulc_dir
-=======
-def white_preaparc_test():
-
-    fswhitepreaparc = True
-    subject_dir = Path("/mnt/ngshare/DeepPrep_flowtest/V001/derivatives/deepprep/Recon")
-    subject = "sub-001"
-    hemi = "lh"
-    threads = 8
-
-    os.environ['SUBJECTS_DIR'] = str(subject_dir)
-
-    white_preaparc = Node(WhitePreaparc(output_dir=subject_dir), name="white_preaparc")
-    white_preaparc.inputs.fswhitepreaparc = fswhitepreaparc
-    white_preaparc.inputs.subject = subject
-    white_preaparc.inputs.hemi = hemi
-    white_preaparc.inputs.threads = threads
-
-    white_preaparc.run()
-
-
->>>>>>> 68abcdc0
 
     Inflated_Sphere_node.run()
 
+
+
 if __name__ == '__main__':
-<<<<<<< HEAD
+
     OrigAndRawavg_test()
     Brainmask_test()
     Inflated_Sphere_test()
-=======
-    set_envrion()
-
-    # OrigAndRawavg_test()
-
-    # Brainmask_test()
-
     white_preaparc_test()
->>>>>>> 68abcdc0
