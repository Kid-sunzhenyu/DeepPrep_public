--- conflicted
+++ resolved
@@ -1,11 +1,7 @@
 import os
 from freesurfer import OrigAndRawavg, WhitePreaparc
 from pathlib import Path
-<<<<<<< HEAD
-from freesurfer import Brainmask
-=======
 from freesurfer import Brainmask, UpdateAseg, Inflated_Sphere
->>>>>>> d9afe49d
 from nipype import Node
 from run import set_envrion
 
