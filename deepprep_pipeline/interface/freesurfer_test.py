import os
from freesurfer import OrigAndRawavg, WhitePreaparc, WhitePialThickness
from pathlib import Path
<<<<<<< HEAD
# from freesurfer import Brainmask, UpdateAseg, Inflated_Sphere
=======


from freesurfer import Brainmask, InflatedSphere, Curvstats, Cortribbon

>>>>>>> d6324dfe
from nipype import Node
from run import set_envrion


def OrigAndRawavg_test():
    set_envrion(1)
    subjects_dir = '/mnt/ngshare/Data_Mirror/SDCFlows_test/MSC1/derivatives/deepprep/Recon'
    os.environ['SUBJECTS_DIR'] = subjects_dir  # 设置FreeSurfer的subjects_dir

    subject_id = 'OrigAndRawavg_test1'
    t1w_files = [
        f'/mnt/ngshare/Data_Mirror/SDCFlows_test/MSC1/sub-MSC01/ses-struct01/anat/sub-MSC01_ses-struct01_run-01_T1w.nii.gz',
    ]
    origandrawavg_node = Node(OrigAndRawavg(), f'origandrawavg_node')
    origandrawavg_node.inputs.t1w_files = t1w_files
    origandrawavg_node.inputs.subjects_dir = subjects_dir
    origandrawavg_node.inputs.subject_id = subject_id
    origandrawavg_node.inputs.threads = 1
    origandrawavg_node.run()

    subject_id = 'OrigAndRawavg_test2'
    t1w_files = [
        f'/mnt/ngshare/Data_Mirror/SDCFlows_test/MSC1/sub-MSC01/ses-struct01/anat/sub-MSC01_ses-struct01_run-01_T1w.nii.gz',
        f'/mnt/ngshare/Data_Mirror/SDCFlows_test/MSC1/sub-MSC01/ses-struct01/anat/sub-MSC01_ses-struct01_run-01_T1w.nii.gz',
    ]
    origandrawavg_node = Node(OrigAndRawavg(), f'origandrawavg_node')
    origandrawavg_node.inputs.t1w_files = t1w_files
    origandrawavg_node.inputs.subjects_dir = subjects_dir
    origandrawavg_node.inputs.subject_id = subject_id
    origandrawavg_node.inputs.threads = 1
    origandrawavg_node.run()


def Brainmask_test():
    set_envrion()
    subjects_dir = Path(f'/mnt/ngshare/DeepPrep/MSC/derivatives/deepprep/Recon')
    subject_id = 'sub-MSC01'
    brainmask_node = Node(Brainmask(), name='brainmask_node')
    brainmask_node.inputs.subjects_dir = subjects_dir
    brainmask_node.inputs.subject_id = subject_id
    brainmask_node.inputs.need_t1 = True
    brainmask_node.inputs.nu_file = subjects_dir / subject_id / 'mri' / 'nu.mgz'
    brainmask_node.inputs.mask_file = subjects_dir / subject_id / 'mri' / 'mask.mgz'
    brainmask_node.inputs.T1_file = subjects_dir / subject_id / 'mri' / 'T1.mgz'
    brainmask_node.inputs.brainmask_file = subjects_dir / subject_id / 'mri' / 'brainmask.mgz'
    brainmask_node.inputs.norm_file = subjects_dir / subject_id / 'mri' / 'norm.mgz'
    brainmask_node.run()


def white_preaparc_test():
    fswhitepreaparc = False
    subjects_dir = Path("/mnt/ngshare/DeepPrep_flowtest/V001/derivatives/deepprep/Recon")
    subject = "sub-001"
    hemi = "rh"
    threads = 8

    os.environ['SUBJECTS_DIR'] = str(subjects_dir)

    white_preaparc = Node(WhitePreaparc(output_dir=subjects_dir, threads=threads), name="white_preaparc")
    white_preaparc.inputs.fswhitepreaparc = fswhitepreaparc
    white_preaparc.inputs.subject = subject
    white_preaparc.inputs.hemi = hemi

    white_preaparc.run()


def InflatedSphere_test():

    subjects_dir = Path("/mnt/ngshare/Data_Mirror/SDCFlows_test/MSC1/derivatives/deepprep/Recon")
    subject_id = "sub-001"
    os.environ['SUBJECTS_DIR'] = str(subjects_dir)
    for hemi in ['lh', 'rh']:
        os.environ['SUBJECTS_DIR'] = str(subjects_dir)
        white_preaparc_dir = subjects_dir / subject_id / "surf" / f"{hemi}.white.preaparc"
        smoothwm_dir = subjects_dir / subject_id / "surf" / f"{hemi}.smoothwm"
        inflated_dir = subjects_dir / subject_id / "surf" / f"{hemi}.inflated"
        sulc_dir = subjects_dir / subject_id / "surf" / f"{hemi}.sulc"
        Inflated_Sphere_node = Node(InflatedSphere(), f'Inflated_Sphere_node')
        Inflated_Sphere_node.inputs.hemi = hemi
        Inflated_Sphere_node.inputs.threads = 8
        Inflated_Sphere_node.inputs.subject = subject_id
        Inflated_Sphere_node.inputs.white_preaparc_file = white_preaparc_dir
        Inflated_Sphere_node.inputs.smoothwm_file = smoothwm_dir
        Inflated_Sphere_node.inputs.inflated_file = inflated_dir
        Inflated_Sphere_node.inputs.sulc_file = sulc_dir

        Inflated_Sphere_node.run()

def Curvstats_test():
    set_envrion()
    subject_dir = Path(f'/mnt/ngshare/Data_Mirror/SDCFlows_test/MSC1/derivatives/deepprep/Recon')
    subject_id = 'sub-MSC01'
    subject_stats_dir = subject_dir / subject_id / 'stats'
    subject_surf_dir = subject_dir / subject_id / 'surf'
    threads = 8
    os.environ['SUBJECTS_DIR'] = '/mnt/ngshare/Data_Mirror/SDCFlows_test/MSC1/derivatives/deepprep/Recon'
    for hemi in ['lh', 'rh']:
        Curvstats_node = Node(Curvstats(), name='Curvstats_node')
        Curvstats_node.inputs.subject_dir = subject_dir
        Curvstats_node.inputs.subject_id = subject_id
        Curvstats_node.inputs.hemi = hemi
        Curvstats_node.inputs.hemi_smoothwm_file = subject_surf_dir / f'{hemi}.smoothwm'
        Curvstats_node.inputs.hemi_curv_file = subject_surf_dir / f'{hemi}.curv'
        Curvstats_node.inputs.hemi_sulc_file = subject_surf_dir / f'{hemi}.sulc'
        Curvstats_node.inputs.threads = threads

        Curvstats_node.inputs.hemi_curv_stats_file = subject_stats_dir / f'{hemi}.curv.stats'

        Curvstats_node.run()

def white_pial_thickness_test():
    fswhitepial = True
    subject_dir = Path("/mnt/ngshare/DeepPrep_flowtest/V001/derivatives/deepprep/Recon")
    subject = "sub-765"
    hemi = "rh"
    threads = 8

    os.environ['SUBJECTS_DIR'] = str(subject_dir)

    white_pial_thickness = Node(WhitePialThickness(output_dir=subject_dir, threads=threads), name="white_pial_thickness")
    white_pial_thickness.inputs.fswhitepial = fswhitepial
    white_pial_thickness.inputs.subject = subject
    white_pial_thickness.inputs.hemi = hemi

    white_pial_thickness.run()


def Cortribbon_test():
    set_envrion()
    subjects_dir = Path(f'/mnt/ngshare/Data_Mirror/SDCFlows_test/MSC1/derivatives/deepprep/Recon')
    subject_id = 'sub-MSC01'
    subject_mri_dir = subjects_dir / subject_id / 'mri'
    subject_surf_dir = subjects_dir / subject_id / 'surf'
    threads = 8
    os.environ['SUBJECTS_DIR'] = '/mnt/ngshare/Data_Mirror/SDCFlows_test/MSC1/derivatives/deepprep/Recon'
    for hemi in ['lh', 'rh']:
        Cortribbon_node = Node(Cortribbon(), name='Cortribbon_node')
        Cortribbon_node.inputs.subjects_dir = subjects_dir
        Cortribbon_node.inputs.subject_id = subject_id
        Cortribbon_node.inputs.hemi = hemi
        Cortribbon_node.inputs.threads = threads
        Cortribbon_node.inputs.aseg_presurf_file = subject_mri_dir / 'aseg.presurf.mgz'
        Cortribbon_node.inputs.hemi_white = subject_surf_dir / f'{hemi}.white'
        Cortribbon_node.inputs.hemi_pial = subject_surf_dir / f'{hemi}.pial'

        Cortribbon_node.inputs.hemi_ribbon = subject_mri_dir / f'{hemi}.ribbon.mgz'
        Cortribbon_node.inputs.ribbon = subject_mri_dir / 'ribbon.mgz'
        Cortribbon_node.run()


<<<<<<< HEAD
    # OrigAndRawavg_test()
    # Brainmask_test()
    # Inflated_Sphere_test()
    # white_preaparc_test()

    set_envrion()
    white_pial_thickness_test()
=======
if __name__ == '__main__':
    OrigAndRawavg_test()
    Brainmask_test()
    InflatedSphere_test()
    white_preaparc_test()
>>>>>>> d6324dfe
<|MERGE_RESOLUTION|>--- conflicted
+++ resolved
@@ -1,14 +1,7 @@
 import os
 from freesurfer import OrigAndRawavg, WhitePreaparc, WhitePialThickness
 from pathlib import Path
-<<<<<<< HEAD
-# from freesurfer import Brainmask, UpdateAseg, Inflated_Sphere
-=======
-
-
 from freesurfer import Brainmask, InflatedSphere, Curvstats, Cortribbon
-
->>>>>>> d6324dfe
 from nipype import Node
 from run import set_envrion
 
@@ -159,7 +152,8 @@
         Cortribbon_node.run()
 
 
-<<<<<<< HEAD
+if __name__ == '__main__':
+
     # OrigAndRawavg_test()
     # Brainmask_test()
     # Inflated_Sphere_test()
@@ -167,10 +161,3 @@
 
     set_envrion()
     white_pial_thickness_test()
-=======
-if __name__ == '__main__':
-    OrigAndRawavg_test()
-    Brainmask_test()
-    InflatedSphere_test()
-    white_preaparc_test()
->>>>>>> d6324dfe
