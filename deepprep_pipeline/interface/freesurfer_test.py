import os
from freesurfer import OrigAndRawavg, WhitePreaparc
from pathlib import Path
<<<<<<< HEAD
from freesurfer import Brainmask, Inflated_Sphere
=======
from freesurfer import Brainmask, Inflated_Sphere, Curvstats
>>>>>>> a16b06b9
from nipype import Node
from run import set_envrion


def OrigAndRawavg_test():
    set_envrion(1)
    subjects_dir = '/mnt/ngshare/Data_Mirror/SDCFlows_test/MSC1/derivatives/deepprep/Recon'
    os.environ['SUBJECTS_DIR'] = subjects_dir  # 设置FreeSurfer的subjects_dir

    subject_id = 'OrigAndRawavg_test1'
    t1w_files = [
        f'/mnt/ngshare/Data_Mirror/SDCFlows_test/MSC1/sub-MSC01/ses-struct01/anat/sub-MSC01_ses-struct01_run-01_T1w.nii.gz',
    ]
    origandrawavg_node = Node(OrigAndRawavg(), f'origandrawavg_node')
    origandrawavg_node.inputs.t1w_files = t1w_files
    origandrawavg_node.inputs.subjects_dir = subjects_dir
    origandrawavg_node.inputs.subject_id = subject_id
    origandrawavg_node.inputs.threads = 1
    origandrawavg_node.run()

    subject_id = 'OrigAndRawavg_test2'
    t1w_files = [
        f'/mnt/ngshare/Data_Mirror/SDCFlows_test/MSC1/sub-MSC01/ses-struct01/anat/sub-MSC01_ses-struct01_run-01_T1w.nii.gz',
        f'/mnt/ngshare/Data_Mirror/SDCFlows_test/MSC1/sub-MSC01/ses-struct01/anat/sub-MSC01_ses-struct01_run-01_T1w.nii.gz',
    ]
    origandrawavg_node = Node(OrigAndRawavg(), f'origandrawavg_node')
    origandrawavg_node.inputs.t1w_files = t1w_files
    origandrawavg_node.inputs.subjects_dir = subjects_dir
    origandrawavg_node.inputs.subject_id = subject_id
    origandrawavg_node.inputs.threads = 1
    origandrawavg_node.run()


def Brainmask_test():
    set_envrion()
    subjects_dir = Path(f'/mnt/ngshare/DeepPrep/MSC/derivatives/deepprep/Recon')
    subject_id = 'sub-MSC01'
    brainmask_node = Node(Brainmask(), name='brainmask_node')
    brainmask_node.inputs.subjects_dir = subjects_dir
    brainmask_node.inputs.subject_id = subject_id
    brainmask_node.inputs.need_t1 = True
    brainmask_node.inputs.nu_file = subjects_dir / subject_id / 'mri' / 'nu.mgz'
    brainmask_node.inputs.mask_file = subjects_dir / subject_id / 'mri' / 'mask.mgz'
    brainmask_node.inputs.T1_file = subjects_dir / subject_id / 'mri' / 'T1.mgz'
    brainmask_node.inputs.brainmask_file = subjects_dir / subject_id / 'mri' / 'brainmask.mgz'
    brainmask_node.inputs.norm_file = subjects_dir / subject_id / 'mri' / 'norm.mgz'
    brainmask_node.run()


def white_preaparc_test():

    fswhitepreaparc = False
    subjects_dir = Path("/mnt/ngshare/DeepPrep_flowtest/V001/derivatives/deepprep/Recon")
    subject = "sub-001"
    hemi = "rh"
    threads = 8

    os.environ['SUBJECTS_DIR'] = str(subjects_dir)

    white_preaparc = Node(WhitePreaparc(output_dir=subjects_dir, threads=threads), name="white_preaparc")
    white_preaparc.inputs.fswhitepreaparc = fswhitepreaparc
    white_preaparc.inputs.subject = subject
    white_preaparc.inputs.hemi = hemi

    white_preaparc.run()

def Inflated_Sphere_test():
    set_envrion()
    subjects_dir = Path("/mnt/ngshare/Data_Mirror/SDCFlows_test/MSC1/derivatives/deepprep/Recon")
    subject_id = "sub-001"
    hemi = "lh"
    os.environ['SUBJECTS_DIR'] = str(subjects_dir)
    white_preaparc_dir = subjects_dir / subject_id / "surf" / f"{hemi}.white.preaparc"
    smoothwm_dir = subjects_dir / subject_id / "surf" / f"{hemi}.smoothwm"
    inflated_dir = subjects_dir / subject_id / "surf" / f"{hemi}.inflated"
    sulc_dir = subjects_dir / subject_id / "surf" / f"{hemi}.sulc"

    Inflated_Sphere_node = Node(Inflated_Sphere(), f'Inflated_Sphere_node')
    Inflated_Sphere_node.inputs.hemi = hemi
    threads = 30
    Inflated_Sphere_node.inputs.fsthreads = f'-threads {threads} -itkthreads {threads}'
    Inflated_Sphere_node.inputs.subject = subject_id
    Inflated_Sphere_node.inputs.white_preaparc_file = white_preaparc_dir
    Inflated_Sphere_node.inputs.smoothwm_file = smoothwm_dir
    Inflated_Sphere_node.inputs.inflated_file = inflated_dir
    Inflated_Sphere_node.inputs.sulc_file = sulc_dir

    Inflated_Sphere_node.run()

def Curvstats_test():
    set_envrion()
    subject_dir = Path(f'/mnt/ngshare/Data_Mirror/SDCFlows_test/MSC1/derivatives/deepprep/Recon')
    subject_id = 'sub-MSC01'
    subject_stats_dir = subject_dir / subject_id / 'stats'
    subject_surf_dir = subject_dir / subject_id / 'surf'
    threads = 8
    os.environ['SUBJECTS_DIR'] = '/mnt/ngshare/Data_Mirror/SDCFlows_test/MSC1/derivatives/deepprep/Recon'
    for hemi in ['lh', 'rh']:
        Curvstats_node = Node(Curvstats(), name='Curvstats_node')
        Curvstats_node.inputs.subject_dir = subject_dir
        Curvstats_node.inputs.subject_id = subject_id
        Curvstats_node.inputs.hemi = hemi
        Curvstats_node.inputs.hemi_smoothwm_file = subject_surf_dir / f'{hemi}.smoothwm'
        Curvstats_node.inputs.hemi_curv_file = subject_surf_dir / f'{hemi}.curv'
        Curvstats_node.inputs.hemi_sulc_file = subject_surf_dir / f'{hemi}.sulc'
        Curvstats_node.inputs.threads = threads

        Curvstats_node.inputs.hemi_curv_stats_file = subject_stats_dir / f'{hemi}.curv.stats'

        Curvstats_node.run()

if __name__ == '__main__':

    OrigAndRawavg_test()
    Brainmask_test()
    Inflated_Sphere_test()
    white_preaparc_test()
<|MERGE_RESOLUTION|>--- conflicted
+++ resolved
@@ -1,11 +1,7 @@
 import os
 from freesurfer import OrigAndRawavg, WhitePreaparc
 from pathlib import Path
-<<<<<<< HEAD
-from freesurfer import Brainmask, Inflated_Sphere
-=======
 from freesurfer import Brainmask, Inflated_Sphere, Curvstats
->>>>>>> a16b06b9
 from nipype import Node
 from run import set_envrion
 
