--- conflicted
+++ resolved
@@ -1,11 +1,10 @@
 import os
 from freesurfer import OrigAndRawavg, WhitePreaparc
 from pathlib import Path
-<<<<<<< HEAD
-from freesurfer import Brainmask, UpdateAseg, InflatedSphere
-=======
-from freesurfer import Brainmask, Inflated_Sphere, Curvstats, Cortribbon
->>>>>>> ea5006c6
+
+
+from freesurfer import Brainmask, InflatedSphere, Curvstats, Cortribbon
+
 from nipype import Node
 from run import set_envrion
 
@@ -71,20 +70,6 @@
 
     white_preaparc.run()
 
-<<<<<<< HEAD
-=======
-
-def Inflated_Sphere_test():
-    set_envrion()
-    subjects_dir = Path("/mnt/ngshare/Data_Mirror/SDCFlows_test/MSC1/derivatives/deepprep/Recon")
-    subject_id = "sub-001"
-    hemi = "lh"
-    os.environ['SUBJECTS_DIR'] = str(subjects_dir)
-    white_preaparc_dir = subjects_dir / subject_id / "surf" / f"{hemi}.white.preaparc"
-    smoothwm_dir = subjects_dir / subject_id / "surf" / f"{hemi}.smoothwm"
-    inflated_dir = subjects_dir / subject_id / "surf" / f"{hemi}.inflated"
-    sulc_dir = subjects_dir / subject_id / "surf" / f"{hemi}.sulc"
->>>>>>> ea5006c6
 
 def InflatedSphere_test():
 
@@ -157,10 +142,5 @@
 if __name__ == '__main__':
     OrigAndRawavg_test()
     Brainmask_test()
-<<<<<<< HEAD
     InflatedSphere_test()
-    white_preaparc_test()
-=======
-    Inflated_Sphere_test()
-    white_preaparc_test()
->>>>>>> ea5006c6
+    white_preaparc_test()