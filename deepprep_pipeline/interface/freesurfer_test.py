import os
from freesurfer import OrigAndRawavg, WhitePreaparc, WhitePialThickness1, WhitePialThickness2, Aseg7, Aseg7ToAseg
from pathlib import Path
<<<<<<< HEAD
from freesurfer import Brainmask, InflatedSphere, Curvstats, Cortribbon, Parcstats, Pctsurfcon, Hyporelabel, \
    JacobianAvgcurvCortparc, Segstats
=======
from freesurfer import Brainmask, InflatedSphere, Curvstats, Cortribbon, Parcstats, Pctsurfcon, Hyporelabel, JacobianAvgcurvCortparc, Segstats, Aseg7
>>>>>>> c0ae5380
from nipype import Node
from run import set_envrion


def OrigAndRawavg_test():
    set_envrion(1)
    subjects_dir = '/mnt/ngshare/Data_Mirror/SDCFlows_test/MSC1/derivatives/deepprep/Recon'
    os.environ['SUBJECTS_DIR'] = subjects_dir  # 设置FreeSurfer的subjects_dir

    subject_id = 'OrigAndRawavg_test1'
    t1w_files = [
        f'/mnt/ngshare/Data_Mirror/SDCFlows_test/MSC1/sub-MSC01/ses-struct01/anat/sub-MSC01_ses-struct01_run-01_T1w.nii.gz',
    ]
    origandrawavg_node = Node(OrigAndRawavg(), f'origandrawavg_node')
    origandrawavg_node.inputs.t1w_files = t1w_files
    origandrawavg_node.inputs.subjects_dir = subjects_dir
    origandrawavg_node.inputs.subject_id = subject_id
    origandrawavg_node.inputs.threads = 1
    origandrawavg_node.run()

    subject_id = 'OrigAndRawavg_test2'
    t1w_files = [
        f'/mnt/ngshare/Data_Mirror/SDCFlows_test/MSC1/sub-MSC01/ses-struct01/anat/sub-MSC01_ses-struct01_run-01_T1w.nii.gz',
        f'/mnt/ngshare/Data_Mirror/SDCFlows_test/MSC1/sub-MSC01/ses-struct01/anat/sub-MSC01_ses-struct01_run-01_T1w.nii.gz',
    ]
    origandrawavg_node = Node(OrigAndRawavg(), f'origandrawavg_node')
    origandrawavg_node.inputs.t1w_files = t1w_files
    origandrawavg_node.inputs.subjects_dir = subjects_dir
    origandrawavg_node.inputs.subject_id = subject_id
    origandrawavg_node.inputs.threads = 1
    origandrawavg_node.run()


def Brainmask_test():
    set_envrion()
    subjects_dir = Path(f'/mnt/ngshare/DeepPrep/MSC/derivatives/deepprep/Recon')
    subject_id = 'sub-MSC01'
    brainmask_node = Node(Brainmask(), name='brainmask_node')
    brainmask_node.inputs.subjects_dir = subjects_dir
    brainmask_node.inputs.subject_id = subject_id
    brainmask_node.inputs.need_t1 = True
    brainmask_node.inputs.nu_file = subjects_dir / subject_id / 'mri' / 'nu.mgz'
    brainmask_node.inputs.mask_file = subjects_dir / subject_id / 'mri' / 'mask.mgz'
    brainmask_node.inputs.T1_file = subjects_dir / subject_id / 'mri' / 'T1.mgz'
    brainmask_node.inputs.brainmask_file = subjects_dir / subject_id / 'mri' / 'brainmask.mgz'
    brainmask_node.inputs.norm_file = subjects_dir / subject_id / 'mri' / 'norm.mgz'
    brainmask_node.run()


def white_preaparc_test():
    fswhitepreaparc = False
    subjects_dir = Path("/mnt/ngshare/DeepPrep_flowtest/V001/derivatives/deepprep/Recon")
    subject = "sub-001"
    hemi = "rh"
    threads = 8

    os.environ['SUBJECTS_DIR'] = str(subjects_dir)

    white_preaparc = Node(WhitePreaparc(output_dir=subjects_dir, threads=threads), name="white_preaparc")
    white_preaparc.inputs.fswhitepreaparc = fswhitepreaparc
    white_preaparc.inputs.subject = subject
    white_preaparc.inputs.hemi = hemi

    white_preaparc.run()


def InflatedSphere_test():
    subjects_dir = Path("/mnt/ngshare/Data_Mirror/SDCFlows_test/MSC1/derivatives/deepprep/Recon")
    subject_id = "sub-001"
    os.environ['SUBJECTS_DIR'] = str(subjects_dir)
    for hemi in ['lh', 'rh']:
        os.environ['SUBJECTS_DIR'] = str(subjects_dir)
        white_preaparc_dir = subjects_dir / subject_id / "surf" / f"{hemi}.white.preaparc"
        smoothwm_dir = subjects_dir / subject_id / "surf" / f"{hemi}.smoothwm"
        inflated_dir = subjects_dir / subject_id / "surf" / f"{hemi}.inflated"
        sulc_dir = subjects_dir / subject_id / "surf" / f"{hemi}.sulc"
        Inflated_Sphere_node = Node(InflatedSphere(), f'Inflated_Sphere_node')
        Inflated_Sphere_node.inputs.hemi = hemi
        Inflated_Sphere_node.inputs.threads = 8
        Inflated_Sphere_node.inputs.subject = subject_id
        Inflated_Sphere_node.inputs.white_preaparc_file = white_preaparc_dir
        Inflated_Sphere_node.inputs.smoothwm_file = smoothwm_dir
        Inflated_Sphere_node.inputs.inflated_file = inflated_dir
        Inflated_Sphere_node.inputs.sulc_file = sulc_dir

        Inflated_Sphere_node.run()


def Curvstats_test():
    set_envrion()
    subject_dir = Path(f'/mnt/ngshare/Data_Mirror/SDCFlows_test/MSC1/derivatives/deepprep/Recon')
    subject_id = 'sub-MSC01'
    subject_stats_dir = subject_dir / subject_id / 'stats'
    subject_surf_dir = subject_dir / subject_id / 'surf'
    threads = 8
    os.environ['SUBJECTS_DIR'] = '/mnt/ngshare/Data_Mirror/SDCFlows_test/MSC1/derivatives/deepprep/Recon'
    for hemi in ['lh', 'rh']:
        Curvstats_node = Node(Curvstats(), name='Curvstats_node')
        Curvstats_node.inputs.subject_dir = subject_dir
        Curvstats_node.inputs.subject_id = subject_id
        Curvstats_node.inputs.hemi = hemi
        Curvstats_node.inputs.hemi_smoothwm_file = subject_surf_dir / f'{hemi}.smoothwm'
        Curvstats_node.inputs.hemi_curv_file = subject_surf_dir / f'{hemi}.curv'
        Curvstats_node.inputs.hemi_sulc_file = subject_surf_dir / f'{hemi}.sulc'
        Curvstats_node.inputs.threads = threads

        Curvstats_node.inputs.hemi_curv_stats_file = subject_stats_dir / f'{hemi}.curv.stats'

        Curvstats_node.run()


def white_pial_thickness1_test():
    subject_dir = Path("/mnt/ngshare/DeepPrep_flowtest/V001/derivatives/deepprep/Recon")
    subject = "sub-765"
    hemi = "lh"
    threads = 8

    os.environ['SUBJECTS_DIR'] = str(subject_dir)

    white_pial_thickness = Node(WhitePialThickness1(output_dir=subject_dir, threads=threads),
                                name="white_pial_thickness1")
    white_pial_thickness.inputs.subject = subject
    white_pial_thickness.inputs.hemi = hemi

    white_pial_thickness.run()


def white_pial_thickness2_test():
    subject_dir = Path("/mnt/ngshare/DeepPrep_flowtest/V001/derivatives/deepprep/Recon")
    subject = "sub-765"
    hemi = "lh"
    threads = 8

    os.environ['SUBJECTS_DIR'] = str(subject_dir)

    autodet_gw_stats_hemi_dat = subject_dir / subject / f"surf/autodet.gw.stats.{hemi}.dat"
    aseg_presurf = subject_dir / subject / "mri/aseg.presurf.mgz"
    wm_file = subject_dir / subject / "mri/wm.mgz"
    brain_finalsurfs = subject_dir / subject / "mri/brain.finalsurfs.mgz"
    hemi_white_preaparc = subject_dir / subject / f"surf/{hemi}.white.preaparc"
    hemi_white = subject_dir / subject / f"surf/{hemi}.white"
    hemi_cortex_label = subject_dir / subject / f"label/{hemi}.cortex.label"
    hemi_aparc_DKTatlas_mapped_annot = subject_dir / subject / f"label/{hemi}.aparc.DKTatlas.mapped.annot"
    hemi_pial_t1 = subject_dir / subject / f"surf/{hemi}.pial.T1"

    white_pial_thickness = Node(WhitePialThickness1(output_dir=subject_dir, threads=threads),
                                name="white_pial_thickness2")
    white_pial_thickness.inputs.subject = subject
    white_pial_thickness.inputs.hemi = hemi
    white_pial_thickness.inputs.autodet_gw_stats_hemi_dat = autodet_gw_stats_hemi_dat
    white_pial_thickness.inputs.aseg_presurf = aseg_presurf
    white_pial_thickness.inputs.wm_file = wm_file
    white_pial_thickness.inputs.brain_finalsurfs = brain_finalsurfs
    white_pial_thickness.inputs.hemi_white_preaparc = hemi_white_preaparc
    white_pial_thickness.inputs.hemi_white = hemi_white
    white_pial_thickness.inputs.hemi_cortex_label = hemi_cortex_label
    white_pial_thickness.inputs.hemi_aparc_DKTatlas_mapped_annot = hemi_aparc_DKTatlas_mapped_annot
    white_pial_thickness.inputs.hemi_pial_t1 = hemi_pial_t1

    white_pial_thickness.run()


def Cortribbon_test():
    set_envrion()
    subjects_dir = Path(f'/mnt/ngshare/Data_Mirror/SDCFlows_test/MSC1/derivatives/deepprep/Recon')
    subject_id = 'sub-MSC01'
    subject_mri_dir = subjects_dir / subject_id / 'mri'
    subject_surf_dir = subjects_dir / subject_id / 'surf'
    threads = 8
    os.environ['SUBJECTS_DIR'] = '/mnt/ngshare/Data_Mirror/SDCFlows_test/MSC1/derivatives/deepprep/Recon'
    for hemi in ['lh', 'rh']:
        Cortribbon_node = Node(Cortribbon(), name='Cortribbon_node')
        Cortribbon_node.inputs.subjects_dir = subjects_dir
        Cortribbon_node.inputs.subject_id = subject_id
        Cortribbon_node.inputs.hemi = hemi
        Cortribbon_node.inputs.threads = threads
        Cortribbon_node.inputs.aseg_presurf_file = subject_mri_dir / 'aseg.presurf.mgz'
        Cortribbon_node.inputs.hemi_white = subject_surf_dir / f'{hemi}.white'
        Cortribbon_node.inputs.hemi_pial = subject_surf_dir / f'{hemi}.pial'

        Cortribbon_node.inputs.hemi_ribbon = subject_mri_dir / f'{hemi}.ribbon.mgz'
        Cortribbon_node.inputs.ribbon = subject_mri_dir / 'ribbon.mgz'
        Cortribbon_node.run()


def Pctsurfcon_test():
    set_envrion()
    subjects_dir = Path(f'/mnt/ngshare/Data_Mirror/SDCFlows_test/MSC1/derivatives/deepprep/Recon')
    subject_id = 'sub-MSC01'
    subject_mri_dir = subjects_dir / subject_id / 'mri'
    subject_surf_dir = subjects_dir / subject_id / 'surf'
    subject_label_dir = subjects_dir / subject_id / 'label'
    subject_stats_dir = subjects_dir / subject_id / 'stats'
    threads = 8
    os.environ['SUBJECTS_DIR'] = '/mnt/ngshare/Data_Mirror/SDCFlows_test/MSC1/derivatives/deepprep/Recon'
    for hemi in ['lh', 'rh']:
        Parcstats_node = Node(Parcstats(), name='Parcstats_node')
        Parcstats_node.inputs.subjects_dir = subjects_dir
        Parcstats_node.inputs.subject_id = subject_id
        Parcstats_node.inputs.hemi = hemi
        Parcstats_node.inputs.threads = threads
        Parcstats_node.inputs.hemi_aparc_annot_file = subject_label_dir / f'{hemi}.aparc.annot'
        Parcstats_node.inputs.wm_file = subject_mri_dir / 'wm.mgz'
        Parcstats_node.inputs.ribbon_file = subject_mri_dir / 'ribbon.mgz'
        Parcstats_node.inputs.hemi_white_file = subject_surf_dir / f'{hemi}.white'
        Parcstats_node.inputs.hemi_pial_file = subject_surf_dir / f'{hemi}.pial'
        Parcstats_node.inputs.hemi_thickness_file = subject_surf_dir / f'{hemi}.thickness'
        Parcstats_node.inputs.hemi_aparc_stats_file = subject_stats_dir / f'{hemi}.aparc.stats'
        Parcstats_node.inputs.hemi_aparc_pial_stats_file = subject_stats_dir / f'{hemi}.aparc.pial.stats'
        Parcstats_node.inputs.aparc_annot_ctab_file = subject_label_dir / 'aparc.annot.ctab'
        Parcstats_node.run()


def Pctsurfcon_test():
    set_envrion()
    subjects_dir = Path(f'/mnt/ngshare/Data_Mirror/SDCFlows_test/MSC1/derivatives/deepprep/Recon')
    subject_id = 'sub-MSC01'
    subject_mri_dir = subjects_dir / subject_id / 'mri'
    subject_surf_dir = subjects_dir / subject_id / 'surf'
    subject_label_dir = subjects_dir / subject_id / 'label'
    subject_stats_dir = subjects_dir / subject_id / 'stats'
    threads = 8
    os.environ['SUBJECTS_DIR'] = '/mnt/ngshare/Data_Mirror/SDCFlows_test/MSC1/derivatives/deepprep/Recon'
    for hemi in ['lh', 'rh']:
        Pctsurfcon_node = Node(Pctsurfcon(), name='Pctsurfcon_node')
        Pctsurfcon_node.inputs.subjects_dir = subjects_dir
        Pctsurfcon_node.inputs.subject_id = subject_id
        Pctsurfcon_node.inputs.hemi = hemi
        Pctsurfcon_node.inputs.threads = threads
        Pctsurfcon_node.inputs.rawavg_file = subject_mri_dir / 'rawavg.mgz'
        Pctsurfcon_node.inputs.orig_file = subject_mri_dir / 'orig.mgz'
        Pctsurfcon_node.inputs.hemi_cortex_label_file = subject_label_dir / f'{hemi}.cortex.label'
        Pctsurfcon_node.inputs.hemi_white_file = subject_surf_dir / f'{hemi}.white'
        Pctsurfcon_node.inputs.hemi_wg_pct_mgh_file = subject_surf_dir / f'{hemi}.w-g.pct.mgh'
        Pctsurfcon_node.inputs.hemi_wg_pct_stats_file = subject_stats_dir / f'{hemi}.w-g.pct.stats'
        Pctsurfcon_node.run()


def Hyporelabel_test():
    set_envrion()
    subjects_dir = Path(f'/mnt/ngshare/Data_Mirror/SDCFlows_test/MSC1/derivatives/deepprep/Recon')
    subject_id = 'sub-MSC01'
    subject_mri_dir = subjects_dir / subject_id / 'mri'
    subject_surf_dir = subjects_dir / subject_id / 'surf'
    threads = 8
    os.environ['SUBJECTS_DIR'] = '/mnt/ngshare/Data_Mirror/SDCFlows_test/MSC1/derivatives/deepprep/Recon'
    for hemi in ['lh', 'rh']:
        Hyporelabel_node = Node(Hyporelabel(), name='Hyporelabel_node')
        Hyporelabel_node.inputs.subjects_dir = subjects_dir
        Hyporelabel_node.inputs.subject_id = subject_id
        Hyporelabel_node.inputs.hemi = hemi
        Hyporelabel_node.inputs.threads = threads
        Hyporelabel_node.inputs.aseg_presurf_file = subject_mri_dir / 'aseg.presurf.mgz'
        Hyporelabel_node.inputs.hemi_white_file = subject_surf_dir / f'{hemi}.white'
        Hyporelabel_node.inputs.aseg_presurf_hypos_file = subject_mri_dir / 'aseg.presurf.hypos.mgz'
        Hyporelabel_node.run()


def JacobianAvgcurvCortparc_test():
    subjects_dir = Path("/mnt/ngshare/Data_Mirror/SDCFlows_test/MSC1/derivatives/deepprep/Recon")
    subject_id = "sub-001"
    os.environ['SUBJECTS_DIR'] = str(subjects_dir)
    for hemi in ['lh', 'rh']:
        os.environ['SUBJECTS_DIR'] = str(subjects_dir)
        white_preaparc_dir = subjects_dir / subject_id / "surf" / f"{hemi}.white.preaparc"
        sphere_reg_dir = subjects_dir / subject_id / "surf" / f"{hemi}.sphere.reg"
        jacobian_white_dir = subjects_dir / subject_id / "surf" / f"{hemi}.jacobian_white"
        avg_curv_dir = subjects_dir / subject_id / "surf" / f"{hemi}.avg_curv"
        aseg_presurf_dir = subjects_dir / subject_id / "mri" / "aseg.presurf.mgz"
        cortex_label_dir = subjects_dir / subject_id / "label" / f"{hemi}.cortex.label"
        aparc_annot_dir = subjects_dir / subject_id / "label" / f"{hemi}.aparc.annot"
        JacobianAvgcurvCortparc_node = Node(JacobianAvgcurvCortparc(), f'JacobianAvgcurvCortparc_node')
        JacobianAvgcurvCortparc_node.inputs.hemi = hemi
        JacobianAvgcurvCortparc_node.inputs.threads = 8
        JacobianAvgcurvCortparc_node.inputs.subject = subject_id
        JacobianAvgcurvCortparc_node.inputs.white_preaparc_file = white_preaparc_dir
        JacobianAvgcurvCortparc_node.inputs.sphere_reg_file = sphere_reg_dir
        JacobianAvgcurvCortparc_node.inputs.jacobian_white_file = jacobian_white_dir
        JacobianAvgcurvCortparc_node.inputs.avg_curv_file = avg_curv_dir
        JacobianAvgcurvCortparc_node.inputs.aseg_presurf_file = aseg_presurf_dir
        JacobianAvgcurvCortparc_node.inputs.cortex_label_file = cortex_label_dir
        JacobianAvgcurvCortparc_node.inputs.aparc_annot_file = aparc_annot_dir

        JacobianAvgcurvCortparc_node.run()


def Segstats_test():
    set_envrion()
    subjects_dir = Path(f'/mnt/ngshare/Data_Mirror/SDCFlows_test/MSC1/derivatives/deepprep/Recon')
    subject_id = 'sub-MSC01'
    subject_mri_dir = subjects_dir / subject_id / 'mri'
    subject_surf_dir = subjects_dir / subject_id / 'surf'
    subject_stats_dir = subjects_dir / subject_id / 'stats'
    threads = 8
    os.environ['SUBJECTS_DIR'] = '/mnt/ngshare/Data_Mirror/SDCFlows_test/MSC1/derivatives/deepprep/Recon'
    for hemi in ['lh', 'rh']:
        Segstats_node = Node(Segstats(), name='Segstats_node')
        Segstats_node.inputs.subjects_dir = subjects_dir
        Segstats_node.inputs.subject_id = subject_id
        Segstats_node.inputs.threads = threads
        Segstats_node.inputs.hemi = hemi
        Segstats_node.inputs.brainmask_file = subject_mri_dir / 'brainmask.mgz'
        Segstats_node.inputs.norm_file = subject_mri_dir / 'norm.mgz'
        Segstats_node.inputs.aseg_file = subject_mri_dir / 'aseg.mgz'
        Segstats_node.inputs.aseg_presurf_file = subject_mri_dir / 'aseg.presurf.mgz'
        Segstats_node.inputs.ribbon_file = subject_mri_dir / 'ribbon.mgz'
        Segstats_node.inputs.hemi_orig_nofix_file = subject_surf_dir / f'{hemi}.orig.premesh'
        Segstats_node.inputs.hemi_white_file = subject_surf_dir / f'{hemi}.white'
        Segstats_node.inputs.hemi_pial_file = subject_surf_dir / f'{hemi}.pial'

        Segstats_node.inputs.aseg_stats_file = subject_stats_dir / 'aseg.stats'
        Segstats_node.run()
<<<<<<< HEAD


=======
>>>>>>> c0ae5380
def Aseg7_test():
    set_envrion()
    subjects_dir = Path(f'/mnt/ngshare/DeepPrep_flowtest/V001/derivatives/deepprep/Recon')
    subject_id = 'sub-765'
    subject_mri_dir = subjects_dir / subject_id / 'mri'
    subject_surf_dir = subjects_dir / subject_id / 'surf'
    subject_label_dir = subjects_dir / subject_id / 'label'
    threads = 8
    os.environ['SUBJECTS_DIR'] = '/mnt/ngshare/DeepPrep_flowtest/V001/derivatives/deepprep/Recon'
    Aseg7_node = Node(Aseg7(), name='Aseg7_node')
    Aseg7_node.inputs.subjects_dir = subjects_dir
    Aseg7_node.inputs.subject_id = subject_id
    Aseg7_node.inputs.threads = threads
    Aseg7_node.inputs.subject_mri_dir = subject_mri_dir
    Aseg7_node.inputs.aseg_presurf_hypos_file = subject_mri_dir / 'aseg.presurf.hypos.mgz'
    Aseg7_node.inputs.ribbon_file = subject_mri_dir / 'ribbon.mgz'
    Aseg7_node.inputs.lh_cortex_label_file = subject_label_dir / 'lh.cortex.label'
    Aseg7_node.inputs.lh_white_file = subject_surf_dir / 'lh.white'
    Aseg7_node.inputs.lh_pial_file = subject_surf_dir / 'lh.pial'
    Aseg7_node.inputs.lh_aparc_annot_file = subject_label_dir / 'lh.aparc.annot'
    Aseg7_node.inputs.rh_cortex_label_file = subject_label_dir / 'rh.cortex.label'
    Aseg7_node.inputs.rh_white_file = subject_surf_dir / 'rh.white'
    Aseg7_node.inputs.rh_pial_file = subject_surf_dir / 'rh.pial'
    Aseg7_node.inputs.rh_aparc_annot_file = subject_label_dir / 'rh.aparc.annot'

    Aseg7_node.inputs.aparc_aseg_file = subject_mri_dir / 'aparc+aseg.mgz'
    Aseg7_node.run()




if __name__ == '__main__':
    # OrigAndRawavg_test()
    # Brainmask_test()
    # Inflated_Sphere_test()
    # white_preaparc_test()

    set_envrion()

    # JacobianAvgcurvCortparc_test()
    Aseg7_test()<|MERGE_RESOLUTION|>--- conflicted
+++ resolved
@@ -1,12 +1,8 @@
 import os
 from freesurfer import OrigAndRawavg, WhitePreaparc, WhitePialThickness1, WhitePialThickness2, Aseg7, Aseg7ToAseg
 from pathlib import Path
-<<<<<<< HEAD
-from freesurfer import Brainmask, InflatedSphere, Curvstats, Cortribbon, Parcstats, Pctsurfcon, Hyporelabel, \
-    JacobianAvgcurvCortparc, Segstats
-=======
-from freesurfer import Brainmask, InflatedSphere, Curvstats, Cortribbon, Parcstats, Pctsurfcon, Hyporelabel, JacobianAvgcurvCortparc, Segstats, Aseg7
->>>>>>> c0ae5380
+from freesurfer import Brainmask, InflatedSphere, Curvstats, Cortribbon, Parcstats, Pctsurfcon, Hyporelabel, JacobianAvgcurvCortparc, Segstats
+
 from nipype import Node
 from run import set_envrion
 
@@ -319,11 +315,8 @@
 
         Segstats_node.inputs.aseg_stats_file = subject_stats_dir / 'aseg.stats'
         Segstats_node.run()
-<<<<<<< HEAD
-
-
-=======
->>>>>>> c0ae5380
+
+
 def Aseg7_test():
     set_envrion()
     subjects_dir = Path(f'/mnt/ngshare/DeepPrep_flowtest/V001/derivatives/deepprep/Recon')
