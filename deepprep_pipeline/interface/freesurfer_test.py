import os
from freesurfer import OrigAndRawavg, Brainmask, WhitePreaparc
from pathlib import Path
<<<<<<< HEAD
=======
from freesurfer import Brainmask, UpdateAseg
>>>>>>> 7937436a
from nipype import Node
from run import set_envrion


def OrigAndRawavg_test():
    set_envrion(1)
    subject_dir = '/mnt/ngshare/Data_Mirror/SDCFlows_test/MSC1/derivatives/deepprep/Recon'
    os.environ['SUBJECTS_DIR'] = subject_dir  # 设置FreeSurfer的subjects_dir

    subject_id = 'OrigAndRawavg_test1'
    t1w_files = [
        f'/mnt/ngshare/Data_Mirror/SDCFlows_test/MSC1/sub-MSC01/ses-struct01/anat/sub-MSC01_ses-struct01_run-01_T1w.nii.gz',
    ]
    origandrawavg_node = Node(OrigAndRawavg(), f'origandrawavg_node')
    origandrawavg_node.inputs.t1w_files = t1w_files
    origandrawavg_node.inputs.subject_dir = subject_dir
    origandrawavg_node.inputs.subject_id = subject_id
    origandrawavg_node.inputs.threads = 1
    origandrawavg_node.run()

    subject_id = 'OrigAndRawavg_test2'
    t1w_files = [
        f'/mnt/ngshare/Data_Mirror/SDCFlows_test/MSC1/sub-MSC01/ses-struct01/anat/sub-MSC01_ses-struct01_run-01_T1w.nii.gz',
        f'/mnt/ngshare/Data_Mirror/SDCFlows_test/MSC1/sub-MSC01/ses-struct01/anat/sub-MSC01_ses-struct01_run-01_T1w.nii.gz',
    ]
    origandrawavg_node = Node(OrigAndRawavg(), f'origandrawavg_node')
    origandrawavg_node.inputs.t1w_files = t1w_files
    origandrawavg_node.inputs.subject_dir = subject_dir
    origandrawavg_node.inputs.subject_id = subject_id
    origandrawavg_node.inputs.threads = 1
    origandrawavg_node.run()


def Brainmask_test():
    set_envrion()
    subject_dir = Path(f'/mnt/ngshare/DeepPrep/MSC/derivatives/deepprep/Recon')
    subject_id = 'sub-MSC01'
    brainmask_node = Node(Brainmask(), name='brainmask_node')
    brainmask_node.inputs.subject_dir = subject_dir
    brainmask_node.inputs.subject_id = subject_id
    brainmask_node.inputs.need_t1 = True
    brainmask_node.inputs.nu_file = subject_dir / subject_id / 'mri' / 'nu.mgz'
    brainmask_node.inputs.mask_file = subject_dir / subject_id / 'mri' / 'mask.mgz'
    brainmask_node.inputs.T1_file = subject_dir / subject_id / 'mri' / 'T1.mgz'
    brainmask_node.inputs.brainmask_file = subject_dir / subject_id / 'mri' / 'brainmask.mgz'
    brainmask_node.inputs.norm_file = subject_dir / subject_id / 'mri' / 'norm.mgz'
    brainmask_node.run()

def white_preaparc_test():

    fswhitepreaparc = True
    subject_dir = Path("/mnt/ngshare/DeepPrep_flowtest/V001/derivatives/deepprep/Recon")
    subject = "sub-001"
    hemi = "lh"
    threads = 8

    os.environ['SUBJECTS_DIR'] = str(subject_dir)

    white_preaparc = Node(WhitePreaparc(output_dir=subject_dir), name="white_preaparc")
    white_preaparc.inputs.fswhitepreaparc = fswhitepreaparc
    white_preaparc.inputs.subject = subject
    white_preaparc.inputs.hemi = hemi
    white_preaparc.inputs.threads = threads

    white_preaparc.run()




if __name__ == '__main__':
    set_envrion()

    # OrigAndRawavg_test()

    # Brainmask_test()

    white_preaparc_test()<|MERGE_RESOLUTION|>--- conflicted
+++ resolved
@@ -1,10 +1,7 @@
 import os
-from freesurfer import OrigAndRawavg, Brainmask, WhitePreaparc
+from freesurfer import OrigAndRawavg, WhitePreaparc
 from pathlib import Path
-<<<<<<< HEAD
-=======
 from freesurfer import Brainmask, UpdateAseg
->>>>>>> 7937436a
 from nipype import Node
 from run import set_envrion
 
