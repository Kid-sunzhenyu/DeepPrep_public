--- conflicted
+++ resolved
@@ -1,5 +1,5 @@
 import os
-
+from interface.create_node import *
 from nipype.interfaces.base import BaseInterface, \
     BaseInterfaceInputSpec, traits, File, TraitedSpec, Directory, Str
 from interface.run import run_cmd_with_timing, get_freesurfer_threads, multipool
@@ -73,15 +73,13 @@
         node = create_UpdateAseg_node(self.inputs.subject_id)
         return node
 
+
 class OrigAndRawavgInputSpec(BaseInterfaceInputSpec):
     t1w_files = traits.List(desc='t1w path or t1w paths', mandatory=True)
     subjects_dir = Directory(exists=True, desc='subjects dir', mandatory=True)
     subject_id = Str(desc='subject id', mandatory=True)
     threads = traits.Int(desc='threads')
-<<<<<<< HEAD
-
-=======
->>>>>>> 78444ff9
+
 
 class OrigAndRawavgOutputSpec(TraitedSpec):
     orig_file = File(exists=True, desc='mri/orig.mgz')
@@ -92,12 +90,6 @@
     input_spec = OrigAndRawavgInputSpec
     output_spec = OrigAndRawavgOutputSpec
 
-<<<<<<< HEAD
-=======
-    def __init__(self):
-        super(OrigAndRawavg, self).__init__()
-
->>>>>>> 78444ff9
     def _run_interface(self, runtime):
         threads = self.inputs.threads if self.inputs.threads else 0
         fsthreads = get_freesurfer_threads(threads)
@@ -181,6 +173,7 @@
         from interface.create_node import create_FastCSR_node
         node = create_FastCSR_node(self.inputs.subject_id)
         return node
+
 
 class WhitePreaparc1InputSpec(BaseInterfaceInputSpec):
     subjects_dir = Directory(exists=True, desc='subjects_dir', mandatory=True)
@@ -310,87 +303,6 @@
         return outputs
 
 
-# class WhitePreaparcInputSpec(BaseInterfaceInputSpec):
-#     fswhitepreaparc = traits.Bool(desc="True: mris_make_surfaces; \
-#     False: recon-all -autodetgwstats -white-preaparc -cortex-label", mandatory=True)
-#     subject = traits.Str(desc="sub-xxx", mandatory=True)
-#     hemi = traits.Str(desc="?h", mandatory=True)
-#
-#     # input files of <mris_make_surfaces>
-#     aseg_presurf = File(exists=True, desc="mri/aseg.presurf.mgz")
-#     brain_finalsurfs = File(exists=True, desc="mri/brain.finalsurfs.mgz")
-#     wm_file = File(exists=True, desc="mri/wm.mgz")
-#     filled_file = File(exists=True, desc="mri/filled.mgz")
-#     hemi_orig = File(exists=True, desc="surf/?h.orig")
-#
-#     # input files of <recon-all -autodetgwstats>
-#     hemi_orig_premesh = File(exists=True, desc="surf/?h.orig.premesh")
-#
-#     # input files of <recon-all -white-paraparc>
-#     autodet_gw_stats_hemi_dat = File(exists=True, desc="surf/autodet.gw.stats.?h.dat")
-#
-#     # input files of <recon-all -cortex-label>
-#     hemi_white_preaparc = File(exists=True, desc="surf/?h.white.preaparc")
-#
-#
-# class WhitePreaparcOutputSpec(TraitedSpec):
-#     # output files of mris_make_surfaces
-#     hemi_white_preaparc = File(exists=True, desc="surf/?h.white.preaparc")
-#     hemi_curv = File(exists=True, desc="surf/?h.curv")
-#     hemi_area = File(exists=True, desc="surf/?h.area")
-#     hemi_cortex_label = File(exists=True, desc="label/?h.cortex.label")
-#
-#
-# class WhitePreaparc(BaseInterface):
-#     input_spec = WhitePreaparcInputSpec
-#     output_spec = WhitePreaparcOutputSpec
-#
-#     def __init__(self, output_dir: Path, threads: int):
-#         super(WhitePreaparc, self).__init__()
-#         self.output_dir = output_dir
-#         self.threads = threads
-#         self.fsthreads = get_freesurfer_threads(threads)
-#
-#     def _run_interface(self, runtime):
-#         if not traits_extension.isdefined(self.inputs.brain_finalsurfs):
-#             self.inputs.brain_finalsurfs = self.output_dir / f"{self.inputs.subject}" / "mri/brain.finalsurfs.mgz"
-#         if not traits_extension.isdefined(self.inputs.wm_file):
-#             self.inputs.wm_file = self.output_dir / f"{self.inputs.subject}" / "mri/wm.mgz"
-#
-#         if self.inputs.fswhitepreaparc:
-#
-#
-#             if not traits_extension.isdefined(self.inputs.aseg_presurf):
-#                 self.inputs.aseg_presurf = self.output_dir / f"{self.inputs.subject}" / "mri/aseg.presurf.mgz"
-#             if not traits_extension.isdefined(self.inputs.filled_file):
-#                 self.inputs.filled_file = self.output_dir / f"{self.inputs.subject}" / "mri/filled.mgz"
-#             if not traits_extension.isdefined(self.inputs.hemi_orig):
-#                 self.inputs.hemi_orig = self.output_dir / f"{self.inputs.subject}" / "surf" / f"{self.inputs.hemi}.orig"
-#
-#             cmd = f'mris_make_surfaces -aseg aseg.presurf -white white.preaparc -whiteonly -noaparc -mgz ' \
-#                   f'-T1 brain.finalsurfs {self.inputs.subject} {self.inputs.hemi} threads {self.threads}'
-#             run_cmd_with_timing(cmd)
-#         else:
-#
-#
-#             if not traits_extension.isdefined(self.inputs.hemi_orig_premesh):
-#                 self.inputs.hemi_orig_premesh = self.output_dir / f"{self.inputs.subject}" / f"surf/{self.inputs.hemi}.orig.premesh"
-#
-#             cmd = f'recon-all -subject {self.inputs.subject} -hemi {self.inputs.hemi} -autodetgwstats -white-preaparc -cortex-label ' \
-#                   f'-no-isrunning {self.fsthreads}'
-#             run_cmd_with_timing(cmd)
-#
-#         return runtime
-#
-#     def _list_outputs(self):
-#         outputs = self._outputs().get()
-#         outputs["hemi_white_preaparc"] = self.inputs.hemi_white_preaparc
-#         outputs["hemi_curv"] = self.output_dir / f"{self.inputs.subject}" / f"surf/{self.inputs.hemi}.curv"
-#         outputs["hemi_area"] = self.output_dir / f"{self.inputs.subject}" / f"surf/{self.inputs.hemi}.area"
-#         outputs[
-#             "hemi_cortex_label"] = self.output_dir / f"{self.inputs.subject}" / f"label/{self.inputs.hemi}.cortex.label"
-#         return outputs
-
 class InflatedSphereThresholdInputSpec(BaseInterfaceInputSpec):
     subjects_dir = Directory(exists=True, desc="subjects dir", mandatory=True)
     subject_id = traits.String(mandatory=True, desc='sub-xxx')
@@ -419,9 +331,6 @@
     cpu = 6  # 最大cpu占用：个
     gpu = 0  # 最大gpu占用：MB
 
-    def __init__(self):
-        super(InflatedSphere, self).__init__()
-
     def cmd(self):
         threads = self.inputs.threads if self.inputs.threads else 0
         fsthreads = get_freesurfer_threads(threads)
@@ -454,9 +363,7 @@
         return outputs
 
     def create_sub_node(self):
-        from create_node import create_FeatReg_node
-        node = create_FeatReg_node(self.inputs.subject_id
-                                   )
+        node = create_FeatReg_node(self.inputs.subject_id)
         return node
 
 
@@ -474,7 +381,6 @@
     rh_aparc_annot = File(exists=True, desc="label/rh.aparc.annot", mandatory=True)
     lh_cortex_label = File(exists=True, desc="label/lh.cortex.label", mandatory=True)
     rh_cortex_label = File(exists=True, desc="label/rh.cortex.label", mandatory=True)
-
 
 
 class WhitePialThickness1OutputSpec(TraitedSpec):
@@ -503,9 +409,6 @@
     # The two methods (WhitePialThickness1 and WhitePialThickness2) are exacly the same.
     input_spec = WhitePialThickness1InputSpec
     output_spec = WhitePialThickness1OutputSpec
-
-    def __init__(self):
-        super(WhitePialThickness1, self).__init__()
 
     def _run_interface(self, runtime):
         # must run surfreg first
@@ -557,7 +460,6 @@
         return outputs
 
     def create_sub_node(self):
-        from create_node import create_Curvstats_node, create_BalabelsMult_node, create_Cortribbon_node
         node = [create_Curvstats_node(self.inputs.subject_id),
                 create_BalabelsMult_node(self.inputs.subject_id),
                 create_Cortribbon_node(self.inputs.subject_id)]
@@ -593,9 +495,6 @@
     cpu = 2.7  # 最大cpu占用：个
     gpu = 0  # 最大gpu占用：MB
 
-    def __init__(self):
-        super(Curvstats, self).__init__()
-
     def cmd(self):
         subject_id = self.inputs.subject_id
         threads = self.inputs.threads if self.inputs.threads else 0
@@ -648,9 +547,6 @@
     time = 203 / 60  # 运行时间：分钟 /
     cpu = 3.5  # 最大cpu占用：个
     gpu = 0  # 最大gpu占用：MB
-
-    def __init__(self):
-        super(Cortribbon, self).__init__()
 
     def _run_interface(self, runtime):
         subject_id = self.inputs.subject_id
@@ -678,7 +574,6 @@
         return outputs
 
     def create_sub_node(self):
-        from create_node import create_Parcstats_node
         node = create_Parcstats_node(self.inputs.subject_id)
         return node
 
@@ -721,10 +616,6 @@
     cpu = 3  # 最大cpu占用：个
     gpu = 0  # 最大gpu占用：MB
 
-    def __init__(self):
-        super(Parcstats, self).__init__()
-
-
     def _run_interface(self, runtime):
         subject_id = self.inputs.subject_id
         threads = self.inputs.threads if self.inputs.threads else 0
@@ -752,10 +643,8 @@
         return outputs
 
     def create_sub_node(self):
-        from create_node import create_Aseg7_node
         node = create_Aseg7_node(self.inputs.subject_id)
         return node
-
 
 
 class PctsurfconInputSpec(BaseInterfaceInputSpec):
@@ -893,9 +782,6 @@
     # time = 28 / 60  # 运行时间：分钟
     # cpu = 3  # 最大cpu占用：个
     # gpu = 0  # 最大gpu占用：MB
-
-    def __init__(self):
-        super(JacobianAvgcurvCortparc, self).__init__()
 
     def _run_interface(self, runtime):
         subject_id = self.inputs.subject_id
@@ -937,9 +823,7 @@
         return outputs
 
     def create_sub_node(self):
-        from create_node import create_WhitePialThickness1_node
-        node = create_WhitePialThickness1_node(self.inputs.subject_id
-                                               )
+        node = create_WhitePialThickness1_node(self.inputs.subject_id)
         return node
 
 
@@ -1011,7 +895,6 @@
     rh_aparc_annot = File(exists=True, desc="surf/rh.aparc.annot", mandatory=True)
 
 
-
 class Aseg7OutputSpec(TraitedSpec):
     aparc_aseg = File(exists=True, desc="mri/aparc+aseg.mgz")
     subject_id = Str(desc='subject id')
@@ -1024,9 +907,6 @@
     time = 45 / 60  # 运行时间：分钟 / 单脑测试时间
     cpu = 5.6  # 最大cpu占用：个
     gpu = 0  # 最大gpu占用：MB
-
-    def __init__(self):
-        super(Aseg7, self).__init__()
 
     def _run_interface(self, runtime):
         subjects_dir = Path(self.inputs.subjects_dir)
