--- conflicted
+++ resolved
@@ -240,18 +240,9 @@
         return outputs
 
 
-<<<<<<< HEAD
-class Inflated_SphereThresholdInputSpec(BaseInterfaceInputSpec):
-    hemi=traits.String(mandatory=True, desc='hemi')
-    fsthreads=traits.String(mandatory=True, desc='fsthreads')
-    subject=traits.String(mandatory=True, desc='recon')
-=======
-
-
 class InflatedSphereThresholdInputSpec(BaseInterfaceInputSpec):
     hemi = traits.String(mandatory=True, desc='hemi')
     subject = traits.String(mandatory=True, desc='recon')
->>>>>>> d6324dfe
     white_preaparc_file = File(exists=True, mandatory=True, desc='surf/?h.white.preaparc')
     smoothwm_file = File(mandatory=True, desc='surf/?h.smoothwm')
     inflated_file = File(mandatory=True, desc='surf/?h.inflated')  # Do not set exists=True !!
@@ -259,12 +250,7 @@
     threads = traits.Int(desc='threads')
 
 
-<<<<<<< HEAD
-
-class Inflated_SphereThresholdOutputSpec(TraitedSpec):
-=======
 class InflatedSphereThresholdOutputSpec(TraitedSpec):
->>>>>>> d6324dfe
     smoothwm_file = File(exists=True, mandatory=True, desc='surf/?h.smoothwm')
     inflated_file = File(exists=True, mandatory=True, desc='surf/?h.inflated')  # Do not set exists=True !!
     sulc_file = File(exists=True, mandatory=True, desc="surf/?h.sulc")
@@ -292,7 +278,6 @@
         run_cmd_with_timing(cmd)
         return runtime
 
-<<<<<<< HEAD
         def _list_outputs(self):
             outputs = self._outputs().get()
             outputs['smoothwm_file'] = self.inputs.smoothwm_file
@@ -455,13 +440,6 @@
         outputs["hemi_thickness"] = self.inputs.hemi_thickness
 
         return outputs
-=======
-    def _list_outputs(self):
-        outputs = self._outputs().get()
-        outputs['smoothwm_file'] = self.inputs.smoothwm_file
-        outputs['inflated_file'] = self.inputs.inflated_file
-        outputs['sulc_file'] = self.inputs.sulc_file
-        return outputs
 
 
 class CurvstatsInputSpec(BaseInterfaceInputSpec):
@@ -542,4 +520,3 @@
         outputs = self._outputs().get()
         outputs["hemi_ribbon"] = self.inputs.hemi_ribbon
         outputs["ribbon"] = self.inputs.ribbon
->>>>>>> d6324dfe
