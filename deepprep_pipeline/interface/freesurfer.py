--- conflicted
+++ resolved
@@ -804,8 +804,4 @@
     def _list_outputs(self):
         outputs = self._outputs().get()
         outputs["aparc_aseg_file"] = self.inputs.aparc_aseg_file
-<<<<<<< HEAD
-=======
-
->>>>>>> af02228a
         return outputs