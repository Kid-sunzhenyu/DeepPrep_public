--- conflicted
+++ resolved
@@ -145,42 +145,6 @@
         return outputs
 
 
-<<<<<<< HEAD
-
-class Inflated_SphereThresholdInputSpec(BaseInterfaceInputSpec):
-    hemi=traits.String(mandatory=True, desc='hemi')
-    fsthreads=traits.String(mandatory=True, desc='fsthreads')
-    subject=traits.String(mandatory=True, desc='recon')
-    white_preaparc_file = File(exists=True, mandatory=True, desc='surf/?h.white.preaparc')
-    smoothwm_file = File(mandatory=True, desc='surf/?h.smoothwm')
-    inflated_file = File(mandatory=True, desc='surf/?h.inflated')  # Do not set exists=True !!
-    sulc_file = File(mandatory=True, desc="surf/?h.sulc")
-
-class Inflated_SphereThresholdOutputSpec(TraitedSpec):
-    smoothwm_file = File(exists=True, mandatory=True, desc='surf/?h.smoothwm')
-    inflated_file = File(exists=True, mandatory=True, desc='surf/?h.inflated')  # Do not set exists=True !!
-    sulc_file = File(exists=True, mandatory=True, desc="surf/?h.sulc")
-
-
-class Inflated_Sphere(BaseInterface):
-    input_spec = Inflated_SphereThresholdInputSpec
-    output_spec = Inflated_SphereThresholdOutputSpec
-
-    # time = 634 / 60  # 运行时间：分钟
-    # cpu = 20  # 最大cpu占用：个
-    # gpu = 0  # 最大gpu占用：MB
-
-    def _run_interface(self, runtime):
-        # create nicer inflated surface from topo fixed (not needed, just later for visualization)
-        cmd = f"recon-all -subject {self.inputs.subject} -hemi {self.inputs.hemi} -smooth2 -no-isrunning {self.inputs.fsthreads}"
-        run_cmd_with_timing(cmd)
-
-        cmd = f"recon-all -subject {self.inputs.subject} -hemi {self.inputs.hemi} -Inflated_Sphere -no-isrunning {self.inputs.fsthreads}"
-        run_cmd_with_timing(cmd)
-
-        cmd = f"recon-all -subject {self.inputs.subject} -hemi {self.inputs.hemi} -sphere -no-isrunning {self.inputs.fsthreads}"
-        run_cmd_with_timing(cmd)
-=======
 class WhitePreaparcInputSpec(BaseInterfaceInputSpec):
     fswhitepreaparc = traits.Bool(desc="True: mris_make_surfaces; \
     False: recon-all -autodetgwstats -white-preaparc -cortex-label", mandatory=True)
@@ -276,19 +240,54 @@
                   f'-no-isrunning {self.inputs.fsthreads}'
             run_cmd_with_timing(cmd)
 
->>>>>>> 68abcdc0
-        return runtime
-
-    def _list_outputs(self):
-        outputs = self._outputs().get()
-<<<<<<< HEAD
-        outputs['smoothwm_file'] = self.inputs.smoothwm_file
-        outputs['inflated_file'] = self.inputs.inflated_file
-        outputs['sulc_file'] = self.inputs.sulc_file
-=======
+        return runtime
+
+    def _list_outputs(self):
+        outputs = self._outputs().get()
         outputs["hemi_white_preaparc"] = self.inputs.hemi_white_preaparc
         outputs["hemi_curv"] = self.output_dir / f"{self.inputs.subject}" / f"surf/{self.inputs.hemi}.curv"
         outputs["hemi_area"] = self.output_dir / f"{self.inputs.subject}" / f"surf/{self.inputs.hemi}.area"
         outputs["hemi_cortex_label"] = self.output_dir / f"{self.inputs.subject}" / f"label/{self.inputs.hemi}.cortex.label"
->>>>>>> 68abcdc0
-        return outputs+        return outputs
+
+class Inflated_SphereThresholdInputSpec(BaseInterfaceInputSpec):
+    hemi=traits.String(mandatory=True, desc='hemi')
+    fsthreads=traits.String(mandatory=True, desc='fsthreads')
+    subject=traits.String(mandatory=True, desc='recon')
+    white_preaparc_file = File(exists=True, mandatory=True, desc='surf/?h.white.preaparc')
+    smoothwm_file = File(mandatory=True, desc='surf/?h.smoothwm')
+    inflated_file = File(mandatory=True, desc='surf/?h.inflated')  # Do not set exists=True !!
+    sulc_file = File(mandatory=True, desc="surf/?h.sulc")
+
+class Inflated_SphereThresholdOutputSpec(TraitedSpec):
+    smoothwm_file = File(exists=True, mandatory=True, desc='surf/?h.smoothwm')
+    inflated_file = File(exists=True, mandatory=True, desc='surf/?h.inflated')  # Do not set exists=True !!
+    sulc_file = File(exists=True, mandatory=True, desc="surf/?h.sulc")
+
+
+class Inflated_Sphere(BaseInterface):
+    input_spec = Inflated_SphereThresholdInputSpec
+    output_spec = Inflated_SphereThresholdOutputSpec
+
+    # time = 634 / 60  # 运行时间：分钟
+    # cpu = 20  # 最大cpu占用：个
+    # gpu = 0  # 最大gpu占用：MB
+
+    def _run_interface(self, runtime):
+        # create nicer inflated surface from topo fixed (not needed, just later for visualization)
+        cmd = f"recon-all -subject {self.inputs.subject} -hemi {self.inputs.hemi} -smooth2 -no-isrunning {self.inputs.fsthreads}"
+        run_cmd_with_timing(cmd)
+
+        cmd = f"recon-all -subject {self.inputs.subject} -hemi {self.inputs.hemi} -Inflated_Sphere -no-isrunning {self.inputs.fsthreads}"
+        run_cmd_with_timing(cmd)
+
+        cmd = f"recon-all -subject {self.inputs.subject} -hemi {self.inputs.hemi} -sphere -no-isrunning {self.inputs.fsthreads}"
+        run_cmd_with_timing(cmd)
+        return runtime
+
+        def _list_outputs(self):
+            outputs = self._outputs().get()
+            outputs['smoothwm_file'] = self.inputs.smoothwm_file
+            outputs['inflated_file'] = self.inputs.inflated_file
+            outputs['sulc_file'] = self.inputs.sulc_file
+            return outputs