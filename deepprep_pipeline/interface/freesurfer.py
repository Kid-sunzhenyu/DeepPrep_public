from nipype.interfaces.base import BaseInterface, \
<<<<<<< HEAD
    BaseInterfaceInputSpec, traits, File, TraitedSpec, Directory, Str, traits_extension
from nipype import Node, Workflow
from cmd import run_cmd_with_timing
=======
    BaseInterfaceInputSpec, traits, File, TraitedSpec, Directory, Str
from run import run_cmd_with_timing
>>>>>>> 7937436a
import os
from pathlib import Path
import argparse


def get_freesurfer_threads(threads: int):
    if threads and threads > 1:
        fsthreads = f'-threads {threads} -itkthreads {threads}'
    else:
        fsthreads = ''
    return fsthreads


def parse_args():
    parser = argparse.ArgumentParser()
    parser.add_argument('--bd', required=True, help='directory of bids type')
    parser.add_argument('--fsd', default=os.environ.get('FREESURFER_HOME'),
                        help='Output directory $FREESURFER_HOME (pass via environment or here)')
    parser.add_argument('--respective', default='off',
                        help='if on, while processing T1w file respectively')
    parser.add_argument('--rewrite', default='on',
                        help='set off, while not preprocess if subject recon path exist')
    parser.add_argument('--python', default='python3',
                        help='which python version to use')

    args = parser.parse_args()
    args_dict = vars(args)

    if args.fsd is None:
        args_dict['fsd'] = '/usr/local/freesurfer'
    args_dict['respective'] = True if args.respective == 'on' else False
    args_dict['rewrite'] = True if args.rewrite == 'on' else False

    return argparse.Namespace(**args_dict)


class BrainmaskInputSpec(BaseInterfaceInputSpec):
    subject_dir = Directory(exists=True, desc="subject dir", mandatory=True)
    subject_id = Str(desc="subject id", mandatory=True)
    need_t1 = traits.BaseCBool(desc='bool', mandatory=True)
    nu_file = File(exists=True, desc="nu file", mandatory=True)
    mask_file = File(exists=True, desc="mask file", mandatory=True)

    T1_file = File(exists=False, desc="T1 file", mandatory=True)
    brainmask_file = File(exists=False, desc="brainmask file", mandatory=True)
    norm_file = File(exists=False, desc="norm file", mandatory=True)


class BrainmaskOutputSpec(TraitedSpec):
    brainmask_file = File(exists=True, desc="brainmask file")
    norm_file = File(exists=True, desc="norm file")
    T1_file = File(exists=False, desc="T1 file")


class Brainmask(BaseInterface):
    input_spec = BrainmaskInputSpec
    output_spec = BrainmaskOutputSpec

    time = 74 / 60  # 运行时间：分钟
    cpu = 1  # 最大cpu占用：个
    gpu = 0  # 最大gpu占用：MB

    def _run_interface(self, runtime):
        # create norm by masking nu 0.7s
        need_t1 = self.inputs.need_t1
        cmd = f'mri_mask {self.inputs.nu_file} {self.inputs.mask_file} {self.inputs.norm_file}'
        run_cmd_with_timing(cmd)

        if need_t1:  # T1.mgz 相比 orig.mgz 更平滑，对比度更高
            # create T1.mgz from nu 96.9s
            cmd = f'mri_normalize -g 1 -mprage {self.inputs.nu_file} {self.inputs.T1_file}'
            run_cmd_with_timing(cmd)

            # create brainmask by masking T1
            cmd = f'mri_mask {self.inputs.T1_file} {self.inputs.mask_file} {self.inputs.brainmask_file}'
            run_cmd_with_timing(cmd)
        else:
            cmd = f'cp {self.inputs.norm_file} {self.inputs.brainmask_file}'
            run_cmd_with_timing(cmd)

        return runtime

    def _list_outputs(self):
        outputs = self._outputs().get()
        outputs["brainmask_file"] = self.inputs.brainmask_file
        outputs["norm_file"] = self.inputs.norm_file
        outputs["T1_file"] = self.inputs.T1_file

        return outputs


class OrigAndRawavgInputSpec(BaseInterfaceInputSpec):
    t1w_files = traits.List(desc='t1w path or t1w paths', mandatory=True)
    subject_dir = Directory(exists=True, desc='subject dir path', mandatory=True)
    subject_id = Str(desc='subject id', mandatory=True)
    threads = traits.Int(desc='threads')


class OrigAndRawavgOutputSpec(TraitedSpec):
    orig_file = File(exists=True, desc='orig.mgz')
    rawavg_file = File(exists=True, desc='rawavg.mgz')


class OrigAndRawavg(BaseInterface):
    input_spec = OrigAndRawavgInputSpec
    output_spec = OrigAndRawavgOutputSpec

    def __init__(self):
        super(OrigAndRawavg, self).__init__()

    def _run_interface(self, runtime):
        threads = self.inputs.threads if self.inputs.threads else 0
        fsthreads = get_freesurfer_threads(threads)

        files = ' -i '.join(self.inputs.t1w_files)
        cmd = f"recon-all -subject {self.inputs.subject_id} -i {files} -motioncor {fsthreads}"
        run_cmd_with_timing(cmd)
        return runtime

    def _list_outputs(self):
        outputs = self._outputs().get()
        outputs["orig_file"] = Path(f"{self.inputs.subject_dir}/{self.inputs.subject_id}/mri/orig.mgz")
        outputs['rawavg_file'] = Path(f"{self.inputs.subject_dir}/{self.inputs.subject_id}/mri/rawavg.mgz")
        return outputs


class FilledInputSpec(BaseInterfaceInputSpec):
    aseg_auto_file = File(exists=True, desc='mri/aseg.auto.mgz', mandatory=True)
    norm_file = File(exists=True, desc='mri/norm.mgz', mandatory=True)
    brainmask_file = File(exists=True, desc='mri/brainmask.mgz', mandatory=True)
    talairach_file = File(exists=True, desc='mri/transforms/talairach.lta')
    subject_dir = Directory(exists=True, desc='subject dir path', mandatory=True)
    subject_id = Str(desc='subject id', mandatory=True)
    threads = traits.Int(desc='threads')


class FilledOutputSpec(TraitedSpec):
    aseg_presurf_file = File(exists=True, desc='mri/aseg.presurf.mgz')
    brain_file = File(exists=True, desc='mri/brain.mgz')
    brain_finalsurfs_file = File(exists=True, desc='mri/brain.finalsurfs.mgz')
    wm_file = File(exists=True, desc='mri/wm.mgz')


class Filled(BaseInterface):
    input_spec = OrigAndRawavgInputSpec
    output_spec = OrigAndRawavgOutputSpec

    def __init__(self):
        super(Filled, self).__init__()

    def _run_interface(self, runtime):
        threads = self.inputs.threads if self.inputs.threads else 0
        fsthreads = get_freesurfer_threads(threads)

        files = ' -i '.join(self.inputs.t1w_files)
        cmd = f"recon-all -subject {self.inputs.subject_id} -i {files} -motioncor {fsthreads}"
        run_cmd_with_timing(cmd)
        return runtime

    def _list_outputs(self):
        outputs = self._outputs().get()
        outputs["orig_file"] = Path(f"{self.inputs.subject_dir}/{self.inputs.subject_id}/mri/orig.mgz")
        outputs['rawavg_file'] = Path(f"{self.inputs.subject_dir}/{self.inputs.subject_id}/mri/rawavg.mgz")
        return outputs


<<<<<<< HEAD
class WhitePreaparcInputSpec(BaseInterfaceInputSpec):
    fswhitepreaparc = traits.Bool(desc="True: mris_make_surfaces; \
    False: recon-all -autodetgwstats -white-preaparc -cortex-label", mandatory=True)
    subject = traits.Str(desc="sub-xxx", mandatory=True)
    hemi = traits.Str(desc="?h", mandatory=True)
    threads = traits.Int(desc="threads")
    fsthreads = traits.Str(desc="-threads <threads> -itkthreads <threads>")

    # input files of <mris_make_surfaces>
    aseg_presurf = File(exists=True, desc="mri/aseg.presurf.mgz")
    brain_finalsurfs = File(exists=True, desc="mri/brain.finalsurfs.mgz")
    wm_file = File(exists=True, desc="mri/wm.mgz")
    filled_file = File(exists=True, desc="mri/filled.mgz")
    hemi_orig = File(exists=True, desc="surf/?h.orig")

    # input files of <recon-all -autodetgwstats>
    hemi_orig_premesh = File(exists=True, desc="surf/?h.orig.premesh")

    # input files of <recon-all -white-paraparc>
    autodet_gw_stats_hemi_dat = File(exists=True, desc="surf/autodet.gw.stats.?h.dat")

    # input files of <recon-all -cortex-label>
    hemi_white_preaparc = File(exists=True, desc="surf/?h.white.preaparc")


class WhitePreaparcOutputSpec(TraitedSpec):
    # output files of mris_make_surfaces
    hemi_white_preaparc = File(exists=True, desc="surf/?h.white.preaparc")
    hemi_curv = File(exists=True, desc="surf/?h.curv")
    hemi_area = File(exists=True, desc="surf/?h.area")
    hemi_cortex_label = File(exists=True, desc="label/?h.cortex.label")


class WhitePreaparc(BaseInterface):
    input_spec = WhitePreaparcInputSpec
    output_spec = WhitePreaparcOutputSpec


    def __init__(self, output_dir: Path):
        super(WhitePreaparc, self).__init__()
        self.output_dir = output_dir

    def _run_interface(self, runtime):
        if not traits_extension.isdefined(self.inputs.threads):
            self.inputs.threads = 1
        if not traits_extension.isdefined(self.inputs.fsthreads):
            if self.inputs.threads > 1:
                self.inputs.fsthreads = f"-threads {self.inputs.threads} -itkthreads {self.inputs.threads}"
            else:
                self.inputs.fsthreads = ""
        print("##########")
        print(f"self.inputs.threads {self.inputs.threads}")
        print(f"self.inputs.fsthreads {self.inputs.fsthreads}")
        print("##########")


        if not traits_extension.isdefined(self.inputs.brain_finalsurfs):
            self.inputs.brain_finalsurfs = self.output_dir / f"{self.inputs.subject}" / "mri/brain.finalsurfs.mgz"
        if not traits_extension.isdefined(self.inputs.wm_file):
            self.inputs.wm_file = self.output_dir / f"{self.inputs.subject}" / "mri/wm.mgz"
        print("-------------")
        print(f"self.inputs.brain_finalsurfs {self.inputs.brain_finalsurfs}")
        print(f"self.inputs.wm_file {self.inputs.wm_file}")
        print("--------------")

        if self.inputs.fswhitepreaparc:
            time = 130 / 60
            cpu = 1.25
            gpu = 0

            if not traits_extension.isdefined(self.inputs.aseg_presurf):
                self.inputs.aseg_presurf = self.output_dir / f"{self.inputs.subject}" / "mri/aseg.presurf.mgz"
            if not traits_extension.isdefined(self.inputs.filled_file):
                self.inputs.filled_file = self.output_dir / f"{self.inputs.subject}" / "mri/filled.mgz"
            if not traits_extension.isdefined(self.inputs.hemi_orig):
                self.inputs.hemi_orig = self.output_dir / f"{self.inputs.subject}" / "surf" / f"{self.inputs.hemi}.orig"
            print("*"*10)
            print(f"self.inputs.aseg_presurf {self.inputs.aseg_presurf}")
            print(f"self.inputs.filled_file {self.inputs.filled_file}")
            print(f"self.inputs.hemi_orig {self.inputs.hemi_orig}")
            print("*"*10)

            cmd = f'mris_make_surfaces -aseg aseg.presurf -white white.preaparc -whiteonly -noaparc -mgz ' \
                  f'-T1 brain.finalsurfs {self.inputs.subject} {self.inputs.hemi} threads {self.inputs.threads}'
            run_cmd_with_timing(cmd)
        else:
            # time = ? / 60
            # cpu = ?
            # gpu = 0

            if not traits_extension.isdefined(self.inputs.hemi_orig_premesh):
                self.inputs.hemi_orig_premesh = self.output_dir / f"{self.inputs.subject}" / f"surf/{self.inputs.hemi}.orig.premesh"

            cmd = f'recon-all -subject {self.inputs.subject} -hemi {self.inputs.hemi} -autodetgwstats -white-preaparc -cortex-label ' \
                  f'-no-isrunning {self.inputs.fsthreads}'
            run_cmd_with_timing(cmd)

        return runtime

    def _list_outputs(self):
        outputs = self._outputs().get()
        outputs["hemi_white_preaparc"] = self.inputs.hemi_white_preaparc
        outputs["hemi_curv"] = self.output_dir / f"{self.inputs.subject}" / f"surf/{self.inputs.hemi}.curv"
        outputs["hemi_area"] = self.output_dir / f"{self.inputs.subject}" / f"surf/{self.inputs.hemi}.area"
        outputs["hemi_cortex_label"] = self.output_dir / f"{self.inputs.subject}" / f"label/{self.inputs.hemi}.cortex.label"

        return outputs
=======
>>>>>>> 7937436a
<|MERGE_RESOLUTION|>--- conflicted
+++ resolved
@@ -1,12 +1,7 @@
 from nipype.interfaces.base import BaseInterface, \
-<<<<<<< HEAD
     BaseInterfaceInputSpec, traits, File, TraitedSpec, Directory, Str, traits_extension
 from nipype import Node, Workflow
-from cmd import run_cmd_with_timing
-=======
-    BaseInterfaceInputSpec, traits, File, TraitedSpec, Directory, Str
-from run import run_cmd_with_timing
->>>>>>> 7937436a
+from run import run_cmd_with_timing, parse_args
 import os
 from pathlib import Path
 import argparse
@@ -18,29 +13,6 @@
     else:
         fsthreads = ''
     return fsthreads
-
-
-def parse_args():
-    parser = argparse.ArgumentParser()
-    parser.add_argument('--bd', required=True, help='directory of bids type')
-    parser.add_argument('--fsd', default=os.environ.get('FREESURFER_HOME'),
-                        help='Output directory $FREESURFER_HOME (pass via environment or here)')
-    parser.add_argument('--respective', default='off',
-                        help='if on, while processing T1w file respectively')
-    parser.add_argument('--rewrite', default='on',
-                        help='set off, while not preprocess if subject recon path exist')
-    parser.add_argument('--python', default='python3',
-                        help='which python version to use')
-
-    args = parser.parse_args()
-    args_dict = vars(args)
-
-    if args.fsd is None:
-        args_dict['fsd'] = '/usr/local/freesurfer'
-    args_dict['respective'] = True if args.respective == 'on' else False
-    args_dict['rewrite'] = True if args.rewrite == 'on' else False
-
-    return argparse.Namespace(**args_dict)
 
 
 class BrainmaskInputSpec(BaseInterfaceInputSpec):
@@ -173,7 +145,6 @@
         return outputs
 
 
-<<<<<<< HEAD
 class WhitePreaparcInputSpec(BaseInterfaceInputSpec):
     fswhitepreaparc = traits.Bool(desc="True: mris_make_surfaces; \
     False: recon-all -autodetgwstats -white-preaparc -cortex-label", mandatory=True)
@@ -210,7 +181,6 @@
 class WhitePreaparc(BaseInterface):
     input_spec = WhitePreaparcInputSpec
     output_spec = WhitePreaparcOutputSpec
-
 
     def __init__(self, output_dir: Path):
         super(WhitePreaparc, self).__init__()
@@ -229,7 +199,6 @@
         print(f"self.inputs.fsthreads {self.inputs.fsthreads}")
         print("##########")
 
-
         if not traits_extension.isdefined(self.inputs.brain_finalsurfs):
             self.inputs.brain_finalsurfs = self.output_dir / f"{self.inputs.subject}" / "mri/brain.finalsurfs.mgz"
         if not traits_extension.isdefined(self.inputs.wm_file):
@@ -279,7 +248,4 @@
         outputs["hemi_curv"] = self.output_dir / f"{self.inputs.subject}" / f"surf/{self.inputs.hemi}.curv"
         outputs["hemi_area"] = self.output_dir / f"{self.inputs.subject}" / f"surf/{self.inputs.hemi}.area"
         outputs["hemi_cortex_label"] = self.output_dir / f"{self.inputs.subject}" / f"label/{self.inputs.hemi}.cortex.label"
-
-        return outputs
-=======
->>>>>>> 7937436a
+        return outputs