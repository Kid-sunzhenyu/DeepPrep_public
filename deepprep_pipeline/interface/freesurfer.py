from nipype.interfaces.base import BaseInterface, \
    BaseInterfaceInputSpec, traits, File, TraitedSpec, Directory, Str
from run import run_cmd_with_timing
import os
from pathlib import Path
import argparse


def get_freesurfer_threads(threads: int):
    if threads and threads > 1:
        fsthreads = f'-threads {threads} -itkthreads {threads}'
    else:
        fsthreads = ''
    return fsthreads


def parse_args():
    parser = argparse.ArgumentParser()
    parser.add_argument('--bd', required=True, help='directory of bids type')
    parser.add_argument('--fsd', default=os.environ.get('FREESURFER_HOME'),
                        help='Output directory $FREESURFER_HOME (pass via environment or here)')
    parser.add_argument('--respective', default='off',
                        help='if on, while processing T1w file respectively')
    parser.add_argument('--rewrite', default='on',
                        help='set off, while not preprocess if subject recon path exist')
    parser.add_argument('--python', default='python3',
                        help='which python version to use')

    args = parser.parse_args()
    args_dict = vars(args)

    if args.fsd is None:
        args_dict['fsd'] = '/usr/local/freesurfer'
    args_dict['respective'] = True if args.respective == 'on' else False
    args_dict['rewrite'] = True if args.rewrite == 'on' else False

    return argparse.Namespace(**args_dict)


class BrainmaskInputSpec(BaseInterfaceInputSpec):
    subject_dir = Directory(exists=True, desc="subject dir", mandatory=True)
    subject_id = Str(desc="subject id", mandatory=True)
    need_t1 = traits.BaseCBool(desc='bool', mandatory=True)
    nu_file = File(exists=True, desc="nu file", mandatory=True)
    mask_file = File(exists=True, desc="mask file", mandatory=True)

    T1_file = File(exists=False, desc="T1 file", mandatory=True)
    brainmask_file = File(exists=False, desc="brainmask file", mandatory=True)
    norm_file = File(exists=False, desc="norm file", mandatory=True)


class BrainmaskOutputSpec(TraitedSpec):
    brainmask_file = File(exists=True, desc="brainmask file")
    norm_file = File(exists=True, desc="norm file")
    T1_file = File(exists=False, desc="T1 file")


class Brainmask(BaseInterface):
    input_spec = BrainmaskInputSpec
    output_spec = BrainmaskOutputSpec

    time = 74 / 60  # 运行时间：分钟
    cpu = 1  # 最大cpu占用：个
    gpu = 0  # 最大gpu占用：MB

    def _run_interface(self, runtime):
        # create norm by masking nu 0.7s
        need_t1 = self.inputs.need_t1
        cmd = f'mri_mask {self.inputs.nu_file} {self.inputs.mask_file} {self.inputs.norm_file}'
        run_cmd_with_timing(cmd)

        if need_t1:  # T1.mgz 相比 orig.mgz 更平滑，对比度更高
            # create T1.mgz from nu 96.9s
            cmd = f'mri_normalize -g 1 -mprage {self.inputs.nu_file} {self.inputs.T1_file}'
            run_cmd_with_timing(cmd)

            # create brainmask by masking T1
            cmd = f'mri_mask {self.inputs.T1_file} {self.inputs.mask_file} {self.inputs.brainmask_file}'
            run_cmd_with_timing(cmd)
        else:
            cmd = f'ln -sf {self.inputs.norm_file} {self.inputs.brainmask_file}'
            run_cmd_with_timing(cmd)

        return runtime

    def _list_outputs(self):
        outputs = self._outputs().get()
        outputs["brainmask_file"] = self.inputs.brainmask_file
        outputs["norm_file"] = self.inputs.norm_file
        outputs["T1_file"] = self.inputs.T1_file

        return outputs


class OrigAndRawavgInputSpec(BaseInterfaceInputSpec):
    t1w_files = traits.List(desc='t1w path or t1w paths', mandatory=True)
    subject_dir = Directory(exists=True, desc='subject dir path', mandatory=True)
    subject_id = Str(desc='subject id', mandatory=True)
    threads = traits.Int(desc='threads')


class OrigAndRawavgOutputSpec(TraitedSpec):
    orig_file = File(exists=True, desc='orig.mgz')
    rawavg_file = File(exists=True, desc='rawavg.mgz')


class OrigAndRawavg(BaseInterface):
    input_spec = OrigAndRawavgInputSpec
    output_spec = OrigAndRawavgOutputSpec

    def __init__(self):
        super(OrigAndRawavg, self).__init__()

    def _run_interface(self, runtime):
        threads = self.inputs.threads if self.inputs.threads else 0
        fsthreads = get_freesurfer_threads(threads)

        files = ' -i '.join(self.inputs.t1w_files)
        cmd = f"recon-all -subject {self.inputs.subject_id} -i {files} -motioncor {fsthreads}"
        run_cmd_with_timing(cmd)
        return runtime

    def _list_outputs(self):
        outputs = self._outputs().get()
        outputs["orig_file"] = Path(f"{self.inputs.subject_dir}/{self.inputs.subject_id}/mri/orig.mgz")
        outputs['rawavg_file'] = Path(f"{self.inputs.subject_dir}/{self.inputs.subject_id}/mri/rawavg.mgz")
        return outputs


class FilledInputSpec(BaseInterfaceInputSpec):
    aseg_auto_file = File(exists=True, desc='mri/aseg.auto.mgz', mandatory=True)
    norm_file = File(exists=True, desc='mri/norm.mgz', mandatory=True)
    brainmask_file = File(exists=True, desc='mri/brainmask.mgz', mandatory=True)
    talairach_file = File(exists=True, desc='mri/transforms/talairach.lta')
    subject_dir = Directory(exists=True, desc='subject dir path', mandatory=True)
    subject_id = Str(desc='subject id', mandatory=True)
    threads = traits.Int(desc='threads')


class FilledOutputSpec(TraitedSpec):
    aseg_presurf_file = File(exists=True, desc='mri/aseg.presurf.mgz')
    brain_file = File(exists=True, desc='mri/brain.mgz')
    brain_finalsurfs_file = File(exists=True, desc='mri/brain.finalsurfs.mgz')
    wm_file = File(exists=True, desc='mri/wm.mgz')


class Filled(BaseInterface):
    input_spec = OrigAndRawavgInputSpec
    output_spec = OrigAndRawavgOutputSpec

    def __init__(self):
        super(Filled, self).__init__()

    def _run_interface(self, runtime):
        threads = self.inputs.threads if self.inputs.threads else 0
        fsthreads = get_freesurfer_threads(threads)

        files = ' -i '.join(self.inputs.t1w_files)
        cmd = f"recon-all -subject {self.inputs.subject_id} -i {files} -motioncor {fsthreads}"
        run_cmd_with_timing(cmd)
        return runtime

    def _list_outputs(self):
        outputs = self._outputs().get()
        outputs["orig_file"] = Path(f"{self.inputs.subject_dir}/{self.inputs.subject_id}/mri/orig.mgz")
        outputs['rawavg_file'] = Path(f"{self.inputs.subject_dir}/{self.inputs.subject_id}/mri/rawavg.mgz")
<<<<<<< HEAD
        return outputs
=======
        return outputs

class UpdateAsegInputSpec(BaseInterfaceInputSpec):
    subject_dir = Directory(exists=True, desc="subject dir", mandatory=True)
    subject_id = Str(desc="subject id", mandatory=True)
    python_interpret = File(exists=True, desc="python interpret", mandatory=True)
    paint_cc_file = File(exists=True, desc="paint_cc_into_pred file", mandatory=True)
    # aseg_noCCseg_file = File(exists=True, desc="aseg.auto_noCCseg file", mandatory=True)
    seg_file = File(exists=True, desc="seg file", mandatory=True)

    aseg_auto_file = File(exists=False, desc="aseg.auto file", mandatory=True)
    cc_up_file = File(exists=False, desc="cc up file", mandatory=True)
    aparc_aseg_file = File(exists=False, desc="aparc.DKTatlas+aseg.deep.withCC file", mandatory=True)


class UpdateAsegOutputSpec(TraitedSpec):
    aseg_auto_file = File(exists=False, desc="aseg.auto file", mandatory=True)
    cc_up_file = File(exists=False, desc="cc up file file", mandatory=True)
    aparc_aseg_file = File(exists=False, desc="aparc.DKTatlas+aseg.deep.withCC file", mandatory=True)


class UpdateAseg(BaseInterface):
    input_spec = UpdateAsegInputSpec
    output_spec = UpdateAsegOutputSpec

    time = 21 / 60  # 运行时间：分钟
    cpu = 1.6  # 最大cpu占用：个
    gpu = 0  # 最大gpu占用：MB

    def _run_interface(self, runtime):
        # create aseg.auto including cc segmentation and add cc into aparc.DKTatlas+aseg.deep;
        # 46 sec: (not sure if this is needed), requires norm.mgz
        cmd = f'mri_cc -aseg aseg.auto_noCCseg.mgz -o aseg.auto.mgz ' \
              f'-lta {self.inputs.cc_up_file} {self.inputs.subject_id}'
        run_cmd_with_timing(cmd)

        # 0.8s
        cmd = f'{self.inputs.python_interpret} {self.inputs.paint_cc_file} ' \
              f'-in_cc {self.inputs.aseg_auto_file} -in_pred {self.inputs.seg_file} ' \
              f'-out {self.inputs.aparc_aseg_file}'
        run_cmd_with_timing(cmd)

        return runtime

    def _list_outputs(self):
        outputs = self._outputs().get()
        outputs["aseg_auto_file"] = self.inputs.aseg_auto_file
        outputs["cc_up_file"] = self.inputs.cc_up_file
        outputs["aparc_aseg_file"] = self.inputs.aparc_aseg_file
>>>>>>> d6882eac
<|MERGE_RESOLUTION|>--- conflicted
+++ resolved
@@ -164,10 +164,8 @@
         outputs = self._outputs().get()
         outputs["orig_file"] = Path(f"{self.inputs.subject_dir}/{self.inputs.subject_id}/mri/orig.mgz")
         outputs['rawavg_file'] = Path(f"{self.inputs.subject_dir}/{self.inputs.subject_id}/mri/rawavg.mgz")
-<<<<<<< HEAD
         return outputs
-=======
-        return outputs
+
 
 class UpdateAsegInputSpec(BaseInterfaceInputSpec):
     subject_dir = Directory(exists=True, desc="subject dir", mandatory=True)
@@ -215,5 +213,4 @@
         outputs = self._outputs().get()
         outputs["aseg_auto_file"] = self.inputs.aseg_auto_file
         outputs["cc_up_file"] = self.inputs.cc_up_file
-        outputs["aparc_aseg_file"] = self.inputs.aparc_aseg_file
->>>>>>> d6882eac
+        outputs["aparc_aseg_file"] = self.inputs.aparc_aseg_file