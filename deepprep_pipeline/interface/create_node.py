--- conflicted
+++ resolved
@@ -345,11 +345,7 @@
     orig_file = sub_mri_dir / "orig.mgz"
     mask_file = sub_mri_dir / "mask.mgz"
 
-<<<<<<< HEAD
-    N4_bias_correct_node = Node(N4BiasCorrect(), name=f"{subject_id}_N4_bias_correct_node")
-=======
     N4_bias_correct_node = Node(N4BiasCorrect(), name=f'{subject_id}_N4_bias_correct_node')
->>>>>>> dc024aff
     N4_bias_correct_node.inputs.subject_id = subject_id
     N4_bias_correct_node.inputs.subjects_dir = subjects_dir
     N4_bias_correct_node.inputs.python_interpret = python_interpret
@@ -373,11 +369,7 @@
     freesurfer_home = Path(os.environ['FREESURFER_HOME'])
     mni305 = freesurfer_home / "average" / "mni305.cor.mgz"
 
-<<<<<<< HEAD
-    talairach_and_nu_node = Node(TalairachAndNu(), name=f"{subject_id}_talairach_and_nu_node")
-=======
     talairach_and_nu_node = Node(TalairachAndNu(), name=f'{subject_id}_talairach_and_nu_node')
->>>>>>> dc024aff
     talairach_and_nu_node.inputs.subjects_dir = subjects_dir
     talairach_and_nu_node.inputs.subject_id = subject_id
     talairach_and_nu_node.inputs.threads = 8
@@ -416,11 +408,7 @@
     subject_mri_dir = subjects_dir / subject_id / 'mri'
     os.environ['SUBJECTS_DIR'] = str(subjects_dir)
 
-<<<<<<< HEAD
     paint_cc_file = fastsurfer_home / 'recon_surf' / 'paint_cc_into_pred.py'
-=======
-    paint_cc_file = Path.cwd().parent / 'FastSurfer' / 'recon_surf' / 'paint_cc_into_pred.py'
->>>>>>> dc024aff
     updateaseg_node = Node(UpdateAseg(), name=f'{subject_id}_updateaseg_node')
     updateaseg_node.inputs.subjects_dir = subjects_dir
     updateaseg_node.inputs.subject_id = subject_id
@@ -487,11 +475,7 @@
     workflow_cached_dir = Path(os.environ['WORKFLOW_CACHED_DIR'])
     os.environ['SUBJECTS_DIR'] = str(subjects_dir)
 
-<<<<<<< HEAD
-    white_preaparc1 = Node(WhitePreaparc1(), name=f"{subject_id}_white_preaparc1_node")
-=======
     white_preaparc1 = Node(WhitePreaparc1(), name=f'{subject_id}_white_preaparc1_node')
->>>>>>> dc024aff
     white_preaparc1.inputs.subjects_dir = subjects_dir
     white_preaparc1.inputs.subject_id = subject_id
     white_preaparc1.inputs.threads = 8
