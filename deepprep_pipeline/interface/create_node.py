--- conflicted
+++ resolved
@@ -1,11 +1,10 @@
-import sys
-
 from nipype import Node
 
 from interface.freesurfer_node import *
 from interface.bold_node import *
 from interface.fastcsr_node import *
 from interface.fastsurfer_node import *
+from interface.featreg_node import *
 
 """环境变量
 subjects_dir = Path(os.environ['SUBJECTS_DIR'])
@@ -23,21 +22,11 @@
     subjects_dir = os.environ['SUBJECTS_DIR']
     workflow_cached_dir = os.environ['WORKFLOW_CACHED_DIR']
 
-<<<<<<< HEAD
-=======
-def create_origandrawavg_node(subject_id: str, subjects_dir: Path, python_interpret: Path, base_dir: Path,
-                              fastsurfer_home: Path, t1w_files: list):
-    subject_id = subject_id
-    # t1w_files = [
-    #     f'/mnt/ngshare/Data_Mirror/SDCFlows_test/MSC1/sub-MSC01/ses-struct01/anat/sub-MSC01_ses-struct01_run-01_T1w.nii.gz',
-    # ]
->>>>>>> 8f91f0b4
     origandrawavg_node = Node(OrigAndRawavg(), f'{subject_id}_origandrawavg_node')
     origandrawavg_node.inputs.t1w_files = t1w_files
     origandrawavg_node.inputs.subjects_dir = subjects_dir
     origandrawavg_node.inputs.subject_id = subject_id
     origandrawavg_node.inputs.threads = 1
-<<<<<<< HEAD
     origandrawavg_node.base_dir = workflow_cached_dir
     return origandrawavg_node
 
@@ -45,6 +34,7 @@
 def create_fastcsr_node(subject_id: str):
     subjects_dir = Path(os.environ['SUBJECTS_DIR'])
     fastcsr_home = Path(os.environ['FASTCSR_HOME'])
+    workflow_cached_dir = os.environ['WORKFLOW_CACHED_DIR']
     python_interpret = sys.executable
 
     fastcsr_py = fastcsr_home / 'pipeline.py'  # inference script
@@ -61,58 +51,19 @@
     fastcsr_node.inputs.brainmask_file = Path(subjects_dir) / subject_id / 'mri/brainmask.mgz'
     fastcsr_node.inputs.wm_file = Path(subjects_dir) / subject_id / 'mri/wm.mgz'
     fastcsr_node.inputs.brain_finalsurfs_file = Path(subjects_dir) / subject_id / 'mri/brain.finalsurfs.mgz'
+    fastcsr_node.base_dir = workflow_cached_dir
     return fastcsr_node
 
 
 def creat_Segment_node(subject_id: str):
     subjects_dir = Path(os.environ['SUBJECTS_DIR'])
     fastsurfer_home = Path(os.environ['FASTSURFER_HOME'])
+    workflow_cached_dir = os.environ['WORKFLOW_CACHED_DIR']
     python_interpret = sys.executable
 
     fastsurfer_eval = fastsurfer_home / 'FastSurferCNN' / 'eval.py'  # inference script
     weight_dir = fastsurfer_home / 'checkpoints'  # model checkpoints dir
 
-=======
-    origandrawavg_node.inputs.base_dir = base_dir
-    origandrawavg_node.inputs.python_interpret = python_interpret
-    origandrawavg_node.inputs.fastsurfer_home = fastsurfer_home
-    return origandrawavg_node
-
-
-# def create_fastcsr_node(subject_id: str, subjects_dir: Path, bold_result_dir: Path, base_dir: Path,
-#                         python_interpret: Path,
-#                         fastcsr_home: Path):
-#     # fastcsr_home = pwd.parent / "FastCSR"
-#     fastcsr_py = fastcsr_home / 'pipeline.py'  # inference script
-#
-#     fastcsr_node = Node(FastCSR(), f'{subject_id}_fastcsr_node')
-#     fastcsr_node.inputs.python_interpret = python_interpret
-#     fastcsr_node.inputs.fastcsr_py = fastcsr_py
-#
-#     subjects_dir = '/mnt/ngshare/Data_Mirror/pipeline_test'
-#     subject_id = 'sub-MSC01'
-#
-#     os.environ['SUBJECTS_DIR'] = subjects_dir
-#
-#     fastcsr_node.inputs.subjects_dir = subjects_dir
-#     fastcsr_node.inputs.subject_id = subject_id
-#     fastcsr_node.inputs.orig_file = Path(subjects_dir) / subject_id / 'mri/orig.mgz'
-#     fastcsr_node.inputs.filled_file = Path(subjects_dir) / subject_id / 'mri/filled.mgz'
-#     fastcsr_node.inputs.aseg_presurf_file = Path(subjects_dir) / subject_id / 'mri/aseg.presurf.mgz'
-#     fastcsr_node.inputs.brainmask_file = Path(subjects_dir) / subject_id / 'mri/brainmask.mgz'
-#     fastcsr_node.inputs.wm_file = Path(subjects_dir) / subject_id / 'mri/wm.mgz'
-#     fastcsr_node.inputs.brain_finalsurfs_file = Path(subjects_dir) / subject_id / 'mri/brain.finalsurfs.mgz'
-#     return fastcsr_node
-#
-
-def create_Segment_node(subject_id: str, subjects_dir: Path, base_dir: Path, python_interpret: Path,
-                        fastsurfer_home: Path):
-    fastsurfer_eval = fastsurfer_home / 'FastSurferCNN' / 'eval.py'  # inference script
-    weight_dir = fastsurfer_home / 'checkpoints'  # model checkpoints dir
-
-    os.environ['SUBJECTS_DIR'] = str(subjects_dir)
-
->>>>>>> 8f91f0b4
     network_sagittal_path = weight_dir / "Sagittal_Weights_FastSurferCNN" / "ckpts" / "Epoch_30_training_state.pkl"
     network_coronal_path = weight_dir / "Coronal_Weights_FastSurferCNN" / "ckpts" / "Epoch_30_training_state.pkl"
     network_axial_path = weight_dir / "Axial_Weights_FastSurferCNN" / "ckpts" / "Epoch_30_training_state.pkl"
@@ -129,10 +80,7 @@
     segment_node.inputs.aparc_DKTatlas_aseg_orig = subjects_dir / subject_id / "mri" / "aparc.DKTatlas+aseg.orig.mgz"
 
     segment_node.inputs.conformed_file = subjects_dir / subject_id / "mri" / "conformed.mgz"
-<<<<<<< HEAD
-    return segment_node
-=======
-    segment_node.inputs.base_dir = base_dir
+    segment_node.inputs.base_dir = workflow_cached_dir
     segment_node.inputs.fastsurfer_home = fastsurfer_home
     return segment_node
 
@@ -259,4 +207,3 @@
     white_pial_thickness1.inputs.rh_white = subjects_dir / subject_id / "surf" / "rh.white"
 
     return white_pial_thickness1
->>>>>>> 8f91f0b4
