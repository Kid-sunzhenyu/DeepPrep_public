--- conflicted
+++ resolved
@@ -766,7 +766,6 @@
     os.environ['RESOURCE_DIR'] = str(resource_dir_test)
 
     # 测试
-<<<<<<< HEAD
     # node = create_origandrawavg_node(subject_id=subject_id_test, t1w_files=t1w_files)
     # node.run()
     #
@@ -774,9 +773,6 @@
     # sub_node.run()
     # sub_node.interface.create_sub_node()
 
-    node = create_Aseg7_node(subject_id=subject_id_test)
-=======
-
     atlas_type_test = 'MNI152_T1_2mm'
     task_test = 'rest'
     preprocess_method_test = 'rest'
@@ -797,7 +793,6 @@
     print('#####################################################2#####################################################')
     node = create_Stc_node(subject_id=subject_id_test, task=task_test, atlas_type=atlas_type_test,
                            preprocess_method=preprocess_method_test)
->>>>>>> b53fd4ef
     node.run()
     exit()
     sub_node = node.interface.create_sub_node()
