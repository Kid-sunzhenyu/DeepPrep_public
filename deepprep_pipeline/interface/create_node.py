--- conflicted
+++ resolved
@@ -5,11 +5,7 @@
 from interface.fastcsr_node import *
 from interface.fastsurfer_node import *
 from interface.featreg_node import *
-<<<<<<< HEAD
-# from interface.run import Source
-=======
 from interface.node_source import Source
->>>>>>> 2d9cb71d
 
 """环境变量
 subjects_dir = Path(os.environ['SUBJECTS_DIR'])
@@ -33,11 +29,8 @@
     origandrawavg_node.inputs.subject_id = subject_id
     origandrawavg_node.inputs.threads = 1
     origandrawavg_node.base_dir = workflow_cached_dir
-<<<<<<< HEAD
-    # origandrawavg_node.source = Source(CPU_n=3)
-=======
     origandrawavg_node.source = Source(CPU_n=1)
->>>>>>> 2d9cb71d
+
     return origandrawavg_node
 
 
@@ -87,11 +80,12 @@
     segment_node.inputs.network_coronal_path = network_coronal_path
     segment_node.inputs.network_axial_path = network_axial_path
 
-<<<<<<< HEAD
     segment_node.inputs.fastsurfer_home = fastsurfer_home
 
     segment_node.base_dir = workflow_cached_dir
     # segment_node.source = Source(CPU_n=3)
+    segment_node.source = Source(CPU_n=1, GPU_MB=8000)
+
     return segment_node
 
 
@@ -101,26 +95,11 @@
     workflow_cached_dir = Path(os.environ['WORKFLOW_CACHED_DIR'])
     python_interpret = sys.executable
 
-=======
-    segment_node.inputs.base_dir = workflow_cached_dir
-    segment_node.inputs.fastsurfer_home = fastsurfer_home
-
-    segment_node.source = Source(CPU_n=1, GPU_MB=8000)
-    return segment_node
-
-
-def creat_Noccseg_node(subject_id: str, subjects_dir: Path, base_dir: Path, python_interpret: Path,
-                       fastsurfer_home: Path):
->>>>>>> 2d9cb71d
     reduce_to_aseg_py = fastsurfer_home / 'recon_surf' / 'reduce_to_aseg.py'
 
-<<<<<<< HEAD
     noccseg_node = Node(Noccseg(), f'{subject_id}_noccseg_node')
     noccseg_node.inputs.subjects_dir = subjects_dir
     noccseg_node.inputs.subject_id = subject_id
-=======
-    noccseg_node = Node(Noccseg(), f'noccseg_node')
->>>>>>> 2d9cb71d
     noccseg_node.inputs.python_interpret = python_interpret
     noccseg_node.inputs.reduce_to_aseg_py = reduce_to_aseg_py
     # noccseg_node.inputs.in_file = subjects_dir / subject_id / "mri" / "aparc.DKTatlas+aseg.deep.mgz"
