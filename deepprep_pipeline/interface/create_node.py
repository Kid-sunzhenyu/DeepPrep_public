from interface.freesurfer_node import *
from interface.bold_node import *
from interface.fastcsr_node import *
from interface.fastsurfer_node import *
from interface.featreg_node import *
from interface.node_source import Source

from nipype import Node

"""环境变量
subjects_dir = Path(os.environ['SUBJECTS_DIR'])
bold_preprocess_dir = Path(os.environ['BOLD_PREPROCESS_DIR'])
workflow_cached_dir = Path(os.environ['WORKFLOW_CACHED_DIR'])
fastsurfer_home = Path(os.environ['FASTSURFER_HOME'])
freesurfer_home = Path(os.environ['FREESURFER_HOME'])
fastcsr_home = Path(os.environ['FASTCSR_HOME'])
featreg_home = Path(os.environ['FEATREG_HOME'])
python_interpret = sys.executable
"""


def create_origandrawavg_node(subject_id: str, t1w_files: list):
    subjects_dir = Path(os.environ['SUBJECTS_DIR'])
    workflow_cached_dir = os.environ['WORKFLOW_CACHED_DIR']

    origandrawavg_node = Node(OrigAndRawavg(), f'{subject_id}_origandrawavg_node')
    origandrawavg_node.inputs.t1w_files = t1w_files
    origandrawavg_node.inputs.subjects_dir = subjects_dir
    origandrawavg_node.inputs.subject_id = subject_id
    origandrawavg_node.inputs.threads = 1

    origandrawavg_node.base_dir = workflow_cached_dir
    origandrawavg_node.source = Source(CPU_n=3, GPU_MB=0, RAM_MB=2790)

    return origandrawavg_node


def create_Segment_node(subject_id: str):
    subjects_dir = Path(os.environ['SUBJECTS_DIR'])
    fastsurfer_home = Path(os.environ['FASTSURFER_HOME'])
    workflow_cached_dir = os.environ['WORKFLOW_CACHED_DIR']
    python_interpret = sys.executable

    fastsurfer_eval = fastsurfer_home / 'FastSurferCNN' / 'eval.py'  # inference script
    weight_dir = fastsurfer_home / 'checkpoints'  # model checkpoints dir

    network_sagittal_path = weight_dir / "Sagittal_Weights_FastSurferCNN" / "ckpts" / "Epoch_30_training_state.pkl"
    network_coronal_path = weight_dir / "Coronal_Weights_FastSurferCNN" / "ckpts" / "Epoch_30_training_state.pkl"
    network_axial_path = weight_dir / "Axial_Weights_FastSurferCNN" / "ckpts" / "Epoch_30_training_state.pkl"

    segment_node = Node(Segment(), f'{subject_id}_segment_node')
    segment_node.inputs.subjects_dir = subjects_dir
    segment_node.inputs.subject_id = subject_id
    segment_node.inputs.python_interpret = python_interpret
    segment_node.inputs.eval_py = fastsurfer_eval
    segment_node.inputs.network_sagittal_path = network_sagittal_path
    segment_node.inputs.network_coronal_path = network_coronal_path
    segment_node.inputs.network_axial_path = network_axial_path

    segment_node.base_dir = workflow_cached_dir
    segment_node.source = Source(CPU_n=3, GPU_MB=8363, RAM_MB=5729)

    return segment_node


def create_Noccseg_node(subject_id: str):
    fastsurfer_home = Path(os.environ['FASTSURFER_HOME'])
    subjects_dir = Path(os.environ['SUBJECTS_DIR'])
    workflow_cached_dir = Path(os.environ['WORKFLOW_CACHED_DIR'])
    python_interpret = sys.executable

    reduce_to_aseg_py = fastsurfer_home / 'recon_surf' / 'reduce_to_aseg.py'

    noccseg_node = Node(Noccseg(), f'{subject_id}_noccseg_node')
    noccseg_node.inputs.python_interpret = python_interpret
    noccseg_node.inputs.reduce_to_aseg_py = reduce_to_aseg_py
    noccseg_node.inputs.subject_id = subject_id
    noccseg_node.inputs.subjects_dir = subjects_dir

    noccseg_node.base_dir = workflow_cached_dir
    noccseg_node.source = Source(CPU_n=3, GPU_MB=0, RAM_MB=650)
    return noccseg_node


def create_InflatedSphere_node(subject_id: str):
    subjects_dir = Path(os.environ['SUBJECTS_DIR'])
    workflow_cached_dir = Path(os.environ['WORKFLOW_CACHED_DIR'])

    lh_white_preaparc_file = subjects_dir / subject_id / "surf" / "lh.white.preaparc"
    rh_white_preaparc_file = subjects_dir / subject_id / "surf" / "rh.white.preaparc"

    Inflated_Sphere_node = Node(InflatedSphere(), f'{subject_id}_Inflated_Sphere_node')
    Inflated_Sphere_node.inputs.threads = 4
    Inflated_Sphere_node.inputs.subjects_dir = subjects_dir
    Inflated_Sphere_node.inputs.subject_id = subject_id
    Inflated_Sphere_node.inputs.lh_white_preaparc_file = lh_white_preaparc_file
    Inflated_Sphere_node.inputs.rh_white_preaparc_file = rh_white_preaparc_file
    Inflated_Sphere_node.base_dir = workflow_cached_dir
    Inflated_Sphere_node.source = Source(CPU_n=8, GPU_MB=0, RAM_MB=1750)

    return Inflated_Sphere_node


def create_FeatReg_node(subject_id: str):
    subjects_dir = Path(os.environ['SUBJECTS_DIR'])
    featreg_home = Path(os.environ["FEATREG_HOME"])
    freesurfer_home = Path(os.environ['FREESURFER_HOME'])

    workflow_cached_dir = Path(os.environ['WORKFLOW_CACHED_DIR'])

    python_interpret = sys.executable
    featreg_py = featreg_home / "featreg" / 'predict.py'  # inference script

    featreg_node = Node(FeatReg(), f'{subject_id}_featreg_node')
    featreg_node.inputs.featreg_py = featreg_py
    featreg_node.inputs.python_interpret = python_interpret

    featreg_node.inputs.subjects_dir = subjects_dir
    featreg_node.inputs.subject_id = subject_id
    featreg_node.inputs.freesurfer_home = freesurfer_home
    featreg_node.inputs.lh_sulc = Path(subjects_dir) / subject_id / f'surf/lh.sulc'
    featreg_node.inputs.rh_sulc = Path(subjects_dir) / subject_id / f'surf/rh.sulc'
    featreg_node.inputs.lh_curv = Path(subjects_dir) / subject_id / f'surf/lh.curv'
    featreg_node.inputs.rh_curv = Path(subjects_dir) / subject_id / f'surf/rh.curv'
    featreg_node.inputs.lh_sphere = Path(subjects_dir) / subject_id / f'surf/lh.sphere'
    featreg_node.inputs.rh_sphere = Path(subjects_dir) / subject_id / f'surf/rh.sphere'
    featreg_node.base_dir = workflow_cached_dir
    featreg_node.source = Source(CPU_n=0, GPU_MB=6000, RAM_MB=8000)

    return featreg_node


def create_JacobianAvgcurvCortparc_node(subject_id: str):
    subjects_dir = Path(os.environ['SUBJECTS_DIR'])
    workflow_cached_dir = Path(os.environ['WORKFLOW_CACHED_DIR'])

    JacobianAvgcurvCortparc_node = Node(JacobianAvgcurvCortparc(), f'{subject_id}_JacobianAvgcurvCortparc_node')
    JacobianAvgcurvCortparc_node.inputs.subjects_dir = subjects_dir
    JacobianAvgcurvCortparc_node.inputs.subject_id = subject_id
    JacobianAvgcurvCortparc_node.inputs.threads = 8

    JacobianAvgcurvCortparc_node.base_dir = workflow_cached_dir
    JacobianAvgcurvCortparc_node.source = Source(CPU_n=2, GPU_MB=0, RAM_MB=1000)

    return JacobianAvgcurvCortparc_node


def create_WhitePialThickness1_node(subject_id: str):
    subjects_dir = Path(os.environ['SUBJECTS_DIR'])
    workflow_cached_dir = Path(os.environ['WORKFLOW_CACHED_DIR'])
    threads = 8

    white_pial_thickness1 = Node(WhitePialThickness1(), name=f'{subject_id}_white_pial_thickness1')
    white_pial_thickness1.inputs.subjects_dir = subjects_dir
    white_pial_thickness1.inputs.subject_id = subject_id
    white_pial_thickness1.inputs.threads = threads
    white_pial_thickness1.inputs.lh_white_preaparc = subjects_dir / subject_id / "surf" / "lh.white.preaparc"
    white_pial_thickness1.inputs.rh_white_preaparc = subjects_dir / subject_id / "surf" / "rh.white.preaparc"
    white_pial_thickness1.inputs.aseg_presurf = subjects_dir / subject_id / "mri" / "aseg.presurf.mgz"
    white_pial_thickness1.inputs.brain_finalsurfs = subjects_dir / subject_id / "mri" / "brain.finalsurfs.mgz"
    white_pial_thickness1.inputs.wm_file = subjects_dir / subject_id / "mri" / "wm.mgz"
    white_pial_thickness1.inputs.lh_aparc_annot = subjects_dir / subject_id / "label" / "lh.aparc.annot"
    white_pial_thickness1.inputs.rh_aparc_annot = subjects_dir / subject_id / "label" / "rh.aparc.annot"
    white_pial_thickness1.inputs.lh_cortex_label = subjects_dir / subject_id / "label" / "lh.cortex.label"
    white_pial_thickness1.inputs.rh_cortex_label = subjects_dir / subject_id / "label" / "rh.cortex.label"

    white_pial_thickness1.base_dir = workflow_cached_dir
    white_pial_thickness1.source = Source(CPU_n=6, GPU_MB=0, RAM_MB=1500)

    return white_pial_thickness1


def create_Curvstats_node(subject_id: str):
    subjects_dir = Path(os.environ['SUBJECTS_DIR'])
    workflow_cached_dir = Path(os.environ['WORKFLOW_CACHED_DIR'])
    threads = 8

    Curvstats_node = Node(Curvstats(), name=f'{subject_id}_Curvstats_node')
    Curvstats_node.inputs.subjects_dir = subjects_dir
    Curvstats_node.inputs.subject_id = subject_id
    subject_surf_dir = subjects_dir / subject_id / "surf"

    Curvstats_node.inputs.lh_smoothwm = subject_surf_dir / f'lh.smoothwm'
    Curvstats_node.inputs.rh_smoothwm = subject_surf_dir / f'rh.smoothwm'
    Curvstats_node.inputs.lh_curv = subject_surf_dir / f'lh.curv'
    Curvstats_node.inputs.rh_curv = subject_surf_dir / f'rh.curv'
    Curvstats_node.inputs.lh_sulc = subject_surf_dir / f'lh.sulc'
    Curvstats_node.inputs.rh_sulc = subject_surf_dir / f'rh.sulc'
    Curvstats_node.inputs.threads = threads
    Curvstats_node.base_dir = workflow_cached_dir
    Curvstats_node.source = Source(CPU_n=2, GPU_MB=0, RAM_MB=600)

    return Curvstats_node


def create_BalabelsMult_node(subject_id: str):
    subjects_dir = Path(os.environ['SUBJECTS_DIR'])
    workflow_cached_dir = Path(os.environ['WORKFLOW_CACHED_DIR'])
    subject_surf_dir = subjects_dir / subject_id / 'surf'
    threads = 10

    BalabelsMult_node = Node(BalabelsMult(), name=f'{subject_id}_BalabelsMult_node')
    BalabelsMult_node.inputs.subjects_dir = subjects_dir
    BalabelsMult_node.inputs.subject_id = subject_id
    BalabelsMult_node.inputs.threads = threads
    BalabelsMult_node.inputs.freesurfer_dir = os.environ['FREESURFER_HOME']

    BalabelsMult_node.inputs.lh_sphere_reg = subject_surf_dir / f'lh.sphere.reg'
    BalabelsMult_node.inputs.rh_sphere_reg = subject_surf_dir / f'rh.sphere.reg'
    BalabelsMult_node.inputs.lh_white = subject_surf_dir / f'lh.white'
    BalabelsMult_node.inputs.rh_white = subject_surf_dir / f'rh.white'
    BalabelsMult_node.inputs.fsaverage_label_dir = Path(os.environ['FREESURFER_HOME']) / "subjects/fsaverage/label"
    BalabelsMult_node.base_dir = workflow_cached_dir
    BalabelsMult_node.source = Source(CPU_n=0, GPU_MB=0, RAM_MB=8000) # TODO CPU_n bu hui suan

    return BalabelsMult_node


def create_Cortribbon_node(subject_id: str):
    subjects_dir = Path(os.environ['SUBJECTS_DIR'])
    workflow_cached_dir = Path(os.environ['WORKFLOW_CACHED_DIR'])
    subject_mri_dir = subjects_dir / subject_id / 'mri'
    subject_surf_dir = subjects_dir / subject_id / 'surf'
    threads = 8

    Cortribbon_node = Node(Cortribbon(), name=f'{subject_id}_Cortribbon_node')
    Cortribbon_node.inputs.subjects_dir = subjects_dir
    Cortribbon_node.inputs.subject_id = subject_id
    Cortribbon_node.inputs.threads = threads

    Cortribbon_node.inputs.aseg_presurf_file = subject_mri_dir / 'aseg.presurf.mgz'
    Cortribbon_node.inputs.lh_white = subject_surf_dir / f'lh.white'
    Cortribbon_node.inputs.rh_white = subject_surf_dir / f'rh.white'
    Cortribbon_node.inputs.lh_pial = subject_surf_dir / f'lh.pial'
    Cortribbon_node.inputs.rh_pial = subject_surf_dir / f'rh.pial'

    Cortribbon_node.base_dir = workflow_cached_dir
    Cortribbon_node.source = Source(CPU_n=3, GPU_MB=0, RAM_MB=1500)

    return Cortribbon_node


def create_Parcstats_node(subject_id: str):
    subjects_dir = Path(os.environ['SUBJECTS_DIR'])
    workflow_cached_dir = Path(os.environ['WORKFLOW_CACHED_DIR'])

    subject_mri_dir = subjects_dir / subject_id / 'mri'
    subject_surf_dir = subjects_dir / subject_id / 'surf'
    subject_label_dir = subjects_dir / subject_id / 'label'
    threads = 8

    Parcstats_node = Node(Parcstats(), name=f'{subject_id}_Parcstats_node')
    Parcstats_node.inputs.subjects_dir = subjects_dir
    Parcstats_node.inputs.subject_id = subject_id
    Parcstats_node.inputs.threads = threads

    Parcstats_node.inputs.lh_aparc_annot = subject_label_dir / f'lh.aparc.annot'
    Parcstats_node.inputs.rh_aparc_annot = subject_label_dir / f'rh.aparc.annot'
    Parcstats_node.inputs.wm_file = subject_mri_dir / 'wm.mgz'
    Parcstats_node.inputs.ribbon_file = subject_mri_dir / 'ribbon.mgz'
    Parcstats_node.inputs.lh_white = subject_surf_dir / f'lh.white'
    Parcstats_node.inputs.rh_white = subject_surf_dir / f'rh.white'
    Parcstats_node.inputs.lh_pial = subject_surf_dir / f'lh.pial'
    Parcstats_node.inputs.rh_pial = subject_surf_dir / f'rh.pial'
    Parcstats_node.inputs.lh_thickness = subject_surf_dir / f'lh.thickness'
    Parcstats_node.inputs.rh_thickness = subject_surf_dir / f'rh.thickness'
    Parcstats_node.base_dir = workflow_cached_dir
    Parcstats_node.source = Source(CPU_n=3, GPU_MB=0, RAM_MB=1100)

    return Parcstats_node


def create_Aseg7_node(subject_id: str):
    subjects_dir = Path(os.environ['SUBJECTS_DIR'])
    workflow_cached_dir = Path(os.environ['WORKFLOW_CACHED_DIR'])

    subject_mri_dir = subjects_dir / subject_id / 'mri'
    subject_surf_dir = subjects_dir / subject_id / 'surf'
    subject_label_dir = subjects_dir / subject_id / 'label'
    threads = 8

    Aseg7_node = Node(Aseg7(), name=f'{subject_id}_Aseg7_node')
    Aseg7_node.inputs.subjects_dir = subjects_dir
    Aseg7_node.inputs.subject_id = subject_id
    Aseg7_node.inputs.threads = threads
    Aseg7_node.inputs.aseg_file = subject_mri_dir / 'aseg.mgz'
    Aseg7_node.inputs.lh_cortex_label = subject_label_dir / 'lh.cortex.label'
    Aseg7_node.inputs.lh_white = subject_surf_dir / 'lh.white'
    Aseg7_node.inputs.lh_pial = subject_surf_dir / 'lh.pial'
    Aseg7_node.inputs.lh_aparc_annot = subject_label_dir / 'lh.aparc.annot'
    Aseg7_node.inputs.rh_cortex_label = subject_label_dir / 'rh.cortex.label'
    Aseg7_node.inputs.rh_white = subject_surf_dir / 'rh.white'
    Aseg7_node.inputs.rh_pial = subject_surf_dir / 'rh.pial'
    Aseg7_node.inputs.rh_aparc_annot = subject_label_dir / 'rh.aparc.annot'
    Aseg7_node.base_dir = workflow_cached_dir
    Aseg7_node.source = Source(CPU_n=5, GPU_MB=0, RAM_MB=1500) # TODO CPU_n=5?

    return Aseg7_node


def create_N4BiasCorrect_node(subject_id: str):
    fastsurfer_home = Path(os.environ['FASTSURFER_HOME'])
    subjects_dir = Path(os.environ['SUBJECTS_DIR'])
    workflow_cached_dir = Path(os.environ['WORKFLOW_CACHED_DIR'])
    python_interpret = sys.executable
    sub_mri_dir = subjects_dir / subject_id / "mri"
    correct_py = fastsurfer_home / "recon_surf" / "N4_bias_correct.py"

    orig_file = sub_mri_dir / "orig.mgz"
    mask_file = sub_mri_dir / "mask.mgz"

    N4_bias_correct_node = Node(N4BiasCorrect(), name=f'{subject_id}_N4_bias_correct_node')
    N4_bias_correct_node.inputs.subject_id = subject_id
    N4_bias_correct_node.inputs.subjects_dir = subjects_dir
    N4_bias_correct_node.inputs.python_interpret = python_interpret
    N4_bias_correct_node.inputs.correct_py = correct_py
    N4_bias_correct_node.inputs.orig_file = orig_file
    N4_bias_correct_node.inputs.mask_file = mask_file
    N4_bias_correct_node.inputs.threads = 8

    N4_bias_correct_node.base_dir = workflow_cached_dir
    N4_bias_correct_node.source = Source(CPU_n=5, GPU_MB=0, RAM_MB=1182)

    return N4_bias_correct_node


def create_TalairachAndNu_node(subject_id: str):
    subjects_dir = Path(os.environ['SUBJECTS_DIR'])
    workflow_cached_dir = Path(os.environ['WORKFLOW_CACHED_DIR'])
    sub_mri_dir = subjects_dir / subject_id / "mri"
    orig_nu_file = sub_mri_dir / "orig_nu.mgz"
    orig_file = sub_mri_dir / "orig.mgz"
    freesurfer_home = Path(os.environ['FREESURFER_HOME'])
    mni305 = freesurfer_home / "average" / "mni305.cor.mgz"

    talairach_and_nu_node = Node(TalairachAndNu(), name=f'{subject_id}_talairach_and_nu_node')
    talairach_and_nu_node.inputs.subjects_dir = subjects_dir
    talairach_and_nu_node.inputs.subject_id = subject_id
    talairach_and_nu_node.inputs.threads = 8
    talairach_and_nu_node.inputs.mni305 = mni305
    talairach_and_nu_node.inputs.orig_nu_file = orig_nu_file
    talairach_and_nu_node.inputs.orig_file = orig_file

    talairach_and_nu_node.base_dir = workflow_cached_dir
    talairach_and_nu_node.source = Source(CPU_n=3, GPU_MB=0, RAM_MB=2252)

    return talairach_and_nu_node


def create_Brainmask_node(subject_id: str):
    subjects_dir = Path(os.environ['SUBJECTS_DIR'])
    workflow_cached_dir = Path(os.environ['WORKFLOW_CACHED_DIR'])

    brainmask_node = Node(Brainmask(), name=f'{subject_id}_brainmask_node')
    brainmask_node.inputs.subjects_dir = subjects_dir
    brainmask_node.inputs.subject_id = subject_id
    brainmask_node.inputs.need_t1 = True
    brainmask_node.inputs.nu_file = subjects_dir / subject_id / 'mri' / 'nu.mgz'
    brainmask_node.inputs.mask_file = subjects_dir / subject_id / 'mri' / 'mask.mgz'

    brainmask_node.base_dir = workflow_cached_dir
    brainmask_node.source = Source(CPU_n=1, GPU_MB=0, RAM_MB=570)

    return brainmask_node


def create_UpdateAseg_node(subject_id: str):
    subjects_dir = Path(os.environ['SUBJECTS_DIR'])
    workflow_cached_dir = Path(os.environ['WORKFLOW_CACHED_DIR'])
    fastsurfer_home = Path(os.environ['FASTSURFER_HOME'])
    python_interpret = sys.executable
    subject_mri_dir = subjects_dir / subject_id / 'mri'

    paint_cc_file = fastsurfer_home / 'recon_surf' / 'paint_cc_into_pred.py'
    updateaseg_node = Node(UpdateAseg(), name=f'{subject_id}_updateaseg_node')
    updateaseg_node.inputs.subjects_dir = subjects_dir
    updateaseg_node.inputs.subject_id = subject_id
    updateaseg_node.inputs.paint_cc_file = paint_cc_file
    updateaseg_node.inputs.python_interpret = python_interpret
    updateaseg_node.inputs.seg_file = subject_mri_dir / 'aparc.DKTatlas+aseg.deep.mgz'
    updateaseg_node.inputs.aseg_noCCseg_file = subject_mri_dir / 'aseg.auto_noCCseg.mgz'

    updateaseg_node.base_dir = workflow_cached_dir
    updateaseg_node.source = Source(CPU_n=3, GPU_MB=0, RAM_MB=1149)

    return updateaseg_node


def create_Filled_node(subject_id: str):
    subjects_dir = Path(os.environ['SUBJECTS_DIR'])
    workflow_cached_dir = Path(os.environ['WORKFLOW_CACHED_DIR'])

    os.environ['SUBJECTS_DIR'] = str(subjects_dir)

    filled_node = Node(Filled(), name=f'{subject_id}_filled_node')
    filled_node.inputs.subjects_dir = subjects_dir
    filled_node.inputs.subject_id = subject_id
    filled_node.inputs.threads = 8
    filled_node.inputs.aseg_auto_file = subjects_dir / subject_id / 'mri/aseg.auto.mgz'
    filled_node.inputs.norm_file = subjects_dir / subject_id / 'mri/norm.mgz'
    filled_node.inputs.brainmask_file = subjects_dir / subject_id / 'mri/brainmask.mgz'
    filled_node.inputs.talairach_lta = subjects_dir / subject_id / 'mri/transforms/talairach.lta'

    filled_node.base_dir = workflow_cached_dir
    filled_node.source = Source(CPU_n=4, GPU_MB=0, RAM_MB=2232)

    return filled_node


def create_FastCSR_node(subject_id: str):
    subjects_dir = Path(os.environ['SUBJECTS_DIR'])
    workflow_cached_dir = Path(os.environ['WORKFLOW_CACHED_DIR'])
    python_interpret = sys.executable
    os.environ['SUBJECTS_DIR'] = str(subjects_dir)
    fastcsr_home = Path(os.environ['FASTCSR_HOME'])
    fastcsr_py = fastcsr_home / 'pipeline.py'  # inference script

    fastcsr_node = Node(FastCSR(), name=f'{subject_id}_fastcsr_node')
    fastcsr_node.inputs.python_interpret = python_interpret
    fastcsr_node.inputs.fastcsr_py = fastcsr_py
    fastcsr_node.inputs.subjects_dir = subjects_dir
    fastcsr_node.inputs.subject_id = subject_id
    fastcsr_node.inputs.orig_file = Path(subjects_dir) / subject_id / 'mri/orig.mgz'
    fastcsr_node.inputs.filled_file = Path(subjects_dir) / subject_id / 'mri/filled.mgz'
    fastcsr_node.inputs.aseg_presurf_file = Path(subjects_dir) / subject_id / 'mri/aseg.presurf.mgz'
    fastcsr_node.inputs.brainmask_file = Path(subjects_dir) / subject_id / 'mri/brainmask.mgz'
    fastcsr_node.inputs.wm_file = Path(subjects_dir) / subject_id / 'mri/wm.mgz'
    fastcsr_node.inputs.brain_finalsurfs_file = Path(subjects_dir) / subject_id / 'mri/brain.finalsurfs.mgz'

    fastcsr_node.base_dir = workflow_cached_dir
    fastcsr_node.source = Source(CPU_n=4, GPU_MB=6700, RAM_MB=4000)

    return fastcsr_node


def create_WhitePreaparc1_node(subject_id: str):
    subjects_dir = Path(os.environ['SUBJECTS_DIR'])
    workflow_cached_dir = Path(os.environ['WORKFLOW_CACHED_DIR'])
    os.environ['SUBJECTS_DIR'] = str(subjects_dir)

    white_preaparc1 = Node(WhitePreaparc1(), name=f'{subject_id}_white_preaparc1_node')
    white_preaparc1.inputs.subjects_dir = subjects_dir
    white_preaparc1.inputs.subject_id = subject_id
    white_preaparc1.inputs.threads = 8

    white_preaparc1.base_dir = workflow_cached_dir
    white_preaparc1.source = Source(CPU_n=8, GPU_MB=0, RAM_MB=12600)

    return white_preaparc1


def create_SampleSegmentationToSurfave_node(subject_id: str):
    subjects_dir = Path(os.environ['SUBJECTS_DIR'])
    workflow_cached_dir = Path(os.environ['WORKFLOW_CACHED_DIR'])
    python_interpret = sys.executable
    freesurfer_home = Path(os.environ['FREESURFER_HOME'])
    fastsurfer_home = Path(os.environ['FASTSURFER_HOME'])

    subject_mri_dir = subjects_dir / subject_id / 'mri'
    subject_surf_dir = subjects_dir / subject_id / 'surf'
    subject_label_dir = subjects_dir / subject_id / 'label'
    smooth_aparc_file = fastsurfer_home / 'recon_surf' / 'smooth_aparc.py'
    lh_DKTatlaslookup_file = fastsurfer_home / 'recon_surf' / f'lh.DKTatlaslookup.txt'
    rh_DKTatlaslookup_file = fastsurfer_home / 'recon_surf' / f'rh.DKTatlaslookup.txt'
    os.environ['SUBJECTS_DIR'] = str(subjects_dir)

    SampleSegmentationToSurfave_node = Node(SampleSegmentationToSurfave(), name=f'{subject_id}_SampleSegmentationToSurfave_node')
    SampleSegmentationToSurfave_node.inputs.subjects_dir = subjects_dir
    SampleSegmentationToSurfave_node.inputs.subject_id = subject_id
    SampleSegmentationToSurfave_node.inputs.python_interpret = python_interpret
    SampleSegmentationToSurfave_node.inputs.freesurfer_home = freesurfer_home
    SampleSegmentationToSurfave_node.inputs.lh_DKTatlaslookup_file = lh_DKTatlaslookup_file
    SampleSegmentationToSurfave_node.inputs.rh_DKTatlaslookup_file = rh_DKTatlaslookup_file
    SampleSegmentationToSurfave_node.inputs.aparc_aseg_file = subject_mri_dir / 'aparc.DKTatlas+aseg.deep.withCC.mgz'
    SampleSegmentationToSurfave_node.inputs.smooth_aparc_file = smooth_aparc_file
    SampleSegmentationToSurfave_node.inputs.lh_white_preaparc_file = subject_surf_dir / f'lh.white.preaparc'
    SampleSegmentationToSurfave_node.inputs.rh_white_preaparc_file = subject_surf_dir / f'rh.white.preaparc'
    SampleSegmentationToSurfave_node.inputs.lh_cortex_label_file = subject_label_dir / f'lh.cortex.label'
    SampleSegmentationToSurfave_node.inputs.rh_cortex_label_file = subject_label_dir / f'rh.cortex.label'

    SampleSegmentationToSurfave_node.base_dir = workflow_cached_dir
    SampleSegmentationToSurfave_node.source = Source(CPU_n=2, GPU_MB=0, RAM_MB=25750)

    return SampleSegmentationToSurfave_node


def create_VxmRegistraion_node(subject_id: str, task: str, atlas_type: str, preprocess_method: str):
    subjects_dir = Path(os.environ['SUBJECTS_DIR'])
    derivative_deepprep_path = os.environ['BOLD_PREPROCESS_DIR']
    workflow_cached_dir = Path(os.environ['WORKFLOW_CACHED_DIR'])
    data_path = Path(os.environ['BIDS_DIR'])
    vxm_model_path = Path(os.environ['VXM_MODEL_PATH'])

    VxmRegistraion_node = Node(VxmRegistraion(), name=f'{subject_id}_VxmRegistraion_node')
    VxmRegistraion_node.inputs.subject_id = subject_id
    VxmRegistraion_node.inputs.data_path = data_path
    VxmRegistraion_node.inputs.derivative_deepprep_path = derivative_deepprep_path
    VxmRegistraion_node.inputs.subjects_dir = subjects_dir
    VxmRegistraion_node.inputs.model_file = vxm_model_path / atlas_type / 'model.h5'
    VxmRegistraion_node.inputs.vxm_model_path = vxm_model_path
    VxmRegistraion_node.inputs.atlas_type = atlas_type
    VxmRegistraion_node.inputs.task = task
    VxmRegistraion_node.inputs.preprocess_method = preprocess_method

    VxmRegistraion_node.base_dir = workflow_cached_dir
<<<<<<< HEAD
    VxmRegistraion_node.source = Source(CPU_n=1, GPU_MB=2715, RAM_MB=3700, IO_write_MB=0, IO_read_MB=0)
=======
    VxmRegistraion_node.source = Source(CPU_n=2, GPU_MB=0, RAM_MB=0, IO_write_MB=0, IO_read_MB=0)
>>>>>>> b470fc7a

    return VxmRegistraion_node


def create_BoldSkipReorient_node(subject_id: str, task: str, atlas_type: str, preprocess_method: str):
    workflow_cached_dir = Path(os.environ['WORKFLOW_CACHED_DIR'])
    derivative_deepprep_path = Path(os.environ['BOLD_PREPROCESS_DIR'])
    data_path = Path(os.environ['BIDS_DIR'])

    BoldSkipReorient_node = Node(BoldSkipReorient(), name=f'{subject_id}_BoldSkipReorient_node')
    BoldSkipReorient_node.inputs.subject_id = subject_id
    BoldSkipReorient_node.inputs.data_path = data_path
    BoldSkipReorient_node.inputs.derivative_deepprep_path = derivative_deepprep_path
    BoldSkipReorient_node.inputs.task = task
    BoldSkipReorient_node.inputs.atlas_type = atlas_type
    BoldSkipReorient_node.inputs.preprocess_method = preprocess_method

    BoldSkipReorient_node.base_dir = workflow_cached_dir
    BoldSkipReorient_node.source = Source(CPU_n=1, GPU_MB=0, RAM_MB=1700, IO_write_MB=30, IO_read_MB=0)

    return BoldSkipReorient_node


def create_Stc_node(subject_id: str, task: str, atlas_type: str, preprocess_method: str):
    workflow_cached_dir = Path(os.environ['WORKFLOW_CACHED_DIR'])
    derivative_deepprep_path = Path(os.environ['BOLD_PREPROCESS_DIR'])
    data_path = Path(os.environ['BIDS_DIR'])

    Stc_node = Node(Stc(), name=f'{subject_id}_stc_node')
    Stc_node.inputs.subject_id = subject_id
    Stc_node.inputs.task = task
    Stc_node.inputs.data_path = data_path
    Stc_node.inputs.derivative_deepprep_path = derivative_deepprep_path
    Stc_node.inputs.atlas_type = atlas_type
    Stc_node.inputs.preprocess_method = preprocess_method

    Stc_node.base_dir = workflow_cached_dir
    Stc_node.source = Source(CPU_n=1, GPU_MB=0, RAM_MB=1700, IO_write_MB=40, IO_read_MB=0)

    return Stc_node


def create_MkTemplate_node(subject_id: str, task: str, atlas_type: str, preprocess_method: str):
    workflow_cached_dir = Path(os.environ['WORKFLOW_CACHED_DIR'])
    derivative_deepprep_path = Path(os.environ['BOLD_PREPROCESS_DIR'])
    data_path = Path(os.environ['BIDS_DIR'])

    MkTemplate_node = Node(MkTemplate(), name=f'{subject_id}_MkTemplate_node')
    MkTemplate_node.inputs.subject_id = subject_id
    MkTemplate_node.inputs.task = task
    MkTemplate_node.inputs.data_path = data_path
    MkTemplate_node.inputs.derivative_deepprep_path = derivative_deepprep_path
    MkTemplate_node.inputs.atlas_type = atlas_type
    MkTemplate_node.inputs.preprocess_method = preprocess_method

    MkTemplate_node.base_dir = workflow_cached_dir
    MkTemplate_node.source = Source(CPU_n=1, GPU_MB=0, RAM_MB=1600, IO_write_MB=0, IO_read_MB=0)

    return MkTemplate_node


def create_MotionCorrection_node(subject_id: str, task: str, atlas_type: str, preprocess_method: str):
    workflow_cached_dir = Path(os.environ['WORKFLOW_CACHED_DIR'])
    derivative_deepprep_path = Path(os.environ['BOLD_PREPROCESS_DIR'])
    data_path = Path(os.environ['BIDS_DIR'])

    MotionCorrection_node = Node(MotionCorrection(), name=f'{subject_id}_MotionCorrection_node')
    MotionCorrection_node.inputs.subject_id = subject_id
    MotionCorrection_node.inputs.task = task
    MotionCorrection_node.inputs.data_path = data_path
    MotionCorrection_node.inputs.derivative_deepprep_path = derivative_deepprep_path
    MotionCorrection_node.inputs.atlas_type = atlas_type
    MotionCorrection_node.inputs.preprocess_method = preprocess_method

    MotionCorrection_node.base_dir = workflow_cached_dir
    MotionCorrection_node.source = Source(CPU_n=1, GPU_MB=0, RAM_MB=1600, IO_write_MB=30, IO_read_MB=0)

    return MotionCorrection_node


def create_Register_node(subject_id: str, task: str, atlas_type: str, preprocess_method: str):
    workflow_cached_dir = Path(os.environ['WORKFLOW_CACHED_DIR'])
    derivative_deepprep_path = Path(os.environ['BOLD_PREPROCESS_DIR'])
    data_path = Path(os.environ['BIDS_DIR'])

    Register_node = Node(Register(), name=f'{subject_id}_register_node')
    Register_node.inputs.subject_id = subject_id
    Register_node.inputs.task = task
    Register_node.inputs.data_path = data_path
    Register_node.inputs.derivative_deepprep_path = derivative_deepprep_path
    Register_node.inputs.atlas_type = atlas_type
    Register_node.inputs.preprocess_method = preprocess_method

    Register_node.base_dir = workflow_cached_dir
    Register_node.source = Source(CPU_n=1, GPU_MB=0, RAM_MB=2100, IO_write_MB=30, IO_read_MB=0)

    return Register_node


def create_Mkbrainmask_node(subject_id: str, task: str, atlas_type: str, preprocess_method: str):
    workflow_cached_dir = Path(os.environ['WORKFLOW_CACHED_DIR'])
    derivative_deepprep_path = Path(os.environ['BOLD_PREPROCESS_DIR'])
    data_path = Path(os.environ['BIDS_DIR'])
    subjects_dir = Path(os.environ['SUBJECTS_DIR'])

    Mkbrainmask_node = Node(MkBrainmask(), name=f'{subject_id}_mkbrainmask_node')
    Mkbrainmask_node.inputs.subject_id = subject_id
    Mkbrainmask_node.inputs.subjects_dir = subjects_dir
    Mkbrainmask_node.inputs.task = task
    Mkbrainmask_node.inputs.data_path = data_path
    Mkbrainmask_node.inputs.derivative_deepprep_path = derivative_deepprep_path
    Mkbrainmask_node.inputs.atlas_type = atlas_type
    Mkbrainmask_node.inputs.preprocess_method = preprocess_method

    Mkbrainmask_node.base_dir = workflow_cached_dir
    Mkbrainmask_node.source = Source(CPU_n=1, GPU_MB=0, RAM_MB=1400, IO_write_MB=0, IO_read_MB=0)

    return Mkbrainmask_node


def create_RestGauss_node(subject_id: str, task: str, atlas_type: str, preprocess_method: str):
    workflow_cached_dir = Path(os.environ['WORKFLOW_CACHED_DIR'])
    derivative_deepprep_path = Path(os.environ['BOLD_PREPROCESS_DIR'])
    data_path = Path(os.environ['BIDS_DIR'])
    subjects_dir = Path(os.environ['SUBJECTS_DIR'])

    RestGauss_node = Node(RestGauss(), name=f'{subject_id}_RestGauss_node')
    RestGauss_node.inputs.subject_id = subject_id
    RestGauss_node.inputs.subjects_dir = subjects_dir
    RestGauss_node.inputs.data_path = data_path
    RestGauss_node.inputs.task = task
    RestGauss_node.inputs.derivative_deepprep_path = derivative_deepprep_path
    RestGauss_node.inputs.atlas_type = atlas_type
    RestGauss_node.inputs.preprocess_method = preprocess_method

    RestGauss_node.base_dir = workflow_cached_dir
    RestGauss_node.source = Source(CPU_n=1, GPU_MB=0, RAM_MB=2600, IO_write_MB=0, IO_read_MB=0)

    return RestGauss_node


def create_RestBandpass_node(subject_id: str, task: str, atlas_type: str, preprocess_method: str):
    workflow_cached_dir = Path(os.environ['WORKFLOW_CACHED_DIR'])
    derivative_deepprep_path = Path(os.environ['BOLD_PREPROCESS_DIR'])
    data_path = Path(os.environ['BIDS_DIR'])

    RestBandpass_node = Node(RestBandpass(), name=f'{subject_id}_RestBandpass_node')
    RestBandpass_node.inputs.subject_id = subject_id
    RestBandpass_node.inputs.data_path = data_path
    RestBandpass_node.inputs.task = task
    RestBandpass_node.inputs.derivative_deepprep_path = derivative_deepprep_path
    RestBandpass_node.inputs.atlas_type = atlas_type
    RestBandpass_node.inputs.preprocess_method = preprocess_method

    RestBandpass_node.base_dir = workflow_cached_dir
    RestBandpass_node.source = Source(CPU_n=1, GPU_MB=0, RAM_MB=3500, IO_write_MB=0, IO_read_MB=0)

    return RestBandpass_node


def create_RestRegression_node(subject_id: str, task: str, atlas_type: str, preprocess_method: str):
    workflow_cached_dir = Path(os.environ['WORKFLOW_CACHED_DIR'])
    derivative_deepprep_path = Path(os.environ['BOLD_PREPROCESS_DIR'])
    data_path = Path(os.environ['BIDS_DIR'])
    subjects_dir = Path(os.environ['SUBJECTS_DIR'])

    RestRegression_node = Node(RestRegression(), name=f'{subject_id}_RestRegression_node')
    RestRegression_node.inputs.subject_id = subject_id
    RestRegression_node.inputs.subjects_dir = subjects_dir
    RestRegression_node.inputs.data_path = data_path
    RestRegression_node.inputs.task = task
    RestRegression_node.inputs.derivative_deepprep_path = derivative_deepprep_path
    RestRegression_node.inputs.atlas_type = atlas_type
    RestRegression_node.inputs.preprocess_method = preprocess_method

    RestRegression_node.base_dir = workflow_cached_dir
    RestRegression_node.source = Source(CPU_n=33, GPU_MB=0, RAM_MB=6600, IO_write_MB=30, IO_read_MB=0)

    return RestRegression_node


def create_VxmRegNormMNI152_node(subject_id: str, task: str, atlas_type: str, preprocess_method: str):
    workflow_cached_dir = Path(os.environ['WORKFLOW_CACHED_DIR'])
    derivative_deepprep_path = Path(os.environ['BOLD_PREPROCESS_DIR'])
    data_path = Path(os.environ['BIDS_DIR'])
    subjects_dir = Path(os.environ['SUBJECTS_DIR'])
    vxm_model_path = Path(os.environ['VXM_MODEL_PATH'])
    resource_dir = Path(os.environ['RESOURCE_DIR'])

    VxmRegNormMNI152_node = Node(VxmRegNormMNI152(), name=f'{subject_id}_VxmRegNormMNI152_node')
    VxmRegNormMNI152_node.inputs.subjects_dir = subjects_dir
    VxmRegNormMNI152_node.inputs.subject_id = subject_id
    VxmRegNormMNI152_node.inputs.atlas_type = atlas_type
    VxmRegNormMNI152_node.inputs.task = task
    VxmRegNormMNI152_node.inputs.data_path = data_path
    VxmRegNormMNI152_node.inputs.preprocess_method = preprocess_method
    VxmRegNormMNI152_node.inputs.vxm_model_path = vxm_model_path
    VxmRegNormMNI152_node.inputs.resource_dir = resource_dir
    VxmRegNormMNI152_node.inputs.derivative_deepprep_path = derivative_deepprep_path

    VxmRegNormMNI152_node.base_dir = workflow_cached_dir
    VxmRegNormMNI152_node.source = Source(CPU_n=10, GPU_MB=4529, RAM_MB=23000, IO_write_MB=30, IO_read_MB=0)

    return VxmRegNormMNI152_node


def create_Smooth_node(subject_id: str, task: str, atlas_type: str, preprocess_method: str):
    workflow_cached_dir = Path(os.environ['WORKFLOW_CACHED_DIR'])
    derivative_deepprep_path = Path(os.environ['BOLD_PREPROCESS_DIR'])
    data_path = Path(os.environ['BIDS_DIR'])
    mni152_brain_mask = Path(os.environ['MNI152_BRAIN_MASK'])

    Smooth_node = Node(Smooth(), name=f'{subject_id}_Smooth_node')
    Smooth_node.inputs.subject_id = subject_id
    Smooth_node.inputs.task = task
    Smooth_node.inputs.data_path = data_path
    Smooth_node.inputs.atlas_type = atlas_type
    Smooth_node.inputs.preprocess_method = preprocess_method
    Smooth_node.inputs.MNI152_T1_2mm_brain_mask = mni152_brain_mask
    Smooth_node.inputs.derivative_deepprep_path = derivative_deepprep_path

    Smooth_node.base_dir = workflow_cached_dir
    Smooth_node.source = Source(CPU_n=1, GPU_MB=0, RAM_MB=9500, IO_write_MB=0, IO_read_MB=0)

    return Smooth_node


def create_node_t():
    from interface.run import set_envrion
    set_envrion()

    pwd = Path.cwd()
    pwd = pwd.parent
    fastsurfer_home = pwd / "FastSurfer"
    freesurfer_home = Path('/usr/local/freesurfer720')
    fastcsr_home = pwd / "FastCSR"
    featreg_home = pwd / "FeatReg"

    bids_data_dir_test = '/mnt/ngshare2/UKB/BIDS'
    subjects_dir_test = '/mnt/ngshare2/DeepPrep_UKB/UKB_Recon'
    bold_preprocess_dir_test = '/mnt/ngshare2/DeepPrep_UKB/UKB_BoldPreprocess'
    workflow_cached_dir_test = '/mnt/ngshare2/DeepPrep_UKB/UKB_Workflow'
    vxm_model_path_test = '/home/youjia/workspace/DeepPrep/deepprep_pipeline/model/voxelmorph'
    mni152_brain_mask_test = '/usr/local/fsl/data/standard/MNI152_T1_2mm_brain_mask.nii.gz'
    resource_dir_test = '/home/youjia/workspace/DeepPrep/deepprep_pipeline/resource'

    subject_id_test = 'sub-1002026-ses-02'
    # t1w_files = ['/mnt/ngshare/DeepPrep_workflow_test/UKB_BIDS/sub-1000037/ses-02/anat/sub-1000037_ses-02_T1w.nii.gz']

    os.environ['SUBJECTS_DIR'] = str(subjects_dir_test)
    os.environ['BOLD_PREPROCESS_DIR'] = str(bold_preprocess_dir_test)
    os.environ['WORKFLOW_CACHED_DIR'] = str(workflow_cached_dir_test)
    os.environ['FASTSURFER_HOME'] = str(fastsurfer_home)
    os.environ['FREESURFER_HOME'] = str(freesurfer_home)
    os.environ['FASTCSR_HOME'] = str(fastcsr_home)
    os.environ['FEATREG_HOME'] = str(featreg_home)
    os.environ['BIDS_DIR'] = bids_data_dir_test
    os.environ['VXM_MODEL_PATH'] = str(vxm_model_path_test)
    os.environ['MNI152_BRAIN_MASK'] = str(mni152_brain_mask_test)
    os.environ['RESOURCE_DIR'] = str(resource_dir_test)

    # 测试
    # node = create_origandrawavg_node(subject_id=subject_id_test, t1w_files=t1w_files)
    # node.run()
    #
    # sub_node = node.interface.create_sub_node()
    # sub_node.run()
    # sub_node.interface.create_sub_node()

    atlas_type_test = 'MNI152_T1_2mm'
    task_test = 'rest'
    preprocess_method_test = 'rest'

    ####################################################################################################################
    node = create_RestBandpass_node(subject_id=subject_id_test, task=task_test, atlas_type=atlas_type_test,
                                      preprocess_method=preprocess_method_test)
    node.run()
    exit()
    #################################################################################################################




    node = create_VxmRegistraion_node(subject_id=subject_id_test, task=task_test, atlas_type=atlas_type_test,
                                      preprocess_method=preprocess_method_test)
    node.run()
    sub_node = node.interface.create_sub_node()
    sub_node.run()

    print('#####################################################1#####################################################')

    node = create_BoldSkipReorient_node(subject_id=subject_id_test, task=task_test, atlas_type=atlas_type_test,
                                        preprocess_method=preprocess_method_test)
    node.run()
    sub_node = node.interface.create_sub_node()
    sub_node.run()
    print('#####################################################2#####################################################')
    node = create_Stc_node(subject_id=subject_id_test, task=task_test, atlas_type=atlas_type_test,
                           preprocess_method=preprocess_method_test)
    node.run()
    exit()
    sub_node = node.interface.create_sub_node()
    sub_node.run()
    print('#####################################################3#####################################################')
    node = create_MkTemplate_node(subject_id=subject_id_test, task=task_test, atlas_type=atlas_type_test,
                                  preprocess_method=preprocess_method_test)
    node.run()
    sub_node = node.interface.create_sub_node()
    sub_node.run()
    print('#####################################################4#####################################################')
    node = create_MotionCorrection_node(subject_id=subject_id_test, task=task_test, atlas_type=atlas_type_test,
                                        preprocess_method=preprocess_method_test)
    node.run()
    sub_node = node.interface.create_sub_node()
    sub_node.run()
    print('#####################################################5#####################################################')
    node = create_Register_node(subject_id=subject_id_test, task=task_test, atlas_type=atlas_type_test,
                                preprocess_method=preprocess_method_test)
    node.run()
    sub_node = node.interface.create_sub_node()
    sub_node.run()
    print('#####################################################6#####################################################')
    node = create_Mkbrainmask_node(subject_id=subject_id_test, task=task_test, atlas_type=atlas_type_test,
                                   preprocess_method=preprocess_method_test)
    node.run()
    sub_node = node.interface.create_sub_node()
    sub_node.run()
    print('#####################################################7#####################################################')
    node = create_RestGauss_node(subject_id=subject_id_test, task=task_test, atlas_type=atlas_type_test,
                                 preprocess_method=preprocess_method_test)
    node.run()
    sub_node = node.interface.create_sub_node()
    sub_node.run()
    print('#####################################################8#####################################################')
    node = create_RestBandpass_node(subject_id=subject_id_test, task=task_test, atlas_type=atlas_type_test,
                                    preprocess_method=preprocess_method_test)
    node.run()
    sub_node = node.interface.create_sub_node()
    sub_node.run()
    print('#####################################################9#####################################################')
    node = create_RestRegression_node(subject_id=subject_id_test, task=task_test, atlas_type=atlas_type_test,
                                      preprocess_method=preprocess_method_test)
    node.run()
    sub_node = node.interface.create_sub_node()
    sub_node.run()
    print('####################################################10####################################################')
    node = create_VxmRegNormMNI152_node(subject_id=subject_id_test, task=task_test, atlas_type=atlas_type_test,
                                        preprocess_method=preprocess_method_test)
    node.run()
    sub_node = node.interface.create_sub_node()
    sub_node.run()
    print('####################################################11####################################################')
    node = create_Smooth_node(subject_id=subject_id_test, task=task_test, atlas_type=atlas_type_test,
                              preprocess_method=preprocess_method_test)
    node.run()


if __name__ == '__main__':
    create_node_t()  # 测试<|MERGE_RESOLUTION|>--- conflicted
+++ resolved
@@ -503,11 +503,7 @@
     VxmRegistraion_node.inputs.preprocess_method = preprocess_method
 
     VxmRegistraion_node.base_dir = workflow_cached_dir
-<<<<<<< HEAD
     VxmRegistraion_node.source = Source(CPU_n=1, GPU_MB=2715, RAM_MB=3700, IO_write_MB=0, IO_read_MB=0)
-=======
-    VxmRegistraion_node.source = Source(CPU_n=2, GPU_MB=0, RAM_MB=0, IO_write_MB=0, IO_read_MB=0)
->>>>>>> b470fc7a
 
     return VxmRegistraion_node
 
@@ -781,16 +777,6 @@
     task_test = 'rest'
     preprocess_method_test = 'rest'
 
-    ####################################################################################################################
-    node = create_RestBandpass_node(subject_id=subject_id_test, task=task_test, atlas_type=atlas_type_test,
-                                      preprocess_method=preprocess_method_test)
-    node.run()
-    exit()
-    #################################################################################################################
-
-
-
-
     node = create_VxmRegistraion_node(subject_id=subject_id_test, task=task_test, atlas_type=atlas_type_test,
                                       preprocess_method=preprocess_method_test)
     node.run()
