--- conflicted
+++ resolved
@@ -1,23 +1,11 @@
-from nipype import Node
-
 from interface.freesurfer_node import *
 from interface.bold_node import *
 from interface.fastcsr_node import *
 from interface.fastsurfer_node import *
-<<<<<<< HEAD
-from interface.run import Source
-
-def create_origandrawavg_node(subject_id: str, t1w_files: list):
-
-    # t1w_files = [
-    #     f'/mnt/ngshare/Data_Mirror/SDCFlows_test/MSC1/sub-MSC01/ses-struct01/anat/sub-MSC01_ses-struct01_run-01_T1w.nii.gz',
-    # ]
-    subjects_dir = Path(os.environ['SUBJECTS_DIR'])
-
-    workflow_cached_dir = Path(os.environ['WORKFLOW_CACHED_DIR'])
-=======
 from interface.featreg_node import *
 from interface.node_source import Source
+
+from nipype import Node
 
 """环境变量
 subjects_dir = Path(os.environ['SUBJECTS_DIR'])
@@ -35,29 +23,18 @@
     subjects_dir = Path(os.environ['SUBJECTS_DIR'])
     workflow_cached_dir = os.environ['WORKFLOW_CACHED_DIR']
 
->>>>>>> 78444ff9
     origandrawavg_node = Node(OrigAndRawavg(), f'{subject_id}_origandrawavg_node')
     origandrawavg_node.inputs.t1w_files = t1w_files
     origandrawavg_node.inputs.subjects_dir = subjects_dir
     origandrawavg_node.inputs.subject_id = subject_id
     origandrawavg_node.inputs.threads = 1
+
     origandrawavg_node.base_dir = workflow_cached_dir
-<<<<<<< HEAD
-    origandrawavg_node.source = Source()
-=======
     origandrawavg_node.source = Source(CPU_n=1)
->>>>>>> 78444ff9
 
     return origandrawavg_node
 
 
-<<<<<<< HEAD
-def create_Segment_node(subject_id: str):
-
-    fastsurfer_home = os.environ['FASTSURFER_HOME']
-    fastsurfer_eval = fastsurfer_home / 'FastSurferCNN' / 'eval.py'  # inference script
-    weight_dir = fastsurfer_home / 'checkpoints'  # model checkpoints dir
-=======
 def create_fastcsr_node(subject_id: str):
     subjects_dir = Path(os.environ['SUBJECTS_DIR'])
     fastcsr_home = Path(os.environ['FASTCSR_HOME'])
@@ -80,13 +57,10 @@
     fastcsr_node.inputs.brain_finalsurfs_file = Path(subjects_dir) / subject_id / 'mri/brain.finalsurfs.mgz'
     fastcsr_node.base_dir = workflow_cached_dir
     return fastcsr_node
->>>>>>> 78444ff9
-
-    subjects_dir = Path(os.environ['SUBJECTS_DIR'])
-    workflow_cached_dir = Path(os.environ['WORKFLOW_CACHED_DIR'])
-    python_interpret = sys.executable
+
 
 def create_Segment_node(subject_id: str):
+
     subjects_dir = Path(os.environ['SUBJECTS_DIR'])
     fastsurfer_home = Path(os.environ['FASTSURFER_HOME'])
     workflow_cached_dir = os.environ['WORKFLOW_CACHED_DIR']
@@ -108,37 +82,19 @@
     segment_node.inputs.network_coronal_path = network_coronal_path
     segment_node.inputs.network_axial_path = network_axial_path
 
-<<<<<<< HEAD
     segment_node.base_dir = workflow_cached_dir
-    segment_node.source = Source()
-=======
-    segment_node.inputs.fastsurfer_home = fastsurfer_home
-
-    segment_node.base_dir = workflow_cached_dir
-    # segment_node.source = Source(CPU_n=3)
     segment_node.source = Source(CPU_n=1, GPU_MB=8000)
 
->>>>>>> 78444ff9
     return segment_node
 
 
 def create_Noccseg_node(subject_id: str):
-<<<<<<< HEAD
-    fastsurfer_home = os.environ['FASTSURFER_HOME']
+    fastsurfer_home = Path(os.environ['FASTSURFER_HOME'])
     subjects_dir = Path(os.environ['SUBJECTS_DIR'])
     workflow_cached_dir = Path(os.environ['WORKFLOW_CACHED_DIR'])
     python_interpret = sys.executable
-=======
-    subjects_dir = Path(os.environ['SUBJECTS_DIR'])
-    fastsurfer_home = Path(os.environ['FASTSURFER_HOME'])
-    workflow_cached_dir = Path(os.environ['WORKFLOW_CACHED_DIR'])
-    python_interpret = sys.executable
-
->>>>>>> 78444ff9
+
     reduce_to_aseg_py = fastsurfer_home / 'recon_surf' / 'reduce_to_aseg.py'
-
-<<<<<<< HEAD
-
 
     noccseg_node = Node(Noccseg(), f'noccseg_node')
     noccseg_node.inputs.python_interpret = python_interpret
@@ -151,8 +107,259 @@
     return noccseg_node
 
 
+def create_InflatedSphere_node(subject_id: str):
+    subjects_dir = Path(os.environ['SUBJECTS_DIR'])
+    workflow_cached_dir = Path(os.environ['WORKFLOW_CACHED_DIR'])
+
+    lh_white_preaparc_file = subjects_dir / subject_id / "surf" / "lh.white.preaparc"
+    rh_white_preaparc_file = subjects_dir / subject_id / "surf" / "rh.white.preaparc"
+
+    Inflated_Sphere_node = Node(InflatedSphere(), f'{subject_id}_Inflated_Sphere_node')
+    Inflated_Sphere_node.inputs.threads = 8
+    Inflated_Sphere_node.inputs.subjects_dir = subjects_dir
+    Inflated_Sphere_node.inputs.subject_id = subject_id
+    Inflated_Sphere_node.inputs.lh_white_preaparc_file = lh_white_preaparc_file
+    Inflated_Sphere_node.inputs.rh_white_preaparc_file = rh_white_preaparc_file
+    Inflated_Sphere_node.base_dir = workflow_cached_dir
+    Inflated_Sphere_node.source = Source()
+
+    return Inflated_Sphere_node
+
+
+def create_FeatReg_node(subject_id: str):
+    subjects_dir = Path(os.environ['SUBJECTS_DIR'])
+    featreg_home = Path(os.environ["FEATREG_HOME"])
+    workflow_cached_dir = Path(os.environ['WORKFLOW_CACHED_DIR'])
+
+    python_interpret = sys.executable
+    featreg_py = featreg_home / "featreg" / 'predict.py'  # inference script
+
+    featreg_node = Node(FeatReg(), f'{subject_id}_featreg_node')
+    featreg_node.inputs.featreg_py = featreg_py
+    featreg_node.inputs.python_interpret = python_interpret
+
+    featreg_node.inputs.subjects_dir = subjects_dir
+    featreg_node.inputs.subject_id = subject_id
+    featreg_node.inputs.freesurfer_home = '/usr/local/freesurfer'
+    featreg_node.inputs.lh_sulc = Path(subjects_dir) / subject_id / f'surf/lh.sulc'
+    featreg_node.inputs.rh_sulc = Path(subjects_dir) / subject_id / f'surf/rh.sulc'
+    featreg_node.inputs.lh_curv = Path(subjects_dir) / subject_id / f'surf/lh.curv'
+    featreg_node.inputs.rh_curv = Path(subjects_dir) / subject_id / f'surf/rh.curv'
+    featreg_node.inputs.lh_sphere = Path(subjects_dir) / subject_id / f'surf/lh.sphere'
+    featreg_node.inputs.rh_sphere = Path(subjects_dir) / subject_id / f'surf/rh.sphere'
+    featreg_node.base_dir = workflow_cached_dir
+    featreg_node.source = Source()
+
+    return featreg_node
+
+
+def create_JacobianAvgcurvCortparc_node(subject_id: str):
+    subjects_dir = Path(os.environ['SUBJECTS_DIR'])
+    workflow_cached_dir = Path(os.environ['WORKFLOW_CACHED_DIR'])
+
+    lh_white_preaparc = subjects_dir / subject_id / "surf" / f"lh.white.preaparc"
+    rh_white_preaparc = subjects_dir / subject_id / "surf" / f"rh.white.preaparc"
+    lh_sphere_reg = subjects_dir / subject_id / "surf" / f"lh.sphere.reg"
+    rh_sphere_reg = subjects_dir / subject_id / "surf" / f"rh.sphere.reg"
+    lh_jacobian_white = subjects_dir / subject_id / "surf" / f"lh.jacobian_white"
+    rh_jacobian_white = subjects_dir / subject_id / "surf" / f"rh.jacobian_white"
+    lh_avg_curv = subjects_dir / subject_id / "surf" / f"lh.avg_curv"
+    rh_avg_curv = subjects_dir / subject_id / "surf" / f"rh.avg_curv"
+    aseg_presurf_dir = subjects_dir / subject_id / "mri" / "aseg.presurf.mgz"
+    lh_cortex_label = subjects_dir / subject_id / "label" / f"lh.cortex.label"
+    rh_cortex_label = subjects_dir / subject_id / "label" / f"rh.cortex.label"
+    lh_aparc_annot = subjects_dir / subject_id / "label" / f"lh.aparc.annot"
+    rh_aparc_annot = subjects_dir / subject_id / "label" / f"rh.aparc.annot"
+
+    JacobianAvgcurvCortparc_node = Node(JacobianAvgcurvCortparc(), f'{subject_id}_JacobianAvgcurvCortparc_node')
+    JacobianAvgcurvCortparc_node.inputs.subjects_dir = subjects_dir
+    JacobianAvgcurvCortparc_node.inputs.subject_id = subject_id
+    JacobianAvgcurvCortparc_node.inputs.lh_white_preaparc = lh_white_preaparc
+    JacobianAvgcurvCortparc_node.inputs.rh_white_preaparc = rh_white_preaparc
+    JacobianAvgcurvCortparc_node.inputs.lh_sphere_reg = lh_sphere_reg
+    JacobianAvgcurvCortparc_node.inputs.rh_sphere_reg = rh_sphere_reg
+    JacobianAvgcurvCortparc_node.inputs.lh_jacobian_white = lh_jacobian_white
+    JacobianAvgcurvCortparc_node.inputs.rh_jacobian_white = rh_jacobian_white
+    JacobianAvgcurvCortparc_node.inputs.lh_avg_curv = lh_avg_curv
+    JacobianAvgcurvCortparc_node.inputs.rh_avg_curv = rh_avg_curv
+    JacobianAvgcurvCortparc_node.inputs.aseg_presurf_file = aseg_presurf_dir
+    JacobianAvgcurvCortparc_node.inputs.lh_cortex_label = lh_cortex_label
+    JacobianAvgcurvCortparc_node.inputs.rh_cortex_label = rh_cortex_label
+
+    JacobianAvgcurvCortparc_node.inputs.lh_aparc_annot = lh_aparc_annot
+    JacobianAvgcurvCortparc_node.inputs.rh_aparc_annot = rh_aparc_annot
+    JacobianAvgcurvCortparc_node.inputs.threads = 8
+    JacobianAvgcurvCortparc_node.base_dir = workflow_cached_dir
+    JacobianAvgcurvCortparc_node.source = Source()
+
+    return JacobianAvgcurvCortparc_node
+
+
+def create_WhitePialThickness1_node(subject_id: str):
+    subjects_dir = Path(os.environ['SUBJECTS_DIR'])
+    workflow_cached_dir = Path(os.environ['WORKFLOW_CACHED_DIR'])
+    threads = 8
+
+    white_pial_thickness1 = Node(WhitePialThickness1(), name=f"{subject_id}_white_pial_thickness1")
+    white_pial_thickness1.inputs.subjects_dir = subjects_dir
+    white_pial_thickness1.inputs.subject_id = subject_id
+    white_pial_thickness1.inputs.threads = threads
+
+    white_pial_thickness1.inputs.lh_white_preaparc = subjects_dir / subject_id / "surf" / "lh.white.preaparc"
+    white_pial_thickness1.inputs.rh_white_preaparc = subjects_dir / subject_id / "surf" / "rh.white.preaparc"
+    white_pial_thickness1.inputs.aseg_presurf = subjects_dir / subject_id / "mri" / "aseg.presurf.mgz"
+    white_pial_thickness1.inputs.brain_finalsurfs = subjects_dir / subject_id / "mri" / "brain.finalsurfs.mgz"
+    white_pial_thickness1.inputs.wm_file = subjects_dir / subject_id / "mri" / "wm.mgz"
+    white_pial_thickness1.inputs.lh_aparc_annot = subjects_dir / subject_id / "label" / "lh.aparc.annot"
+    white_pial_thickness1.inputs.rh_aparc_annot = subjects_dir / subject_id / "label" / "rh.aparc.annot"
+    white_pial_thickness1.inputs.lh_cortex_hipamyg_label = subjects_dir / subject_id / "label" / "lh.cortex+hipamyg.label"
+    white_pial_thickness1.inputs.rh_cortex_hipamyg_label = subjects_dir / subject_id / "label" / "rh.cortex+hipamyg.label"
+    white_pial_thickness1.inputs.lh_cortex_label = subjects_dir / subject_id / "label" / "lh.cortex.label"
+    white_pial_thickness1.inputs.rh_cortex_label = subjects_dir / subject_id / "label" / "rh.cortex.label"
+
+    white_pial_thickness1.inputs.lh_white = subjects_dir / subject_id / "surf" / "lh.white"
+    white_pial_thickness1.inputs.rh_white = subjects_dir / subject_id / "surf" / "rh.white"
+    white_pial_thickness1.base_dir = workflow_cached_dir
+    white_pial_thickness1.source = Source()
+
+    return white_pial_thickness1
+
+
+def create_Curvstats_node(subject_id: str):
+    subjects_dir = Path(os.environ['SUBJECTS_DIR'])
+    workflow_cached_dir = Path(os.environ['WORKFLOW_CACHED_DIR'])
+    subject_surf_dir = subjects_dir / "surf"
+    threads = 8
+
+    Curvstats_node = Node(Curvstats(), name=f'{subject_id}_Curvstats_node')
+    Curvstats_node.inputs.subjects_dir = subjects_dir
+    Curvstats_node.inputs.subject_id = subject_id
+
+    Curvstats_node.inputs.lh_smoothwm = subject_surf_dir / f'lh.smoothwm'
+    Curvstats_node.inputs.rh_smoothwm = subject_surf_dir / f'rh.smoothwm'
+    Curvstats_node.inputs.lh_curv = subject_surf_dir / f'lh.curv'
+    Curvstats_node.inputs.rh_curv = subject_surf_dir / f'rh.curv'
+    Curvstats_node.inputs.lh_sulc = subject_surf_dir / f'lh.sulc'
+    Curvstats_node.inputs.rh_sulc = subject_surf_dir / f'rh.sulc'
+    Curvstats_node.inputs.threads = threads
+    Curvstats_node.base_dir = workflow_cached_dir
+    Curvstats_node.source = Source()
+
+    return Curvstats_node
+
+
+def create_BalabelsMult_node(subject_id: str):
+    subjects_dir = Path(os.environ['SUBJECTS_DIR'])
+    workflow_cached_dir = Path(os.environ['WORKFLOW_CACHED_DIR'])
+    subject_surf_dir = subjects_dir / subject_id / 'surf'
+    threads = 10
+
+    BalabelsMult_node = Node(BalabelsMult(), name=f'{subject_id}_BalabelsMult_node')
+    BalabelsMult_node.inputs.subjects_dir = subjects_dir
+    BalabelsMult_node.inputs.subject_id = subject_id
+    BalabelsMult_node.inputs.threads = threads
+    BalabelsMult_node.inputs.freesurfer_dir = os.environ['FREESURFER_HOME']
+
+    BalabelsMult_node.inputs.lh_sphere_reg = subject_surf_dir / f'lh.sphere.reg'
+    BalabelsMult_node.inputs.rh_sphere_reg = subject_surf_dir / f'rh.sphere.reg'
+    BalabelsMult_node.inputs.lh_white = subject_surf_dir / f'lh.white'
+    BalabelsMult_node.inputs.rh_white = subject_surf_dir / f'rh.white'
+    BalabelsMult_node.inputs.fsaverage_label_dir = Path(os.environ['FREESURFER_HOME']) / "subjects/fsaverage/label"
+    BalabelsMult_node.base_dir = workflow_cached_dir
+    BalabelsMult_node.source = Source()
+
+    return BalabelsMult_node
+
+
+def create_Cortribbon_node(subject_id: str):
+    subjects_dir = Path(os.environ['SUBJECTS_DIR'])
+    workflow_cached_dir = Path(os.environ['WORKFLOW_CACHED_DIR'])
+    subject_mri_dir = subjects_dir / subject_id / 'mri'
+    subject_surf_dir = subjects_dir / subject_id / 'surf'
+    threads = 8
+
+    Cortribbon_node = Node(Cortribbon(), name=f'{subject_id}_Cortribbon_node')
+    Cortribbon_node.inputs.subjects_dir = subjects_dir
+    Cortribbon_node.inputs.subject_id = subject_id
+    Cortribbon_node.inputs.threads = threads
+
+    Cortribbon_node.inputs.aseg_presurf_file = subject_mri_dir / 'aseg.presurf.mgz'
+    Cortribbon_node.inputs.lh_white = subject_surf_dir / f'lh.white'
+    Cortribbon_node.inputs.rh_white = subject_surf_dir / f'rh.white'
+    Cortribbon_node.inputs.lh_pial = subject_surf_dir / f'lh.pial'
+    Cortribbon_node.inputs.rh_pial = subject_surf_dir / f'rh.pial'
+
+    Cortribbon_node.inputs.lh_ribbon = subject_mri_dir / f'lh.ribbon.mgz'
+    Cortribbon_node.inputs.rh_ribbon = subject_mri_dir / f'rh.ribbon.mgz'
+    Cortribbon_node.inputs.ribbon = subject_mri_dir / 'ribbon.mgz'
+    Cortribbon_node.base_dir = workflow_cached_dir
+    Cortribbon_node.source = Source()
+
+    return Cortribbon_node
+
+
+def create_Parcstats_node(subject_id: str):
+    subjects_dir = Path(os.environ['SUBJECTS_DIR'])
+    workflow_cached_dir = Path(os.environ['WORKFLOW_CACHED_DIR'])
+
+    subject_mri_dir = subjects_dir / subject_id / 'mri'
+    subject_surf_dir = subjects_dir / subject_id / 'surf'
+    subject_label_dir = subjects_dir / subject_id / 'label'
+    threads = 8
+
+    Parcstats_node = Node(Parcstats(), name=f'{subject_id}_Parcstats_node')
+    Parcstats_node.inputs.subjects_dir = subjects_dir
+    Parcstats_node.inputs.subject_id = subject_id
+    Parcstats_node.inputs.threads = threads
+
+    Parcstats_node.inputs.lh_aparc_annot = subject_label_dir / f'lh.aparc.annot'
+    Parcstats_node.inputs.rh_aparc_annot = subject_label_dir / f'rh.aparc.annot'
+    Parcstats_node.inputs.wm_file = subject_mri_dir / 'wm.mgz'
+    Parcstats_node.inputs.ribbon_file = subject_mri_dir / 'ribbon.mgz'
+    Parcstats_node.inputs.lh_white = subject_surf_dir / f'lh.white'
+    Parcstats_node.inputs.rh_white = subject_surf_dir / f'rh.white'
+    Parcstats_node.inputs.lh_pial = subject_surf_dir / f'lh.pial'
+    Parcstats_node.inputs.rh_pial = subject_surf_dir / f'rh.pial'
+    Parcstats_node.inputs.lh_thickness = subject_surf_dir / f'lh.thickness'
+    Parcstats_node.inputs.rh_thickness = subject_surf_dir / f'rh.thickness'
+    Parcstats_node.base_dir = workflow_cached_dir
+    Parcstats_node.source = Source()
+
+    return Parcstats_node
+
+
+def create_Aseg7_node(subject_id: str):
+    subjects_dir = Path(os.environ['SUBJECTS_DIR'])
+    workflow_cached_dir = Path(os.environ['WORKFLOW_CACHED_DIR'])
+
+    subject_mri_dir = subjects_dir / subject_id / 'mri'
+    subject_surf_dir = subjects_dir / subject_id / 'surf'
+    subject_label_dir = subjects_dir / subject_id / 'label'
+    threads = 8
+
+    Aseg7_node = Node(Aseg7(), name=f'{subject_id}_Aseg7_node')
+    Aseg7_node.inputs.subjects_dir = subjects_dir
+    Aseg7_node.inputs.subject_id = subject_id
+    Aseg7_node.inputs.threads = threads
+    Aseg7_node.inputs.aseg_presurf_hypos = subject_mri_dir / 'aseg.presurf.hypos.mgz'
+    Aseg7_node.inputs.aseg_file = subject_mri_dir / 'aseg.mgz'
+    Aseg7_node.inputs.lh_cortex_label = subject_label_dir / 'lh.cortex.label'
+    Aseg7_node.inputs.lh_white = subject_surf_dir / 'lh.white'
+    Aseg7_node.inputs.lh_pial = subject_surf_dir / 'lh.pial'
+    Aseg7_node.inputs.lh_aparc_annot = subject_label_dir / 'lh.aparc.annot'
+    Aseg7_node.inputs.rh_cortex_label = subject_label_dir / 'rh.cortex.label'
+    Aseg7_node.inputs.rh_white = subject_surf_dir / 'rh.white'
+    Aseg7_node.inputs.rh_pial = subject_surf_dir / 'rh.pial'
+    Aseg7_node.inputs.rh_aparc_annot = subject_label_dir / 'rh.aparc.annot'
+    Aseg7_node.inputs.aparc_aseg = subject_mri_dir / 'aparc+aseg.mgz'
+    Aseg7_node.base_dir = workflow_cached_dir
+    Aseg7_node.source = Source()
+
+    return Aseg7_node
+
+
 def create_N4BiasCorrect_node(subject_id: str):
-    fastsurfer_home = os.environ['FASTSURFER_HOME']
+    fastsurfer_home = Path(os.environ['FASTSURFER_HOME'])
     subjects_dir = Path(os.environ['SUBJECTS_DIR'])
     workflow_cached_dir = Path(os.environ['WORKFLOW_CACHED_DIR'])
     python_interpret = sys.executable
@@ -161,7 +368,6 @@
 
     orig_file = sub_mri_dir / "orig.mgz"
     mask_file = sub_mri_dir / "mask.mgz"
-
 
     N4_bias_correct_node = Node(N4BiasCorrect(), name="N4_bias_correct_node")
     N4_bias_correct_node.inputs.subject_id = subject_id
@@ -177,6 +383,7 @@
 
     return N4_bias_correct_node
 
+
 def create_TalairachAndNu_node(subject_id: str):
     subjects_dir = Path(os.environ['SUBJECTS_DIR'])
     workflow_cached_dir = Path(os.environ['WORKFLOW_CACHED_DIR'])
@@ -197,7 +404,8 @@
     talairach_and_nu_node.base_dir = workflow_cached_dir
     talairach_and_nu_node.source = Source()
 
-    return  talairach_and_nu_node
+    return talairach_and_nu_node
+
 
 def create_Brainmask_node(subject_id: str):
     subjects_dir = Path(os.environ['SUBJECTS_DIR'])
@@ -214,6 +422,7 @@
     brainmask_node.source = Source()
 
     return brainmask_node
+
 
 def create_UpdateAseg_node(subject_id: str):
     subjects_dir = Path(os.environ['SUBJECTS_DIR'])
@@ -236,12 +445,12 @@
 
     return updateaseg_node
 
+
 def create_Filled_node(subject_id: str):
     subjects_dir = Path(os.environ['SUBJECTS_DIR'])
     workflow_cached_dir = Path(os.environ['WORKFLOW_CACHED_DIR'])
 
     os.environ['SUBJECTS_DIR'] = str(subjects_dir)
-
 
     filled_node = Node(Filled(), name='filled_node')
     filled_node.inputs.subjects_dir = subjects_dir
@@ -256,6 +465,7 @@
     filled_node.source = Source()
 
     return filled_node
+
 
 def create_FastCSR_node(subject_id: str):
     subjects_dir = Path(os.environ['SUBJECTS_DIR'])
@@ -282,6 +492,7 @@
 
     return fastcsr_node
 
+
 def create_WhitePreaparc1_node(subject_id: str):
     subjects_dir = Path(os.environ['SUBJECTS_DIR'])
     workflow_cached_dir = Path(os.environ['WORKFLOW_CACHED_DIR'])
@@ -296,6 +507,7 @@
     white_preaparc1.source = Source()
 
     return white_preaparc1
+
 
 def create_SampleSegmentationToSurfave_node(subject_id: str):
     subjects_dir = Path(os.environ['SUBJECTS_DIR'])
@@ -328,19 +540,6 @@
     SampleSegmentationToSurfave_node.source = Source()
 
     return SampleSegmentationToSurfave_node
-=======
-    noccseg_node = Node(Noccseg(), f'{subject_id}_noccseg_node')
-    noccseg_node.inputs.subjects_dir = subjects_dir
-    noccseg_node.inputs.subject_id = subject_id
-    noccseg_node.inputs.python_interpret = python_interpret
-    noccseg_node.inputs.reduce_to_aseg_py = reduce_to_aseg_py
-    # noccseg_node.inputs.in_file = subjects_dir / subject_id / "mri" / "aparc.DKTatlas+aseg.deep.mgz"
-
-    noccseg_node.inputs.mask_file = subjects_dir / subject_id / 'mri/mask.mgz'
-    noccseg_node.inputs.aseg_noCCseg_file = subjects_dir / subject_id / 'mri/aseg.auto_noCCseg.mgz'
-
-    noccseg_node.inputs.base_dir = workflow_cached_dir
-    return noccseg_node
 
 
 def creat_VxmRegistraion_node(subject_id: str, vxm_model_path: Path, atlas_type: str):
@@ -608,5 +807,4 @@
 
 
 if __name__ == '__main__':
-    create_node_t()  # 测试
->>>>>>> 78444ff9
+    create_node_t()  # 测试