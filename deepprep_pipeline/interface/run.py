import os
import time
import argparse
from multiprocessing import Pool


def get_freesurfer_threads(threads: int):
    if threads and threads > 1:
        fsthreads = f'-threads {threads} -itkthreads {threads}'
    else:
        fsthreads = ''
    return fsthreads


def run_cmd_with_timing(cmd):
    print('*' * 50)
    print(cmd)
    print('*' * 50)
    start = time.time()
    os.system(cmd)
    print('=' * 50)
    print(cmd)
    print('=' * 50, 'runtime:', ' ' * 3, time.time() - start)


def multipool(cmd, Multi_Num=2):
    cmd_pool = [['lh'], ['rh']]

    pool = Pool(Multi_Num)
    pool.starmap(cmd, cmd_pool)
<<<<<<< HEAD
    # pool.apply_async(cmd, cmd_pool)
=======
>>>>>>> ebbf624e
    pool.close()
    pool.join()

def multiregressionpool(cmd, hemi, subj_surf_path, dst_resid_file, dst_reg_file, Multi_Num=2):
    cmd_pool = []
    for i in range(len(hemi)):
        cmd_pool.append([hemi[i], subj_surf_path, dst_resid_file, dst_reg_file])

    pool = Pool(Multi_Num)
    pool.starmap(cmd, cmd_pool)
    pool.close()
    pool.join()


def multipool_run(cmd, runs, Multi_Num=2):
    cmd_pool = []
    for i in range(len(runs)):
        cmd_pool.append([runs[i]])

    pool = Pool(Multi_Num)
    pool.starmap(cmd, cmd_pool)
    pool.close()
    pool.join()

def multipool_BidsBolds(cmd, idx, bids_entities, bids_path, Multi_Num=2):
    cmd_pool = []
    for i in range(len(idx)):
        cmd_pool.append([idx[i], bids_entities[i], bids_path[i]])

    pool = Pool(Multi_Num)
    pool.starmap(cmd, cmd_pool)
    pool.close()
    pool.join()

def multipool_BidsBolds_2(cmd, bids_entities, bids_path, Multi_Num=2):
    cmd_pool = []
    for i in range(len(bids_entities)):
        cmd_pool.append([bids_entities[i], bids_path[i]])

    pool = Pool(Multi_Num)
    pool.starmap(cmd, cmd_pool)
    pool.close()
    pool.join()


# class myThread(threading.Thread):   #继承父类threading.Thread
#     def __init__(self, t1w_files, subjects_dir, subject_id):
#         threading.Thread.__init__(self)
#         self.t1w_files = t1w_files
#         self.subjects_dir = subjects_dir
#         self.subject_id = subject_id
#     def run(self): #把要执行的代码写到run函数里面 线程在创建后会直接运行run函数
#         pipeline(self.t1w_files, self.subjects_dir, self.subject_id)



def set_envrion(threads: int = 1):
    # FreeSurfer recon-all env
    freesurfer_home = '/usr/local/freesurfer720'
    os.environ['FREESURFER_HOME'] = f'{freesurfer_home}'
    os.environ['FREESURFER'] = f'{freesurfer_home}'
    os.environ['SUBJECTS_DIR'] = f'{freesurfer_home}/subjects'
    os.environ['PATH'] = f'{freesurfer_home}/bin:/usr/local/freesurfer/mni/bin:/usr/local/freesurfer/tktools:' + \
                         f'{freesurfer_home}/fsfast/bin:' + os.environ['PATH']
    os.environ['MINC_BIN_DIR'] = f'{freesurfer_home}/mni/bin'
    os.environ['MINC_LIB_DIR'] = f'{freesurfer_home}/mni/lib'
    os.environ['PERL5LIB'] = f'{freesurfer_home}/mni/share/perl5'
    os.environ['MNI_PERL5LIB'] = f'{freesurfer_home}/mni/share/perl5'
    # FreeSurfer fsfast env
    os.environ['FSF_OUTPUT_FORMAT'] = 'nii.gz'
    os.environ['FSLOUTPUTTYPE'] = 'NIFTI_GZ'

    # FSL
    os.environ['PATH'] = '/usr/local/fsl/bin:' + os.environ['PATH']

    # set threads
    os.environ['OMP_NUM_THREADS'] = str(threads)
    os.environ['ITK_GLOBAL_DEFAULT_NUMBER_OF_THREADS'] = str(threads)


def parse_args():
    parser = argparse.ArgumentParser()
    parser.add_argument('--bd', required=True, help='directory of bids type')
    parser.add_argument('--fsd', default=os.environ.get('FREESURFER_HOME'),
                        help='Output directory $FREESURFER_HOME (pass via environment or here)')
    parser.add_argument('--respective', default='off',
                        help='if on, while processing T1w file respectively')
    parser.add_argument('--rewrite', default='on',
                        help='set off, while not preprocess if subject recon path exist')
    parser.add_argument('--python', default='python3',
                        help='which python version to use')

    args = parser.parse_args()
    args_dict = vars(args)

    if args.fsd is None:
        args_dict['fsd'] = '/usr/local/freesurfer'
    args_dict['respective'] = True if args.respective == 'on' else False
    args_dict['rewrite'] = True if args.rewrite == 'on' else False

    return argparse.Namespace(**args_dict)<|MERGE_RESOLUTION|>--- conflicted
+++ resolved
@@ -28,10 +28,6 @@
 
     pool = Pool(Multi_Num)
     pool.starmap(cmd, cmd_pool)
-<<<<<<< HEAD
-    # pool.apply_async(cmd, cmd_pool)
-=======
->>>>>>> ebbf624e
     pool.close()
     pool.join()
 
