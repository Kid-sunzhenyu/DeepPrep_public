--- conflicted
+++ resolved
@@ -14,13 +14,15 @@
 import threading
 import os
 
+
 # python_interpret = Path('/home/youjia/anaconda3/envs/3.8/bin/python3')
 # subjects_dir = Path("/mnt/ngshare/DeepPrep_flowtest/HNU_1_subwf")
 # subject_ids = ['sub-0025427', 'sub-0025428']
 
-python_interpret = Path('/home/lincong/miniconda3/envs/pytorch3.8/bin/python3')
-subjects_dir = Path("/mnt/ngshare/DeepPrep_flowtest/MSC_subwf")
-subject_ids = ['sub-MSC01', 'sub-MSC02']
+# python_interpret = Path('/home/lincong/miniconda3/envs/pytorch3.8/bin/python3')
+# subjects_dir = Path("/mnt/ngshare/DeepPrep_flowtest/MSC_subwf")
+# subject_ids = ['sub-MSC01', 'sub-MSC02']
+# multi_subj_n_procs = 2
 
 
 # Part1 CPU
@@ -54,20 +56,15 @@
     return structure_part1_wf
 
 
-set_envrion()
-subjects_dir = subjects_dir
-os.environ['SUBJECTS_DIR'] = str(subjects_dir)
-
-multi_subj_n_procs = 2
-
-structure_part1_wf = init_structure_part1_wf(t1w_filess=[
-    ["/mnt/ngshare/Data_Orig/HNU_1/sub-0025427/ses-01/anat/sub-0025427_ses-01_T1w.nii.gz"],
-    ["/mnt/ngshare/Data_Orig/HNU_1/sub-0025428/ses-01/anat/sub-0025428_ses-01_T1w.nii.gz"]],
-    subjects_dir=subjects_dir,
-    subject_ids=subject_ids)
-structure_part1_wf.base_dir = subjects_dir
-
-
+# set_envrion()
+# subjects_dir = subjects_dir
+# os.environ['SUBJECTS_DIR'] = str(subjects_dir)
+# structure_part1_wf = init_structure_part1_wf(t1w_filess=[
+#     ["/mnt/ngshare/Data_Orig/HNU_1/sub-0025427/ses-01/anat/sub-0025427_ses-01_T1w.nii.gz"],
+#     ["/mnt/ngshare/Data_Orig/HNU_1/sub-0025428/ses-01/anat/sub-0025428_ses-01_T1w.nii.gz"]],
+#     subjects_dir=subjects_dir,
+#     subject_ids=subject_ids)
+# structure_part1_wf.base_dir = subjects_dir
 # structure_part1_wf.run('MultiProc', plugin_args={'n_procs': multi_subj_n_procs})
 # print()
 # exit()
@@ -113,22 +110,19 @@
     return structure_part2_wf
 
 
-set_envrion()
-subjects_dir = subjects_dir
-os.environ['SUBJECTS_DIR'] = str(subjects_dir)
-python_interpret = python_interpret
-pwd = Path.cwd()
-fastsurfer_home = pwd / "FastSurfer"
-
-multi_subj_n_procs = 2
-
-structure_part2_wf = init_structure_part2_wf(subjects_dir=subjects_dir,
-                                             subject_ids=subject_ids,
-                                             python_interpret=python_interpret,
-                                             fastsurfer_home=fastsurfer_home)
-structure_part2_wf.base_dir = subjects_dir
-
-
+# set_envrion()
+# subjects_dir = subjects_dir
+# os.environ['SUBJECTS_DIR'] = str(subjects_dir)
+# python_interpret = python_interpret
+# pwd = Path.cwd()
+# fastsurfer_home = pwd / "FastSurfer"
+#
+# multi_subj_n_procs = 2
+# structure_part2_wf = init_structure_part2_wf(subjects_dir=subjects_dir,
+#                                              subject_ids=subject_ids,
+#                                              python_interpret=python_interpret,
+#                                              fastsurfer_home=fastsurfer_home)
+# structure_part2_wf.base_dir = subjects_dir
 # structure_part2_wf.run('MultiProc', plugin_args={'n_procs': multi_subj_n_procs})
 # print()
 # exit()
@@ -241,24 +235,22 @@
     return structure_part3_wf
 
 
-set_envrion()
-subjects_dir = subjects_dir
-os.environ['SUBJECTS_DIR'] = str(subjects_dir)
-python_interpret = python_interpret
-pwd = Path.cwd()
-fastsurfer_home = pwd / "FastSurfer"
-freesurfer_home = Path('/usr/local/freesurfer')
-
-multi_subj_n_procs = 2
-
-structure_part3_wf = init_structure_part3_wf(subjects_dir=subjects_dir,
-                                             subject_ids=subject_ids,
-                                             python_interpret=python_interpret,
-                                             fastsurfer_home=fastsurfer_home,
-                                             freesurfer_home=freesurfer_home)
-structure_part3_wf.base_dir = subjects_dir
-
-
+# set_envrion()
+# subjects_dir = subjects_dir
+# os.environ['SUBJECTS_DIR'] = str(subjects_dir)
+# python_interpret = python_interpret
+# pwd = Path.cwd()
+# fastsurfer_home = pwd / "FastSurfer"
+# freesurfer_home = Path('/usr/local/freesurfer')
+#
+# multi_subj_n_procs = 2
+#
+# structure_part3_wf = init_structure_part3_wf(subjects_dir=subjects_dir,
+#                                              subject_ids=subject_ids,
+#                                              python_interpret=python_interpret,
+#                                              fastsurfer_home=fastsurfer_home,
+#                                              freesurfer_home=freesurfer_home)
+# structure_part3_wf.base_dir = subjects_dir
 # structure_part3_wf.run('MultiProc', plugin_args={'n_procs': multi_subj_n_procs})
 # print()
 # exit()
@@ -294,22 +286,20 @@
     return structure_part4_wf
 
 
-set_envrion()
-subjects_dir = subjects_dir
-os.environ['SUBJECTS_DIR'] = str(subjects_dir)
-python_interpret = python_interpret
-pwd = Path.cwd()
-fastcsr_home = pwd / "FastCSR"
-
-multi_subj_n_procs = 2
-
-structure_part4_wf = init_structure_part4_wf(subjects_dir=subjects_dir,
-                                             subject_ids=subject_ids,
-                                             python_interpret=python_interpret,
-                                             fastcsr_home=fastcsr_home)
-structure_part4_wf.base_dir = str(subjects_dir)
-
-
+# set_envrion()
+# subjects_dir = subjects_dir
+# os.environ['SUBJECTS_DIR'] = str(subjects_dir)
+# python_interpret = python_interpret
+# pwd = Path.cwd()
+# fastcsr_home = pwd / "FastCSR"
+#
+# multi_subj_n_procs = 2
+#
+# structure_part4_wf = init_structure_part4_wf(subjects_dir=subjects_dir,
+#                                              subject_ids=subject_ids,
+#                                              python_interpret=python_interpret,
+#                                              fastcsr_home=fastcsr_home)
+# structure_part4_wf.base_dir = str(subjects_dir)
 # structure_part4_wf.run('MultiProc', plugin_args={'n_procs': multi_subj_n_procs})
 # print()
 # exit()
@@ -374,27 +364,25 @@
     return structure_part5_wf
 
 
-set_envrion()
-subjects_dir = subjects_dir
-os.environ['SUBJECTS_DIR'] = str(subjects_dir)
-python_interpret = python_interpret
-pwd = Path.cwd()
-fastcsr_home = pwd / "FastCSR"
-
-multi_subj_n_procs = 2
-
-structure_part5_wf = init_structure_part5_wf(subjects_dir=subjects_dir,
-                                             subject_ids=subject_ids,
-                                             python_interpret=python_interpret,
-                                             fastsurfer_home=fastsurfer_home,
-                                             freesurfer_home=freesurfer_home
-                                             )
-structure_part5_wf.base_dir = str(subjects_dir)
-
-
-structure_part5_wf.run('MultiProc', plugin_args={'n_procs': multi_subj_n_procs})
-print()
-exit()
+# set_envrion()
+# subjects_dir = subjects_dir
+# os.environ['SUBJECTS_DIR'] = str(subjects_dir)
+# python_interpret = python_interpret
+# pwd = Path.cwd()
+# fastcsr_home = pwd / "FastCSR"
+#
+# multi_subj_n_procs = 2
+#
+# structure_part5_wf = init_structure_part5_wf(subjects_dir=subjects_dir,
+#                                              subject_ids=subject_ids,
+#                                              python_interpret=python_interpret,
+#                                              fastsurfer_home=fastsurfer_home,
+#                                              freesurfer_home=freesurfer_home
+#                                              )
+# structure_part5_wf.base_dir = str(subjects_dir)
+# structure_part5_wf.run('MultiProc', plugin_args={'n_procs': multi_subj_n_procs})
+# print()
+# exit()
 
 
 def init_structure_part6_wf(subjects_dir: Path, subject_ids: list,
@@ -428,28 +416,24 @@
     return structure_part6_wf
 
 
-set_envrion()
-subjects_dir = subjects_dir
-os.environ['SUBJECTS_DIR'] = str(subjects_dir)
-python_interpret = python_interpret
-pwd = Path.cwd()
-featreg_home = pwd.parent / "deepprep_pipeline/FeatReg"
-
-multi_subj_n_procs = 2
-
-structure_part6_wf = init_structure_part6_wf(subjects_dir=subjects_dir,
-                                             subject_ids=subject_ids,
-                                             python_interpret=python_interpret,
-                                             freesurfer_home=freesurfer_home,
-                                             featreg_home=featreg_home)
-structure_part6_wf.base_dir = str(subjects_dir)
+# set_envrion()
+# subjects_dir = subjects_dir
+# os.environ['SUBJECTS_DIR'] = str(subjects_dir)
+# python_interpret = python_interpret
+# pwd = Path.cwd()
+# featreg_home = pwd.parent / "deepprep_pipeline/FeatReg"
+#
+# multi_subj_n_procs = 2
+#
+# structure_part6_wf = init_structure_part6_wf(subjects_dir=subjects_dir,
+#                                              subject_ids=subject_ids,
+#                                              python_interpret=python_interpret,
+#                                              freesurfer_home=freesurfer_home,
+#                                              featreg_home=featreg_home)
+# structure_part6_wf.base_dir = str(subjects_dir)
 # structure_part6_wf.run('MultiProc', plugin_args={'n_procs': multi_subj_n_procs})
 # print()
 # exit()
-<<<<<<< HEAD
-=======
-
-
 
 
 def init_structure_part7_wf(subjects_dir: Path, subject_ids: list):
@@ -473,7 +457,6 @@
     # JacobianAvgcurvCortparc_node.inputs.subject_id = subject_id
     JacobianAvgcurvCortparc_node.inputs.threads = 8
 
-
     # JacobianAvgcurvCortparc_node.inputs.lh_white_preaparc = subjects_dir / subject_id / "surf" / "lh.white.preaparc"
     # JacobianAvgcurvCortparc_node.inputs.rh_white_preaparc = subjects_dir / subject_id / "surf" / "rh.white.preaparc"
     # JacobianAvgcurvCortparc_node.inputs.lh_sphere_reg = subjects_dir / subject_id / "surf" / "lh.sphere.reg"
@@ -494,53 +477,51 @@
     # white_pial_thickness1_node.inputs.lh_white = subjects_dir / subject_id / "surf" / f"lh.white"
     # white_pial_thickness1_node.inputs.rh_white = subjects_dir / subject_id / "surf" / f"rh.white"
 
-    # # Curvstats
-    # Curvstats_node = Node(Curvstats(), name='Curvstats_node')
-    # Curvstats_node.inputs.subjects_dir = subjects_dir
-    # # Curvstats_node.inputs.subject_id = subject_id
-    #
-    # # Cortribbon
-    # Cortribbon_node = Node(Cortribbon(), name='Cortribbon_node')
-    # Cortribbon_node.inputs.subjects_dir = subjects_dir
-    # # Cortribbon_node.inputs.subject_id = subject_id
-    # Cortribbon_node.inputs.threads = 8
-    #
-    # # Cortribbon_node.inputs.lh_ribbon = subjects_dir / subject_id / f'mri/lh.ribbon.mgz'
-    # # Cortribbon_node.inputs.rh_ribbon = subjects_dir / subject_id / f'mri/rh.ribbon.mgz'
-    # # Cortribbon_node.inputs.ribbon = subjects_dir / subject_id / 'mri/ribbon.mgz'
-    #
-    # # Parcstats
-    # Parcstats_node = Node(Parcstats(), name='Parcstats_node')
-    # Parcstats_node.inputs.subjects_dir = subjects_dir
-    # # Parcstats_node.inputs.subject_id = subject_id
-    # Parcstats_node.inputs.threads = 8
-    #
-    # # Aseg7
-    # Aseg7_node = Node(Aseg7(), name='Aseg7_node')
-    # Aseg7_node.inputs.subjects_dir = subjects_dir
-    # # Aseg7_node.inputs.subject_id = subject_id
-    # Aseg7_node.inputs.threads = 8
-    #
-    # # Aseg7_node.inputs.aseg_presurf_hypos = subjects_dir / subject_id / 'mri' / 'aseg.presurf.hypos.mgz'
-    # # Aseg7_node.inputs.aparc_aseg = subjects_dir / subject_id / 'mri' / 'aparc+aseg.mgz'
-    #
-    # # Segstats
-    # Segstats_node = Node(Segstats(), name='Segstats_node')
-    # Segstats_node.inputs.subjects_dir = subjects_dir
-    # # Segstats_node.inputs.subject_id = subject_id
-    # Segstats_node.inputs.threads = 8
-    #
-    # # Balabels
-    # BalabelsMult_node = Node(BalabelsMult(), name='BalabelsMult_node')
-    # BalabelsMult_node.inputs.subjects_dir = subjects_dir
-    # # BalabelsMult_node.inputs.subject_id = subject_id
-    # BalabelsMult_node.inputs.threads = 8
-    #
-    # BalabelsMult_node.inputs.freesurfer_dir = os.environ['FREESURFER']
-    # BalabelsMult_node.inputs.fsaverage_label_dir = Path(
-    #     os.environ['FREESURFER_HOME']) / 'subjects' / 'fsaverage' / 'label'
-
-
+    # Curvstats
+    Curvstats_node = Node(Curvstats(), name='Curvstats_node')
+    Curvstats_node.inputs.subjects_dir = subjects_dir
+    # Curvstats_node.inputs.subject_id = subject_id
+
+    # Cortribbon
+    Cortribbon_node = Node(Cortribbon(), name='Cortribbon_node')
+    Cortribbon_node.inputs.subjects_dir = subjects_dir
+    # Cortribbon_node.inputs.subject_id = subject_id
+    Cortribbon_node.inputs.threads = 8
+
+    # Cortribbon_node.inputs.lh_ribbon = subjects_dir / subject_id / f'mri/lh.ribbon.mgz'
+    # Cortribbon_node.inputs.rh_ribbon = subjects_dir / subject_id / f'mri/rh.ribbon.mgz'
+    # Cortribbon_node.inputs.ribbon = subjects_dir / subject_id / 'mri/ribbon.mgz'
+
+    # Parcstats
+    Parcstats_node = Node(Parcstats(), name='Parcstats_node')
+    Parcstats_node.inputs.subjects_dir = subjects_dir
+    # Parcstats_node.inputs.subject_id = subject_id
+    Parcstats_node.inputs.threads = 8
+
+    # Aseg7
+    Aseg7_node = Node(Aseg7(), name='Aseg7_node')
+    Aseg7_node.inputs.subjects_dir = subjects_dir
+    # Aseg7_node.inputs.subject_id = subject_id
+    Aseg7_node.inputs.threads = 8
+
+    # Aseg7_node.inputs.aseg_presurf_hypos = subjects_dir / subject_id / 'mri' / 'aseg.presurf.hypos.mgz'
+    # Aseg7_node.inputs.aparc_aseg = subjects_dir / subject_id / 'mri' / 'aparc+aseg.mgz'
+
+    # Segstats
+    Segstats_node = Node(Segstats(), name='Segstats_node')
+    Segstats_node.inputs.subjects_dir = subjects_dir
+    # Segstats_node.inputs.subject_id = subject_id
+    Segstats_node.inputs.threads = 8
+
+    # Balabels
+    BalabelsMult_node = Node(BalabelsMult(), name='BalabelsMult_node')
+    BalabelsMult_node.inputs.subjects_dir = subjects_dir
+    # BalabelsMult_node.inputs.subject_id = subject_id
+    BalabelsMult_node.inputs.threads = 8
+
+    BalabelsMult_node.inputs.freesurfer_dir = os.environ['FREESURFER']
+    BalabelsMult_node.inputs.fsaverage_label_dir = Path(
+        os.environ['FREESURFER_HOME']) / 'subjects' / 'fsaverage' / 'label'
 
     structure_part7_wf.connect([
         (JacobianAvgcurvCortparc_node, white_pial_thickness1_node, [("aseg_presurf_file", "aseg_presurf"),
@@ -553,113 +534,146 @@
                                                                     ("lh_aparc_annot", "lh_aparc_annot"),
                                                                     ("rh_aparc_annot", "rh_aparc_annot"),
                                                                     ("subject_id", "subject_id")
-                                                                   ]),
-        # (JacobianAvgcurvCortparc_node, Curvstats_node, [("lh_smoothwm", "lh_smoothwm"), ("rh_smoothwm", "rh_smoothwm"),
-        #                                                 ("lh_sulc", "lh_sulc"), ("rh_sulc", "rh_sulc"),
-        #                                                 ]),
-        # (white_pial_thickness1_node, Curvstats_node, [("lh_curv", "lh_curv"), ("rh_curv", "rh_curv"),
-        #                                               ("subject_id", "subject_id")
-        #                                               ]),
-        # (JacobianAvgcurvCortparc_node, Cortribbon_node, [("aseg_presurf_file", "aseg_presurf_file"),
-        #                                 ]),
-        # (white_pial_thickness1_node, Cortribbon_node, [("lh_white", "lh_white"), ("rh_white", "rh_white"),
-        #                                                ("lh_pial", "lh_pial"), ("rh_pial", "rh_pial"),
-        #                                                ("subject_id", "subject_id")
-        #                                                ]),
-        #
-        # (Cortribbon_node, Parcstats_node, [("ribbon", "ribbon_file"),
-        #                                    ]),
-        # (JacobianAvgcurvCortparc_node, Parcstats_node, [("wm_file", "wm_file"),
-        #                                                 ("lh_aparc_annot", "lh_aparc_annot"),
-        #                                                 ("rh_aparc_annot", "rh_aparc_annot"),
-        #                                                 ]),
-        # (white_pial_thickness1_node, Parcstats_node, [("lh_white", "lh_white"), ("rh_white", "rh_white"),
-        #                                               ("lh_pial", "lh_pial"), ("rh_pial", "rh_pial"),
-        #                                               ("lh_thickness", "lh_thickness"),
-        #                                               ("rh_thickness", "rh_thickness"),
-        #                                               ("subject_id", "subject_id")
-        #                                               ]),
-        # (Parcstats_node, Aseg7_node, [("aseg_file", "aseg_file"),
-        #                               ]),
-        # (white_pial_thickness1_node, Aseg7_node, [("lh_white", "lh_white"), ("rh_white", "rh_white"),
-        #                                           ("lh_pial", "lh_pial"), ("rh_pial", "rh_pial"),
-        #                                           ]),
-        # (JacobianAvgcurvCortparc_node, Aseg7_node, [("lh_cortex_label", "lh_cortex_label"), ("rh_cortex_label", "rh_cortex_label"),
-        #                                             ("lh_aparc_annot", "lh_aparc_annot"), ("rh_aparc_annot", "rh_aparc_annot"),
-        #                                             ("subject_id", "subject_id")
-        #                                            ]),
-        # (JacobianAvgcurvCortparc_node, BalabelsMult_node, [("lh_sphere_reg", "lh_sphere_reg"), ("rh_sphere_reg", "rh_sphere_reg"),
-        #                                                     ]),
-        # (white_pial_thickness1_node, BalabelsMult_node, [("lh_white", "lh_white"), ("rh_white", "rh_white"),
-        #                                                  ("subject_id", "subject_id")
-        #                                                  ]),
+                                                                    ]),
+        (JacobianAvgcurvCortparc_node, Curvstats_node, [("lh_smoothwm", "lh_smoothwm"), ("rh_smoothwm", "rh_smoothwm"),
+                                                        ("lh_sulc", "lh_sulc"), ("rh_sulc", "rh_sulc"),
+                                                        ]),
+        (white_pial_thickness1_node, Curvstats_node, [("lh_curv", "lh_curv"), ("rh_curv", "rh_curv"),
+                                                      ("subject_id", "subject_id")
+                                                      ]),
+        (JacobianAvgcurvCortparc_node, Cortribbon_node, [("aseg_presurf_file", "aseg_presurf_file"),
+                                        ]),
+        (white_pial_thickness1_node, Cortribbon_node, [("lh_white", "lh_white"), ("rh_white", "rh_white"),
+                                                       ("lh_pial", "lh_pial"), ("rh_pial", "rh_pial"),
+                                                       ("subject_id", "subject_id")
+                                                       ]),
+
+        (Cortribbon_node, Parcstats_node, [("ribbon", "ribbon_file"),
+                                           ]),
+        (JacobianAvgcurvCortparc_node, Parcstats_node, [("wm_file", "wm_file"),
+                                                        ("lh_aparc_annot", "lh_aparc_annot"),
+                                                        ("rh_aparc_annot", "rh_aparc_annot"),
+                                                        ]),
+        (white_pial_thickness1_node, Parcstats_node, [("lh_white", "lh_white"), ("rh_white", "rh_white"),
+                                                      ("lh_pial", "lh_pial"), ("rh_pial", "rh_pial"),
+                                                      ("lh_thickness", "lh_thickness"),
+                                                      ("rh_thickness", "rh_thickness"),
+                                                      ("subject_id", "subject_id")
+                                                      ]),
+        (Parcstats_node, Aseg7_node, [("aseg_file", "aseg_file"),
+                                      ]),
+        (white_pial_thickness1_node, Aseg7_node, [("lh_white", "lh_white"), ("rh_white", "rh_white"),
+                                                  ("lh_pial", "lh_pial"), ("rh_pial", "rh_pial"),
+                                                  ]),
+        (JacobianAvgcurvCortparc_node, Aseg7_node, [("lh_cortex_label", "lh_cortex_label"), ("rh_cortex_label", "rh_cortex_label"),
+                                                    ("lh_aparc_annot", "lh_aparc_annot"), ("rh_aparc_annot", "rh_aparc_annot"),
+                                                    ("subject_id", "subject_id")
+                                                   ]),
+        (JacobianAvgcurvCortparc_node, BalabelsMult_node, [("lh_sphere_reg", "lh_sphere_reg"), ("rh_sphere_reg", "rh_sphere_reg"),
+                                                            ]),
+        (white_pial_thickness1_node, BalabelsMult_node, [("lh_white", "lh_white"), ("rh_white", "rh_white"),
+                                                         ("subject_id", "subject_id")
+                                                         ]),
     ])
     return structure_part7_wf
 
 
-set_envrion()
-subjects_dir = Path("/mnt/ngshare/DeepPrep_flowtest/HNU_1_subwf")
-os.environ['SUBJECTS_DIR'] = str(subjects_dir)
+# set_envrion()
+# subjects_dir = subjects_dir
+# os.environ['SUBJECTS_DIR'] = str(subjects_dir)
 # python_interpret = Path('/home/youjia/anaconda3/envs/3.8/bin/python3')
 # pwd = Path.cwd()
 # fastsurfer_home = pwd / "FastSurfer"
 
-multi_subj_n_procs = 2
-
-structure_part7_wf = init_structure_part7_wf(subjects_dir=subjects_dir,
-                                             subject_ids=['sub-0025427', 'sub-0025428'])
-structure_part7_wf.base_dir = subjects_dir
-structure_part7_wf.run('MultiProc', plugin_args={'n_procs': multi_subj_n_procs})
-print()
-exit()
-
->>>>>>> 0f132478
-
-
-def pipeline(t1w_files, subjects_dir, subject_id):
+# multi_subj_n_procs = 2
+#
+# structure_part7_wf = init_structure_part7_wf(subjects_dir=subjects_dir,
+#                                              subject_ids=subject_ids)
+# structure_part7_wf.base_dir = subjects_dir
+# structure_part7_wf.run('MultiProc', plugin_args={'n_procs': multi_subj_n_procs})
+# print()
+# exit()
+
+
+def pipeline():
     pwd = Path.cwd()
-    python_interpret = Path('/home/youjia/anaconda3/envs/3.8/bin/python3')
+    # python_interpret = Path('/home/youjia/anaconda3/envs/3.8/bin/python3')
     fastsurfer_home = pwd / "FastSurfer"
-    freesurfer_home = Path('/usr/local/freesurfer')
+    freesurfer_home = Path('/usr/local/freesurfer720')
     fastcsr_home = pwd.parent / "deepprep_pipeline/FastCSR"
     featreg_home = pwd.parent / "deepprep_pipeline/FeatReg"
 
+    python_interpret = Path('/home/lincong/miniconda3/envs/pytorch3.8/bin/python3')
+    subjects_dir = Path("/mnt/ngshare/DeepPrep_flowtest/MSC_subwf")
+    subject_ids = ['sub-MSC01', 'sub-MSC02']
+
     # subjects_dir = Path('/mnt/ngshare/DeepPrep_flowtest/V001/derivatives/deepprep/Recon')
     # subject_id = 'sub-001'
 
     os.environ['SUBJECTS_DIR'] = str(subjects_dir)
 
-    wf = init_single_structure_wf(t1w_files, subjects_dir, subject_id, python_interpret, fastsurfer_home,
-                                  freesurfer_home, fastcsr_home, featreg_home)
-    wf.base_dir = subjects_dir
-    # wf.write_graph(graph2use='flat', simple_form=False)
+    multi_subj_n_procs = 2
+
     config.update_config({'logging': {'log_directory': os.getcwd(),
                                       'log_to_file': True}})
     logging.update_logging(config)
-    wf.run()
-
-    ##############################################################
-    # t1w_files = [
-    #     f'/mnt/ngshare/Data_Mirror/SDCFlows_test/MSC1/sub-MSC01/ses-struct01/anat/sub-MSC01_ses-struct01_run-01_T1w.nii.gz',
-    # ]
-    # t1w_files = ['/home/anning/Downloads/anat/001/guo_mei_hui_fMRI_22-9-20_ABI1_t1iso_TFE_20220920161141_201.nii.gz']
-    pwd = Path.cwd()
-    python_interpret = Path('/home/anning/miniconda3/envs/3.8/bin/python3')
-    fastsurfer_home = pwd / "FastSurfer"
-    freesurfer_home = Path('/usr/local/freesurfer')
-    fastcsr_home = pwd.parent / "deepprep_pipeline/FastCSR"
-    featreg_home = pwd.parent / "deepprep_pipeline/FeatReg"
-
-    # subjects_dir = Path('/mnt/ngshare/Data_Mirror/pipeline_test')
-    # subject_id = 'sub-guomeihui'
-    #
-    os.environ['SUBJECTS_DIR'] = str(subjects_dir)
-    #
-    wf = init_single_structure_wf(t1w_files, subjects_dir, subject_id, python_interpret, fastsurfer_home,
-                                  freesurfer_home, fastcsr_home, featreg_home)
-    wf.base_dir = f'/mnt/ngshare/Data_Mirror/pipeline_test'
-    wf.write_graph(graph2use='flat', simple_form=False)
-    wf.run()
+
+    t1w_filess = [
+        ['/mnt/ngshare/DeepPrep_flowtest/MSC_Data/sub-MSC01/ses-struct01/anat/sub-MSC01_ses-struct01_run-01_T1w.nii.gz'],
+        ['/mnt/ngshare/DeepPrep_flowtest/MSC_Data/sub-MSC02/ses-struct01/anat/sub-MSC02_ses-struct01_run-01_T1w.nii.gz'],
+    ]
+
+    structure_part1_wf = init_structure_part1_wf(t1w_filess=t1w_filess,
+                                                 subjects_dir=subjects_dir,
+                                                 subject_ids=subject_ids)
+    structure_part1_wf.base_dir = subjects_dir
+    structure_part1_wf.run('MultiProc', plugin_args={'n_procs': multi_subj_n_procs})
+
+    structure_part2_wf = init_structure_part2_wf(subjects_dir=subjects_dir,
+                                                 subject_ids=subject_ids,
+                                                 python_interpret=python_interpret,
+                                                 fastsurfer_home=fastsurfer_home)
+    structure_part2_wf.base_dir = subjects_dir
+    structure_part2_wf.run('MultiProc', plugin_args={'n_procs': multi_subj_n_procs})
+
+    structure_part3_wf = init_structure_part3_wf(subjects_dir=subjects_dir,
+                                                 subject_ids=subject_ids,
+                                                 python_interpret=python_interpret,
+                                                 fastsurfer_home=fastsurfer_home,
+                                                 freesurfer_home=freesurfer_home)
+    structure_part3_wf.base_dir = subjects_dir
+    structure_part3_wf.run('MultiProc', plugin_args={'n_procs': multi_subj_n_procs})
+
+    structure_part4_wf = init_structure_part4_wf(subjects_dir=subjects_dir,
+                                                 subject_ids=subject_ids,
+                                                 python_interpret=python_interpret,
+                                                 fastcsr_home=fastcsr_home)
+    structure_part4_wf.base_dir = str(subjects_dir)
+    structure_part4_wf.run('MultiProc', plugin_args={'n_procs': multi_subj_n_procs})
+
+    structure_part5_wf = init_structure_part5_wf(subjects_dir=subjects_dir,
+                                                 subject_ids=subject_ids,
+                                                 python_interpret=python_interpret,
+                                                 fastsurfer_home=fastsurfer_home,
+                                                 freesurfer_home=freesurfer_home
+                                                 )
+    structure_part5_wf.base_dir = str(subjects_dir)
+    structure_part5_wf.run('MultiProc', plugin_args={'n_procs': multi_subj_n_procs})
+
+    structure_part6_wf = init_structure_part6_wf(subjects_dir=subjects_dir,
+                                                 subject_ids=subject_ids,
+                                                 python_interpret=python_interpret,
+                                                 freesurfer_home=freesurfer_home,
+                                                 featreg_home=featreg_home)
+    structure_part6_wf.base_dir = str(subjects_dir)
+    structure_part6_wf.run('MultiProc', plugin_args={'n_procs': multi_subj_n_procs})
+
+    structure_part7_wf = init_structure_part7_wf(subjects_dir=subjects_dir,
+                                                 subject_ids=subject_ids)
+    structure_part7_wf.base_dir = subjects_dir
+    structure_part7_wf.run('MultiProc', plugin_args={'n_procs': multi_subj_n_procs})
+
+    # wf.write_graph(graph2use='flat', simple_form=False)
 
 
 if __name__ == '__main__':
@@ -668,17 +682,19 @@
 
     set_envrion()
 
-    data_path = Path("/run/user/1000/gvfs/sftp:host=30.30.30.66,user=zhenyu/mnt/ngshare/Data_Orig/HNU_1")
-    layout = bids.BIDSLayout(str(data_path), derivatives=False)
-    subjects_dir = Path("/mnt/ngshare/DeepPrep_flowtest/HNU_1")
-    os.environ['SUBJECTS_DIR'] = "/mnt/ngshare/DeepPrep_flowtest/HNU_1"
-
-    Multi_num = 3
-
-    thread_list = []
-
-    for t1w_file in layout.get(return_type='filename', suffix="T1w"):
-        sub_info = layout.parse_file_entities(t1w_file)
-        subject_id = f"sub-{sub_info['subject']}-ses-{sub_info['session']}"
-
-        # pipeline(t1w, subjects_dir, subject_id)+    pipeline()
+
+    # data_path = Path("/run/user/1000/gvfs/sftp:host=30.30.30.66,user=zhenyu/mnt/ngshare/Data_Orig/HNU_1")
+    # layout = bids.BIDSLayout(str(data_path), derivatives=False)
+    # subjects_dir = Path("/mnt/ngshare/DeepPrep_flowtest/HNU_1")
+    # os.environ['SUBJECTS_DIR'] = "/mnt/ngshare/DeepPrep_flowtest/HNU_1"
+    #
+    # Multi_num = 3
+    #
+    # thread_list = []
+    #
+    # for t1w_file in layout.get(return_type='filename', suffix="T1w"):
+    #     sub_info = layout.parse_file_entities(t1w_file)
+    #     subject_id = f"sub-{sub_info['subject']}-ses-{sub_info['session']}"
+    #
+    #     # pipeline(t1w, subjects_dir, subject_id)