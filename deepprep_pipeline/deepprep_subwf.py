from pathlib import Path
from nipype import Node, Workflow, config, logging
from nipype.pipeline import engine as pe
from nipype.interfaces import utility as niu
from interface.freesurfer_interface import OrigAndRawavg, Brainmask, Filled, WhitePreaparc1, \
    InflatedSphere, JacobianAvgcurvCortparc, WhitePialThickness1, Curvstats, Cortribbon, \
    Parcstats, Pctsurfcon, Hyporelabel, Aseg7ToAseg, Aseg7, BalabelsMult, Segstats
from interface.fastsurfer_interface import Segment, Noccseg, N4BiasCorrect, TalairachAndNu, UpdateAseg, \
    SampleSegmentationToSurfave
from interface.fastcsr_interface import FastCSR
from interface.featreg_interface import FeatReg
from run import set_envrion
from multiprocessing import Pool
import threading
import os



# Part1 CPU
def init_structure_part1_wf(t1w_filess: list, subjects_dir: Path, subject_ids: list, ):
    # structure_part1_wf = Workflow(name=f'structure_part1_{subject_id.replace("-", "_")}_wf')
    structure_part1_wf = Workflow(name=f'structure_part1__wf')

    inputnode = pe.Node(
        niu.IdentityInterface(
            fields=[
                "subjects_dir",
            ]
        ),
        name="inputnode",
    )
    inputnode.inputs.subjects_dir = subjects_dir

    # orig_and_rawavg_node
    orig_and_rawavg_node = Node(OrigAndRawavg(), name='orig_and_rawavg_node')

    orig_and_rawavg_node.iterables = [('t1w_files', t1w_filess),
                                      ('subject_id', subject_ids)]
    orig_and_rawavg_node.synchronize = True
    # orig_and_rawavg_node.inputs.t1w_files = t1w_files
    # orig_and_rawavg_node.inputs.subjects_dir = subjects_dir
    # orig_and_rawavg_node.inputs.subject_id = subject_id
    orig_and_rawavg_node.inputs.threads = 8
    structure_part1_wf.connect([
        (inputnode, orig_and_rawavg_node, [("subjects_dir", "subjects_dir"),
                                           ]),
    ])
    return structure_part1_wf


<<<<<<< HEAD
=======
import os

>>>>>>> 4d85252b
set_envrion()
subjects_dir = Path("/mnt/ngshare/DeepPrep_flowtest/HNU_1_subwf")
os.environ['SUBJECTS_DIR'] = str(subjects_dir)

multi_subj_n_procs = 2

structure_part1_wf = init_structure_part1_wf(t1w_filess=[
    ["/mnt/ngshare/Data_Orig/HNU_1/sub-0025427/ses-01/anat/sub-0025427_ses-01_T1w.nii.gz"],
    ["/mnt/ngshare/Data_Orig/HNU_1/sub-0025428/ses-01/anat/sub-0025428_ses-01_T1w.nii.gz"]],
    subjects_dir=subjects_dir,
    subject_ids=['sub-0025427', 'sub-0025428'])
structure_part1_wf.base_dir = '/mnt/ngshare/DeepPrep_flowtest/HNU_1_subwf'
# structure_part1_wf_res = structure_part1_wf.run('MultiProc', plugin_args={'n_procs': multi_subj_n_procs})
# print()
# exit()


# Part2 GPU
def init_structure_part2_wf(subjects_dir: Path, subject_ids: list,
                            python_interpret: Path,
                            fastsurfer_home: Path):
    structure_part2_wf = Workflow(name=f'structure_part2__wf')

    inputnode = pe.Node(
        niu.IdentityInterface(
            fields=[
                "subjects_dir",
            ]
        ),
        name="inputnode",
    )
    inputnode.inputs.subjects_dir = subjects_dir

    # segment_node
    fastsurfer_eval = fastsurfer_home / 'FastSurferCNN' / 'eval.py'  # inference script
    weight_dir = fastsurfer_home / 'checkpoints'  # model checkpoints dir
    network_sagittal_path = weight_dir / "Sagittal_Weights_FastSurferCNN" / "ckpts" / "Epoch_30_training_state.pkl"
    network_coronal_path = weight_dir / "Coronal_Weights_FastSurferCNN" / "ckpts" / "Epoch_30_training_state.pkl"
    network_axial_path = weight_dir / "Axial_Weights_FastSurferCNN" / "ckpts" / "Epoch_30_training_state.pkl"

    segment_node = Node(Segment(), f'segment_node')
    segment_node.iterables = [("subject_id", subject_ids)]
    segment_node.synchronize = True

    segment_node.inputs.python_interpret = python_interpret
    segment_node.inputs.eval_py = fastsurfer_eval
    segment_node.inputs.network_sagittal_path = network_sagittal_path
    segment_node.inputs.network_coronal_path = network_coronal_path
    segment_node.inputs.network_axial_path = network_axial_path

    structure_part2_wf.connect([
        (inputnode, segment_node, [("subjects_dir", "subjects_dir"),
                                   ]),
    ])
    return structure_part2_wf


<<<<<<< HEAD
=======
import os

>>>>>>> 4d85252b
set_envrion()
subjects_dir = Path("/mnt/ngshare/DeepPrep_flowtest/HNU_1_subwf")
os.environ['SUBJECTS_DIR'] = str(subjects_dir)
python_interpret = Path('/home/youjia/anaconda3/envs/3.8/bin/python3')
pwd = Path.cwd()
fastsurfer_home = pwd / "FastSurfer"

multi_subj_n_procs = 2

structure_part2_wf = init_structure_part2_wf(subjects_dir=subjects_dir,
                                             subject_ids=['sub-0025427', 'sub-0025428'],
                                             python_interpret=python_interpret,
                                             fastsurfer_home=fastsurfer_home)
structure_part2_wf.base_dir = '/mnt/ngshare/DeepPrep_flowtest/HNU_1_subwf'
# structure_part2_wf.run('MultiProc', plugin_args={'n_procs': multi_subj_n_procs})
# print()
# exit()


# Part3 CPU
def init_structure_part3_wf(subjects_dir: Path, subject_ids: list,
                            python_interpret: Path,
                            fastsurfer_home: Path,
                            freesurfer_home: Path):

    structure_part3_wf = Workflow(name=f'structure_part3__wf')

    inputnode = pe.Node(
        niu.IdentityInterface(
            fields=[
                "subjects_dir",
            ]
        ),
        name="inputnode",
    )
    inputnode.inputs.subjects_dir = subjects_dir

    # auto_noccseg_node
    fastsurfer_reduce_to_aseg_py = fastsurfer_home / 'recon_surf' / 'reduce_to_aseg.py'  # inference script

    auto_noccseg_node = Node(Noccseg(), name='auto_noccseg_node')
    auto_noccseg_node.iterables = [("subject_id", subject_ids)]
    auto_noccseg_node.synchronize = True
    auto_noccseg_node.inputs.python_interpret = python_interpret
    auto_noccseg_node.inputs.reduce_to_aseg_py = fastsurfer_reduce_to_aseg_py

    # auto_noccseg_node.inputs.mask_file = subjects_dir / subject_id / 'mri' / 'mask.mgz'
    # auto_noccseg_node.inputs.aseg_noCCseg_file = subjects_dir / subject_id / 'mri' / 'aseg.auto_noCCseg.mgz'

    # N4_bias_correct_node
    correct_py = fastsurfer_home / "recon_surf" / "N4_bias_correct.py"

    N4_bias_correct_node = Node(N4BiasCorrect(), name="N4_bias_correct_node")
    N4_bias_correct_node.inputs.subjects_dir = subjects_dir
    N4_bias_correct_node.inputs.threads = 8
    N4_bias_correct_node.inputs.python_interpret = python_interpret
    N4_bias_correct_node.inputs.correct_py = correct_py
    # N4_bias_correct_node.inputs.orig_nu_file = subjects_dir / subject_id / "mri" / "orig_nu.mgz"

    # TalairachAndNu
    talairach_and_nu_node = Node(TalairachAndNu(), name="talairach_and_nu_node")
    talairach_and_nu_node.inputs.subjects_dir = subjects_dir
    # talairach_and_nu_node.inputs.subject_id = subject_id
    talairach_and_nu_node.inputs.threads = 8

    talairach_and_nu_node.inputs.mni305 = freesurfer_home / "average" / "mni305.cor.mgz"  # atlas

    # talairach_and_nu_node.inputs.talairach_lta = subjects_dir / subject_id / 'mri' / 'transforms' / 'talairach.lta'
    # talairach_and_nu_node.inputs.nu_file = subjects_dir / subject_id / 'mri' / 'nu.mgz'

    # Brainmask
    brainmask_node = Node(Brainmask(), name='brainmask_node')
    brainmask_node.inputs.subjects_dir = subjects_dir
    # brainmask_node.inputs.subject_id = subject_id
    brainmask_node.inputs.need_t1 = True

    # brainmask_node.inputs.T1_file = subjects_dir / subject_id / 'mri' / 'T1.mgz'
    # brainmask_node.inputs.brainmask_file = subjects_dir / subject_id / 'mri' / 'brainmask.mgz'
    # brainmask_node.inputs.norm_file = subjects_dir / subject_id / 'mri' / 'norm.mgz'

    # UpdateAseg
    updateaseg_node = Node(UpdateAseg(), name='updateaseg_node')
    updateaseg_node.inputs.subjects_dir = subjects_dir
    # updateaseg_node.inputs.subject_id = subject_id
    updateaseg_node.inputs.paint_cc_file = fastsurfer_home / 'recon_surf' / 'paint_cc_into_pred.py'
    updateaseg_node.inputs.python_interpret = python_interpret

    # updateaseg_node.inputs.aseg_auto_file = subjects_dir / subject_id / 'mri' / 'aseg.auto.mgz'
    # updateaseg_node.inputs.cc_up_file = subjects_dir / subject_id / 'mri' / 'transforms' / 'cc_up.lta'
    # updateaseg_node.inputs.aparc_aseg_file = subjects_dir / subject_id / 'mri' / 'aparc.DKTatlas+aseg.deep.withCC.mgz'

    # Filled
    filled_node = Node(Filled(), name='filled_node')
    filled_node.inputs.subjects_dir = subjects_dir
    # filled_node.inputs.subject_id = subject_id
    filled_node.inputs.threads = 8

    structure_part3_wf.connect([
        (inputnode, auto_noccseg_node, [("subjects_dir", "subjects_dir"),
                                        ]),
        (auto_noccseg_node, N4_bias_correct_node, [("orig_file", "orig_file"),
                                                   ("mask_file", "mask_file"),
                                                   ("subject_id", "subject_id"),
                                                      ]),
        (auto_noccseg_node, talairach_and_nu_node, [("orig_file", "orig_file"), ("subject_id", "subject_id"),
                                                       ]),
        (N4_bias_correct_node, talairach_and_nu_node, [("orig_nu_file", "orig_nu_file"),
                                                       ]),
        (talairach_and_nu_node, brainmask_node, [("nu_file", "nu_file"), ("subject_id", "subject_id"),
                                                 ]),
        (auto_noccseg_node, brainmask_node, [("mask_file", "mask_file")
                                             ]),
        (brainmask_node, updateaseg_node, [("norm_file", "norm_file"), ("subject_id", "subject_id"),
                                           ]),
        (auto_noccseg_node, updateaseg_node, [("aparc_DKTatlas_aseg_deep", "seg_file"),
                                              ("aseg_noCCseg_file", "aseg_noCCseg_file"),
                                         ]),
        (updateaseg_node, filled_node, [("aseg_auto_file", "aseg_auto_file"), ("subject_id", "subject_id"),
                                        ]),
        (brainmask_node, filled_node, [("brainmask_file", "brainmask_file"), ("norm_file", "norm_file"),
                                       ]),
        (talairach_and_nu_node, filled_node, [("talairach_lta", "talairach_lta"),
                                              ]),
    ])
    return structure_part3_wf


<<<<<<< HEAD
set_envrion()
subjects_dir = Path("/mnt/ngshare/DeepPrep_flowtest/HNU_1_subwf")
os.environ['SUBJECTS_DIR'] = str(subjects_dir)
python_interpret = Path('/home/youjia/anaconda3/envs/3.8/bin/python3')
pwd = Path.cwd()
fastsurfer_home = pwd / "FastSurfer"
freesurfer_home = Path('/usr/local/freesurfer')

multi_subj_n_procs = 2

structure_part3_wf = init_structure_part3_wf(subjects_dir=subjects_dir,
                                             subject_ids=['sub-0025427', 'sub-0025428'],
                                             python_interpret=python_interpret,
                                             fastsurfer_home=fastsurfer_home,
                                             freesurfer_home=freesurfer_home)
# structure_part1_wf.orig_and_rawavg_node.iterables
structure_part3_wf.base_dir = '/mnt/ngshare/DeepPrep_flowtest/HNU_1_subwf'
structure_part3_wf.run('MultiProc', plugin_args={'n_procs': multi_subj_n_procs})
print()
exit()
=======
def init_structure_part4_wf(subjects_dir: Path, subject_ids: list,
                            python_interpret: Path,
                            fastcsr_home: Path):
    structure_part4_wf = Workflow(name=f'structure_part4__wf')

    inputnode = pe.Node(
        niu.IdentityInterface(
            fields=[
                "subjects_dir",
            ]
        ),
        name="inputnode",
    )
    inputnode.inputs.subjects_dir = subjects_dir
    # FastCSR
    fastcsr_node = Node(FastCSR(), name="fastcsr_node")
    fastcsr_node.inputs.subjects_dir = subjects_dir
    fastcsr_node.iterables = [("subject_id", subject_ids)]
    fastcsr_node.synchronize = True

    fastcsr_node.inputs.python_interpret = python_interpret
    fastcsr_node.inputs.fastcsr_py = fastcsr_home / 'pipeline.py'

    structure_part4_wf.connect([
        (inputnode, fastcsr_node, [("subjects_dir", "subjects_dir"),
                                   ]),
    ])
    return structure_part4_wf


import os

set_envrion()
subjects_dir = Path("/mnt/ngshare/DeepPrep_flowtest/MSC_subwf")
os.environ['SUBJECTS_DIR'] = str(subjects_dir)
python_interpret = Path('/home/lincong/miniconda3/envs/pytorch3.8/bin/python3')
pwd = Path.cwd()
fastcsr_home = pwd / "FastCSR"

multi_subj_n_procs = 2

structure_part4_wf = init_structure_part4_wf(subjects_dir=subjects_dir,
                                             subject_ids=['sub-MSC01', 'sub-MSC02'],
                                             python_interpret=python_interpret,
                                             fastcsr_home=fastcsr_home)
structure_part4_wf.base_dir = str(subjects_dir)
# structure_part4_wf.run('MultiProc', plugin_args={'n_procs': multi_subj_n_procs})
# print()
# exit()
>>>>>>> 4d85252b


def pipeline(t1w_files, subjects_dir, subject_id):
    pwd = Path.cwd()
    python_interpret = Path('/home/youjia/anaconda3/envs/3.8/bin/python3')
    fastsurfer_home = pwd / "FastSurfer"
    freesurfer_home = Path('/usr/local/freesurfer')
    fastcsr_home = pwd.parent / "deepprep_pipeline/FastCSR"
    featreg_home = pwd.parent / "deepprep_pipeline/FeatReg"

    # subjects_dir = Path('/mnt/ngshare/DeepPrep_flowtest/V001/derivatives/deepprep/Recon')
    # subject_id = 'sub-001'

    os.environ['SUBJECTS_DIR'] = str(subjects_dir)

    wf = init_single_structure_wf(t1w_files, subjects_dir, subject_id, python_interpret, fastsurfer_home,
                                  freesurfer_home, fastcsr_home, featreg_home)
    wf.base_dir = subjects_dir
    # wf.write_graph(graph2use='flat', simple_form=False)
    config.update_config({'logging': {'log_directory': os.getcwd(),
                                      'log_to_file': True}})
    logging.update_logging(config)
    wf.run()

    ##############################################################
    # t1w_files = [
    #     f'/mnt/ngshare/Data_Mirror/SDCFlows_test/MSC1/sub-MSC01/ses-struct01/anat/sub-MSC01_ses-struct01_run-01_T1w.nii.gz',
    # ]
    # t1w_files = ['/home/anning/Downloads/anat/001/guo_mei_hui_fMRI_22-9-20_ABI1_t1iso_TFE_20220920161141_201.nii.gz']
    pwd = Path.cwd()
    python_interpret = Path('/home/anning/miniconda3/envs/3.8/bin/python3')
    fastsurfer_home = pwd / "FastSurfer"
    freesurfer_home = Path('/usr/local/freesurfer')
    fastcsr_home = pwd.parent / "deepprep_pipeline/FastCSR"
    featreg_home = pwd.parent / "deepprep_pipeline/FeatReg"

    # subjects_dir = Path('/mnt/ngshare/Data_Mirror/pipeline_test')
    # subject_id = 'sub-guomeihui'
    #
    os.environ['SUBJECTS_DIR'] = str(subjects_dir)
    #
    wf = init_single_structure_wf(t1w_files, subjects_dir, subject_id, python_interpret, fastsurfer_home,
                                  freesurfer_home, fastcsr_home, featreg_home)
    wf.base_dir = f'/mnt/ngshare/Data_Mirror/pipeline_test'
    wf.write_graph(graph2use='flat', simple_form=False)
    wf.run()


class myThread(threading.Thread):  # 继承父类threading.Thread
    def __init__(self, t1w_files, subjects_dir, subject_id):
        threading.Thread.__init__(self)
        self.t1w_files = t1w_files
        self.subjects_dir = subjects_dir
        self.subject_id = subject_id

    def run(self):  # 把要执行的代码写到run函数里面 线程在创建后会直接运行run函数
        pipeline(self.t1w_files, self.subjects_dir, self.subject_id)


if __name__ == '__main__':
    import os
    import bids

    set_envrion()

    data_path = Path("/run/user/1000/gvfs/sftp:host=30.30.30.66,user=zhenyu/mnt/ngshare/Data_Orig/HNU_1")
    layout = bids.BIDSLayout(str(data_path), derivatives=False)
    subjects_dir = Path("/mnt/ngshare/DeepPrep_flowtest/HNU_1")
    os.environ['SUBJECTS_DIR'] = "/mnt/ngshare/DeepPrep_flowtest/HNU_1"

    Multi_num = 3

    thread_list = []

    for t1w_file in layout.get(return_type='filename', suffix="T1w"):
        sub_info = layout.parse_file_entities(t1w_file)
        subject_id = f"sub-{sub_info['subject']}-ses-{sub_info['session']}"
        # print(subject_id)

        thread_list.append(myThread([t1w_file], subjects_dir, subject_id))
        # pipeline(t1w, subjects_dir, subject_id)

    thread_list = thread_list[200:]
    i = 0
    while i < len(thread_list):
        if i > len(thread_list) - Multi_num:
            for thread in thread_list[i:]:
                thread.start()
            for thread in thread_list[i:]:
                thread.join()
            i = len(thread_list)
        else:
            for thread in thread_list[i:i + Multi_num]:
                thread.start()
            for thread in thread_list[i:i + Multi_num]:
                thread.join()
            i += Multi_num
            print()<|MERGE_RESOLUTION|>--- conflicted
+++ resolved
@@ -48,11 +48,6 @@
     return structure_part1_wf
 
 
-<<<<<<< HEAD
-=======
-import os
-
->>>>>>> 4d85252b
 set_envrion()
 subjects_dir = Path("/mnt/ngshare/DeepPrep_flowtest/HNU_1_subwf")
 os.environ['SUBJECTS_DIR'] = str(subjects_dir)
@@ -64,7 +59,7 @@
     ["/mnt/ngshare/Data_Orig/HNU_1/sub-0025428/ses-01/anat/sub-0025428_ses-01_T1w.nii.gz"]],
     subjects_dir=subjects_dir,
     subject_ids=['sub-0025427', 'sub-0025428'])
-structure_part1_wf.base_dir = '/mnt/ngshare/DeepPrep_flowtest/HNU_1_subwf'
+structure_part1_wf.base_dir = subjects_dir
 # structure_part1_wf_res = structure_part1_wf.run('MultiProc', plugin_args={'n_procs': multi_subj_n_procs})
 # print()
 # exit()
@@ -110,11 +105,6 @@
     return structure_part2_wf
 
 
-<<<<<<< HEAD
-=======
-import os
-
->>>>>>> 4d85252b
 set_envrion()
 subjects_dir = Path("/mnt/ngshare/DeepPrep_flowtest/HNU_1_subwf")
 os.environ['SUBJECTS_DIR'] = str(subjects_dir)
@@ -128,7 +118,7 @@
                                              subject_ids=['sub-0025427', 'sub-0025428'],
                                              python_interpret=python_interpret,
                                              fastsurfer_home=fastsurfer_home)
-structure_part2_wf.base_dir = '/mnt/ngshare/DeepPrep_flowtest/HNU_1_subwf'
+structure_part2_wf.base_dir = subjects_dir
 # structure_part2_wf.run('MultiProc', plugin_args={'n_procs': multi_subj_n_procs})
 # print()
 # exit()
@@ -242,7 +232,6 @@
     return structure_part3_wf
 
 
-<<<<<<< HEAD
 set_envrion()
 subjects_dir = Path("/mnt/ngshare/DeepPrep_flowtest/HNU_1_subwf")
 os.environ['SUBJECTS_DIR'] = str(subjects_dir)
@@ -258,12 +247,12 @@
                                              python_interpret=python_interpret,
                                              fastsurfer_home=fastsurfer_home,
                                              freesurfer_home=freesurfer_home)
-# structure_part1_wf.orig_and_rawavg_node.iterables
-structure_part3_wf.base_dir = '/mnt/ngshare/DeepPrep_flowtest/HNU_1_subwf'
-structure_part3_wf.run('MultiProc', plugin_args={'n_procs': multi_subj_n_procs})
-print()
-exit()
-=======
+structure_part3_wf.base_dir = subjects_dir
+# structure_part3_wf.run('MultiProc', plugin_args={'n_procs': multi_subj_n_procs})
+# print()
+# exit()
+
+
 def init_structure_part4_wf(subjects_dir: Path, subject_ids: list,
                             python_interpret: Path,
                             fastcsr_home: Path):
@@ -294,26 +283,23 @@
     return structure_part4_wf
 
 
-import os
-
 set_envrion()
-subjects_dir = Path("/mnt/ngshare/DeepPrep_flowtest/MSC_subwf")
+subjects_dir = Path("/mnt/ngshare/DeepPrep_flowtest/HNU_1_subwf")
 os.environ['SUBJECTS_DIR'] = str(subjects_dir)
-python_interpret = Path('/home/lincong/miniconda3/envs/pytorch3.8/bin/python3')
+python_interpret = Path('/home/youjia/anaconda3/envs/3.8/bin/python3')
 pwd = Path.cwd()
 fastcsr_home = pwd / "FastCSR"
 
 multi_subj_n_procs = 2
 
 structure_part4_wf = init_structure_part4_wf(subjects_dir=subjects_dir,
-                                             subject_ids=['sub-MSC01', 'sub-MSC02'],
+                                             subject_ids=['sub-0025427', 'sub-0025428'],
                                              python_interpret=python_interpret,
                                              fastcsr_home=fastcsr_home)
 structure_part4_wf.base_dir = str(subjects_dir)
-# structure_part4_wf.run('MultiProc', plugin_args={'n_procs': multi_subj_n_procs})
-# print()
-# exit()
->>>>>>> 4d85252b
+structure_part4_wf.run('MultiProc', plugin_args={'n_procs': multi_subj_n_procs})
+print()
+exit()
 
 
 def pipeline(t1w_files, subjects_dir, subject_id):
